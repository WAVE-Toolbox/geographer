--- conflicted
+++ resolved
@@ -30,10 +30,6 @@
 #include "SpectralPartition.h"
 #include "GraphUtils.h"
 
-/*
-typedef double ValueType;
-typedef int IndexType;
-*/
 
 
 void printVectorMetrics( std::vector<Metrics>& metricsVec, std::ostream& out){
@@ -163,11 +159,11 @@
 			format = ITI::Format::ADCIRC;
 		else if (token == "OCEAN" or token == "3")
 			format = ITI::Format::OCEAN;
-		else if (token == "MATRIXMARKET" or token == "4")
+                else if (token == "MATRIXMARKET" or token == "4")
 			format = ITI::Format::MATRIXMARKET;
 		else if (token == "TEEC" or token == "5")
 			format = ITI::Format::TEEC;
-		else if (token == "BINARY" or token == "6")
+                else if (token == "BINARY" or token == "6")
 			format = ITI::Format::BINARY;
 		else
 			in.setstate(std::ios_base::failbit);
@@ -190,8 +186,8 @@
 			token = "MATRIXMARKET";
 		else if (method == ITI::Format::TEEC)
 			token = "TEEC";
-		else if (method == ITI::Format::BINARY)
-			token == "BINARY";
+                else if (method == ITI::Format::BINARY)
+                        token == "BINARY";
 		out << token;
 		return out;
 	}
@@ -253,7 +249,6 @@
         
 	scai::dmemo::CommunicatorPtr comm = scai::dmemo::Communicator::getCommunicatorPtr();
 
-<<<<<<< HEAD
 	desc.add_options()
 				("help", "display options")
 				("version", "show version")
@@ -321,75 +316,6 @@
             PRINT0( "\033[1;31mWARNING: std::stod and boost::lexical_cast do not agree \033[0m"  );
             PRINT0( "\033[1;31mWARNING: std::stod and boost::lexical_cast do not agree \033[0m"  );
         }
-=======
-    desc.add_options()
-        ("help", "display options")
-        ("version", "show version")
-        //input and coordinates
-        ("graphFile", value<std::string>(), "read graph from file")
-        ("quadTreeFile", value<std::string>(), "read QuadTree from file")
-        ("coordFile", value<std::string>(), "coordinate file. If none given, assume that coordinates for graph arg are in file arg.xyz")
-        ("fileFormat", value<ITI::Format>(&settings.fileFormat)->default_value(settings.fileFormat), "The format of the file to read: 0 is for AUTO format, 1 for METIS, 2 for ADCRIC, 3 for OCEAN, 4 for MatrixMarket format. See FileIO.h for more details.")
-        ("coordFormat", value<ITI::Format>(&coordFormat), "format of coordinate file: AUTO = 0, METIS = 1, ADCIRC = 2, OCEAN = 3, MATRIXMARKET = 4 ")
-        ("nodeWeightIndex", value<int>()->default_value(0), "index of node weight")
-        ("useDiffusionCoordinates", value<bool>(&settings.useDiffusionCoordinates)->default_value(settings.useDiffusionCoordinates), "Use coordinates based from diffusive systems instead of loading from file")
-        ("dimensions", value<int>(&settings.dimensions)->default_value(settings.dimensions), "Number of dimensions of generated graph")
-        ("previousPartition", value<std::string>(), "file of previous partition, used for repartitioning")
-        //output
-        ("outFile", value<std::string>(&settings.outFile), "write result partition into file")
-        //mesh generation
-        ("generate", "generate random graph. Currently, only uniform meshes are supported.")
-        ("numX", value<int>(&settings.numX), "Number of points in x dimension of generated graph")
-        ("numY", value<int>(&settings.numY), "Number of points in y dimension of generated graph")
-        ("numZ", value<int>(&settings.numZ), "Number of points in z dimension of generated graph")
-        //general partitioning parameters
-        ("numBlocks", value<int>(&settings.numBlocks)->default_value(comm->getSize()), "Number of blocks, default is number of processes")
-        ("epsilon", value<double>(&settings.epsilon)->default_value(settings.epsilon), "Maximum imbalance. Each block has at most 1+epsilon as many nodes as the average.")
-        ("blockSizesFile", value<std::string>(&blockSizesFile) , " file to read the block sizes for every block")
-        ("seed", value<double>()->default_value(time(NULL)), "random seed, default is current time")
-        //multi-level and local refinement
-        ("initialPartition", value<InitialPartitioningMethods>(&settings.initialPartition), "Choose initial partitioning method between space-filling curves ('SFC' or 0), pixel grid coarsening ('Pixel' or 1), spectral partition ('Spectral' or 2), k-means ('K-Means' or 3) and multisection ('MultiSection' or 4). SFC, Spectral and K-Means are most stable.")
-        ("multiLevelRounds", value<int>(&settings.multiLevelRounds)->default_value(settings.multiLevelRounds), "Tuning Parameter: How many multi-level rounds with coarsening to perform")
-        ("minBorderNodes", value<int>(&settings.minBorderNodes)->default_value(settings.minBorderNodes), "Tuning parameter: Minimum number of border nodes used in each refinement step")
-        ("stopAfterNoGainRounds", value<int>(&settings.stopAfterNoGainRounds)->default_value(settings.stopAfterNoGainRounds), "Tuning parameter: Number of rounds without gain after which to abort localFM. A value of 0 means no stopping.")
-        ("minGainForNextGlobalRound", value<int>(&settings.minGainForNextRound)->default_value(settings.minGainForNextRound), "Tuning parameter: Minimum Gain above which the next global FM round is started")
-        ("gainOverBalance", value<bool>(&settings.gainOverBalance)->default_value(settings.gainOverBalance), "Tuning parameter: In local FM step, choose queue with best gain over queue with best balance")
-        ("useDiffusionTieBreaking", value<bool>(&settings.useDiffusionTieBreaking)->default_value(settings.useDiffusionTieBreaking), "Tuning Parameter: Use diffusion to break ties in Fiduccia-Mattheyes algorithm")
-        ("useGeometricTieBreaking", value<bool>(&settings.useGeometricTieBreaking)->default_value(settings.useGeometricTieBreaking), "Tuning Parameter: Use distances to block center for tie breaking")
-        ("skipNoGainColors", value<bool>(&settings.skipNoGainColors)->default_value(settings.skipNoGainColors), "Tuning Parameter: Skip Colors that didn't result in a gain in the last global round")
-        //multisection
-        ("bisect", value<bool>(&settings.bisect)->default_value(settings.bisect), "Used for the multisection method. If set to true the algorithm perfoms bisections (not multisection) until the desired number of parts is reached")
-        ("cutsPerDim", value<std::vector<IndexType>>(&settings.cutsPerDim)->multitoken(), "If MultiSection is chosen, then provide d values that define the number of cuts per dimension.")
-        ("pixeledSideLen", value<int>(&settings.pixeledSideLen)->default_value(settings.pixeledSideLen), "The resolution for the pixeled partition or the spectral")
-        // K-Means
-        ("minSamplingNodes", value<int>(&settings.minSamplingNodes)->default_value(settings.minSamplingNodes), "Tuning parameter for K-Means")
-        ("influenceExponent", value<double>(&settings.influenceExponent)->default_value(settings.influenceExponent), "Tuning parameter for K-Means")
-        ("influenceChangeCap", value<double>(&settings.influenceChangeCap)->default_value(settings.influenceChangeCap), "Tuning parameter for K-Means")
-        ("balanceIterations", value<int>(&settings.balanceIterations)->default_value(settings.balanceIterations), "Tuning parameter for K-Means")
-        ("maxKMeansIterations", value<int>(&settings.maxKMeansIterations)->default_value(settings.maxKMeansIterations), "Tuning parameter for K-Means")
-        ("tightenBounds", "Tuning parameter for K-Means")
-        ("erodeInfluence", "Tuning parameter for K-Means, in case of large deltas and imbalances.")
-        ("initialMigration", value<InitialPartitioningMethods>(&settings.initialMigration)->default_value(settings.initialMigration), "Choose a method to get the first migration, 0: SFCs, 3:k-means, 4:Multisection")
-        //debug
-        ("writeDebugCoordinates", value<bool>(&settings.writeDebugCoordinates)->default_value(settings.writeDebugCoordinates), "Write Coordinates of nodes in each block")
-        ("verbose", "Increase output.")
-        ("repeatTimes", value<IndexType>(&repeatTimes), "How many times we repeat the partitioning process.")
-        ("storeInfo", "Store timing and other metrics in file.")
-        ;
-
-    //------------------------------------------------
-    //
-    // checks
-    //
-
-    std::string s = "0.12345";
-    ValueType stdDouble = std::stod( s );
-    ValueType boostDouble = boost::lexical_cast<ValueType>(s);
-    if( stdDouble!=boostDouble ){
-        PRINT0( "\033[1;31mWARNING: std::stod and boost::lexical_cast do not agree \033[0m"  );
-        PRINT0( "\033[1;31mWARNING: std::stod and boost::lexical_cast do not agree \033[0m"  );
-    }
->>>>>>> 98c015e6
 
 	variables_map vm;
 	store(command_line_parser(argc, argv).options(desc).run(), vm);
@@ -763,7 +689,7 @@
           settings.print(std::cout, comm);
     }
     
-    std::vector<struct Metrics> metricsVec( repeatTimes );
+    std::vector<struct Metrics> metricsVec;
     
     //------------------------------------------------------------
     //
@@ -778,14 +704,14 @@
     }
     
     //store distributions to use later
-    const scai::dmemo::DistributionPtr rowDistPtr = graph.getRowDistributionPtr();
+    const scai::dmemo::DistributionPtr rowDistPtr( new scai::dmemo::BlockDistribution(N, comm) );
     const scai::dmemo::DistributionPtr noDistPtr( new scai::dmemo::NoDistribution( N ) );
     
     scai::lama::DenseVector<IndexType> partition;
     
     for( IndexType r=0; r<repeatTimes; r++){
                 
-        // for the next runs the input is redistributed, so we must redistribute to the original distributions
+        // for the next runs the input is redistributed, se he must redistribute to the original distributions
         
         if(comm->getRank()==0) std::cout<< std::endl<< std::endl;
         PRINT0("\t\t ----------- Starting run number " << r +1 << " -----------");
@@ -799,8 +725,8 @@
             }
             nodeWeights.redistribute( rowDistPtr );
         }
-            
-        metricsVec[r].initialize( comm->getSize() );
+          
+        metricsVec.push_back( Metrics( comm->getSize()) );
             
         std::chrono::time_point<std::chrono::system_clock> beforePartTime =  std::chrono::system_clock::now();
         
@@ -809,15 +735,13 @@
         assert( coordinates[0].size() == N);
         
         std::chrono::duration<double> partitionTime =  std::chrono::system_clock::now() - beforePartTime;
-<<<<<<< HEAD
                 
-=======
-        
->>>>>>> 98c015e6
         //---------------------------------------------
         //
         // Get metrics
         //
+        
+        
         std::chrono::time_point<std::chrono::system_clock> beforeReport = std::chrono::system_clock::now();
         
         metricsVec[r].finalCut = ITI::GraphUtils::computeCut(graph, partition, true);
@@ -854,6 +778,7 @@
         metricsVec[r].inputTime = ValueType ( comm->max(inputTime.count() ));
         metricsVec[r].timeFinalPartition = ValueType (comm->max(partitionTime.count()));
         metricsVec[r].reportTime = ValueType (comm->max(reportTime.count()));
+        
         
         if (comm->getRank() == 0 ) {
             for (IndexType i = 0; i < argc; i++) {
