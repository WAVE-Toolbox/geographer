--- conflicted
+++ resolved
@@ -100,10 +100,7 @@
 // here, N= numPoints[0]*numPoints[1]*numPoints[2]
 template<typename IndexType, typename ValueType>
 void MeshIO<IndexType, ValueType>::createStructured3DMesh(CSRSparseMatrix<ValueType> &adjM, std::vector<DenseVector<ValueType>> &coords, std::vector<ValueType> maxCoord, std::vector<IndexType> numPoints) {
-<<<<<<< HEAD
-    
-=======
->>>>>>> c11431cc
+
     std::vector<ValueType> offset={maxCoord[0]/numPoints[0], maxCoord[1]/numPoints[1], maxCoord[2]/numPoints[2]};
     IndexType N= numPoints[0]* numPoints[1]* numPoints[2];
     // create the coordinates
@@ -329,13 +326,8 @@
 //TODO:  not sure what data type to use for coordinates: a) DenseVector or b)vector<DenseVector> ?
 // b) coords = vector<DenseVector>
 template<typename IndexType, typename ValueType>
-<<<<<<< HEAD
 void MeshIO<IndexType, ValueType>::writeInFileCoords (const std::vector<DenseVector<ValueType>> &coords, IndexType dimension, IndexType numPoints, const std::string filename){
     std::ofstream f;
-=======
-void MeshIO<IndexType, ValueType>::writeInFileCoords (const std::vector<DenseVector<ValueType>> &coords, IndexType dimension, IndexType numPoints, const string filename){
-    ofstream f;
->>>>>>> c11431cc
     f.open(filename);
     IndexType i, j;
 
@@ -372,13 +364,8 @@
         // tokenize each line in the file
         std::getline(file, line);
         std::vector< std::vector<int> > all_integers;
-<<<<<<< HEAD
         std::istringstream iss( line );
         all_integers.push_back( std::vector<int>( std::istream_iterator<int>(iss), std::istream_iterator<int>() ) );
-=======
-        istringstream iss( line );
-        all_integers.push_back( std::vector<int>( istream_iterator<int>(iss), istream_iterator<int>() ) );
->>>>>>> c11431cc
 
         for(unsigned int j=0; j<all_integers.size(); j++){
             for(unsigned int k=0; k<all_integers[j].size(); k++){
@@ -442,13 +429,9 @@
         for ( IndexType i=0; i<N; i++ ){
             std::getline(file, line);            
             std::vector< std::vector<int> > line_integers;
-<<<<<<< HEAD
             std::istringstream iss( line );
             line_integers.push_back( std::vector<int>( std::istream_iterator<int>(iss), std::istream_iterator<int>() ) );
-=======
-            istringstream iss( line );
-            line_integers.push_back( std::vector<int>( istream_iterator<int>(iss), istream_iterator<int>() ) );
->>>>>>> c11431cc
+            
             //ia += the numbers of neighbours of i = line_integers.size()
             ia[rowCounter + 1] = ia[rowCounter] + static_cast<IndexType>( line_integers[0].size() );
             for(unsigned int j=0, len=line_integers[0].size(); j<len; j++){
@@ -543,11 +526,7 @@
  * Every line of the file contais 2 ValueType numbers.
  */
 template<typename IndexType, typename ValueType>
-<<<<<<< HEAD
 void MeshIO<IndexType, ValueType>::fromFile2Coords_2D( const std::string filename, std::vector<DenseVector<ValueType>> &coords, IndexType numberOfPoints){
-=======
-void MeshIO<IndexType, ValueType>::fromFile2Coords_2D( const string filename, std::vector<DenseVector<ValueType>> &coords, IndexType numberOfPoints){
->>>>>>> c11431cc
     IndexType N= numberOfPoints;
     //IndexType dim=2;
     //DenseVector<ValueType> ret(N*dim, 0);
@@ -571,11 +550,7 @@
  * Every line of the file contais 3 ValueType numbers.
  */
 template<typename IndexType, typename ValueType>
-<<<<<<< HEAD
 void MeshIO<IndexType, ValueType>::fromFile2Coords_3D( const std::string filename, std::vector<DenseVector<ValueType>> &coords, IndexType numberOfPoints){
-=======
-void MeshIO<IndexType, ValueType>::fromFile2Coords_3D( const string filename, std::vector<DenseVector<ValueType>> &coords, IndexType numberOfPoints){
->>>>>>> c11431cc
     IndexType N= numberOfPoints;
     std::ifstream file(filename);
     
@@ -639,7 +614,6 @@
 template void MeshIO<int, double>::createStructured3DMesh(CSRSparseMatrix<double> &adjM, std::vector<DenseVector<double>> &coords, std::vector<double> maxCoord, std::vector<int> numPoints);
 template std::vector<DenseVector<double>> MeshIO<int, double>::randomPoints(int numberOfPoints, int dimensions, double maxCoord);
 template Scalar MeshIO<int, double>::dist3D(DenseVector<double> p1, DenseVector<double> p2);
-<<<<<<< HEAD
 template void MeshIO<int, double>::writeInFileMetisFormat (const CSRSparseMatrix<double> &adjM, const std::string filename);
 template void MeshIO<int, double>::writeInFileCoords (const DenseVector<double> &coords, int dimension, const std::string filename);
 template void MeshIO<int, double>::writeInFileCoords (const std::vector<DenseVector<double>> &coords, int dimension, int numPoints, const std::string filename);
@@ -648,16 +622,6 @@
 template void MeshIO<int, double>::readFromFile2AdjMatrix_Boost( lama::CSRSparseMatrix<double> &matrix, dmemo::DistributionPtr  distribution, const std::string filename);
 template void  MeshIO<int, double>::fromFile2Coords_2D( const std::string filename, std::vector<DenseVector<double>> &coords, int numberOfCoords);
 template void MeshIO<int, double>::fromFile2Coords_3D( const std::string filename, std::vector<DenseVector<double>> &coords, int numberOfPoints);
-=======
-template void MeshIO<int, double>::writeInFileMetisFormat (const CSRSparseMatrix<double> &adjM, const string filename);
-template void MeshIO<int, double>::writeInFileCoords (const DenseVector<double> &coords, int dimension, const string filename);
-template void MeshIO<int, double>::writeInFileCoords (const std::vector<DenseVector<double>> &coords, int dimension, int numPoints, const string filename);
-template CSRSparseMatrix<double>  MeshIO<int, double>::readFromFile2AdjMatrix(const string filename);
-template void MeshIO<int, double>::readFromFile2AdjMatrix( CSRSparseMatrix<double> &matrix, dmemo::DistributionPtr distribution, const string filename);
-template void MeshIO<int, double>::readFromFile2AdjMatrix_Boost( lama::CSRSparseMatrix<double> &matrix, dmemo::DistributionPtr  distribution, const string filename);
-template void MeshIO<int, double>::fromFile2Coords_2D( const string filename, std::vector<DenseVector<double>> &coords, int numberOfCoords);
-template void MeshIO<int, double>::fromFile2Coords_3D( const string filename, std::vector<DenseVector<double>> &coords, int numberOfPoints);
->>>>>>> c11431cc
 
 //template double MeshIO<int, double>:: randomValueType( double max);
 } //namespace ITI