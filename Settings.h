#pragma once

struct Settings{
    IndexType dimensions= 3;
    IndexType numX = 32;
    IndexType numY = 32;
    IndexType numZ = 32;
    IndexType numBlocks = 2;
    IndexType borderDepth = 4;
    IndexType stopAfterNoGainRounds = 0;
    IndexType minGainForNextRound = 1;
    IndexType sfcResolution = 0;
    IndexType numberOfRestarts = 0;
<<<<<<< HEAD
=======
    IndexType diffusionRounds = 20;
>>>>>>> 69a977d6
    bool useDiffusionTieBreaking = false;
    bool useGeometricTieBreaking = false;
    bool gainOverBalance = false;
    bool skipNoGainColors = false;
    double epsilon = 0.05;
    
    void print2D(std::ostream& out){
        IndexType numPoints = numX;
        
        out<< "Setting: number of points= " << numPoints<< ", dimensions= "<< dimensions << ", borderDepth= "\
        << borderDepth << ", stopAfterNoGainRounds= "<< stopAfterNoGainRounds <<\
        ", minGainForNextRound= " << minGainForNextRound << ", sfcResolution= "<<\
        sfcResolution << ", epsilon= "<< epsilon << ", numBlocks= " << numBlocks << std::endl;
    }
    
    void print3D(std::ostream& out){
        IndexType numPoints = numX* numY* numZ;
        
        out<< "Settings: number of points= " << numPoints<< ", dimensions= "<< dimensions << ", borderDepth= "\
        << borderDepth << ", stopAfterNoGainRounds= "<< stopAfterNoGainRounds <<\
        ", minGainForNextRound= " << minGainForNextRound << ", sfcResolution= "<<\
        sfcResolution << ", epsilon= "<< epsilon << ", numBlocks= " << numBlocks << std::endl;
    }
};
<|MERGE_RESOLUTION|>--- conflicted
+++ resolved
@@ -11,10 +11,7 @@
     IndexType minGainForNextRound = 1;
     IndexType sfcResolution = 0;
     IndexType numberOfRestarts = 0;
-<<<<<<< HEAD
-=======
     IndexType diffusionRounds = 20;
->>>>>>> 69a977d6
     bool useDiffusionTieBreaking = false;
     bool useGeometricTieBreaking = false;
     bool gainOverBalance = false;
