--- conflicted
+++ resolved
@@ -98,11 +98,7 @@
 
     startTime = std::chrono::system_clock::now();
     
-<<<<<<< HEAD
-    settings.bisect = true;
-=======
     settings.bisect = 1;
->>>>>>> b9f063db
     scai::lama::DenseVector<IndexType> partitionBS =  MultiSection<IndexType, ValueType>::getPartitionNonUniform( adjM, coordinates, nodeWeights, settings);
     
     std::chrono::duration<double> partitionBSTime = std::chrono::system_clock::now() - startTime;
@@ -121,19 +117,11 @@
         SCAI_ASSERT( partitionBS.getLocalValues()[i]!=-1 , "In PE " << *comm << " local point " << i << " has no partition." );
     }
     
-<<<<<<< HEAD
-    const ValueType cutMS = ParcoRepart<IndexType, ValueType>::computeCut(adjM, partitionMS, true);
-    const ValueType cutBS = ParcoRepart<IndexType, ValueType>::computeCut(adjM, partitionBS, true);
-    
-    const ValueType imbalanceMS = ParcoRepart<IndexType, ValueType>::computeImbalance(partitionMS, k);
-    const ValueType imbalanceBS = ParcoRepart<IndexType, ValueType>::computeImbalance(partitionBS, k);
-=======
     const ValueType cutMS = GraphUtils::computeCut(adjM, partitionMS, true);
     const ValueType cutBS = GraphUtils::computeCut(adjM, partitionBS, true);
     
     const ValueType imbalanceMS = GraphUtils::computeImbalance<IndexType, ValueType>(partitionMS, k);
     const ValueType imbalanceBS = GraphUtils::computeImbalance<IndexType, ValueType>(partitionBS, k);
->>>>>>> b9f063db
     
     PRINT0( "Multisection:  cut= " << cutMS << " , imbalance= "<< imbalanceMS);
     PRINT0( "Bisection: cut= " << cutBS << " , imbalance= " << imbalanceBS );
@@ -169,15 +157,9 @@
     std::chrono::time_point<std::chrono::system_clock> startTime = std::chrono::system_clock::now();
     
     std::shared_ptr<rectCell<IndexType,ValueType>> root= MultiSection<IndexType, ValueType>::getRectangles( nodeWeights, sideLen, settings);
-<<<<<<< HEAD
     
     std::vector<std::shared_ptr<rectCell<IndexType,ValueType>>> rectangles = root->getAllLeaves();
     
-=======
-    
-    std::vector<std::shared_ptr<rectCell<IndexType,ValueType>>> rectangles = root->getAllLeaves();
-    
->>>>>>> b9f063db
     std::chrono::duration<double> partitionTime = std::chrono::system_clock::now() - startTime;
     
     if (comm->getRank() == 0) {
@@ -294,7 +276,6 @@
         
         // get the projection in one dimension
         std::vector<std::vector<ValueType>> projection = MultiSection<IndexType, ValueType>::projection( nodeWeights, root, dim2proj, sideLen, settings);
-<<<<<<< HEAD
 
         for( int proj=0; proj<projection.size(); proj++){
             std::vector<ValueType> weightPerPart;
@@ -330,7 +311,7 @@
             ValueType maxOverMin = maxWeight/minWeight;
             PRINT0("max weight = "<< maxWeight << " , min weight = " << minWeight << " , max/min= " << maxOverMin);
             
-            ValueType totalWeight = std::accumulate(weightPerPart.begin(), weightPerPart.end(), 0);
+            ValueType totalWeight = std::accumulate(weightPerPart.begin(), weightPerPart.end(), 0.0);
             ValueType averageWeight = totalWeight/k;
         
             SCAI_ASSERT( totalWeight==origTotalWeight, "totalWeight= "<< totalWeight << " should be= "<< origTotalWeight );
@@ -355,79 +336,12 @@
 }
 //---------------------------------------------------------------------------------------
 
-=======
-
-        for( int proj=0; proj<projection.size(); proj++){
-            std::vector<ValueType> weightPerPart;
-            std::vector<IndexType> part1D;
-            std::tie( part1D, weightPerPart) = MultiSection<IndexType, ValueType>::partition1DGreedy( projection[proj],  k, settings);
-            
-            //assertions - checks - prints
-            
-            SCAI_ASSERT( !std::is_sorted(part1D.end(), part1D.begin()) , "part1D is not sorted" );
-            for(int i=0; i<part1D.size(); i++){
-                SCAI_ASSERT( part1D[i]>=0, "Wrong partition index " << part1D[i] << " in position "<< i );
-                SCAI_ASSERT( part1D[i]<sideLen, "Wrong partition index " << part1D[i] << " in position "<< i );
-                if(i+1<part1D.size()){
-                    SCAI_ASSERT( part1D[i]!=part1D[i+1], "part1D[i]== part1D[i+1]== " << part1D[i] << ". Maybe this should not happen");
-                }
-            }
-            
-            // vectors are of expected size
-            SCAI_ASSERT( part1D.size()==k, "part1D.size()= "<< part1D.size() << " and is should be = " << k );
-            SCAI_ASSERT( weightPerPart.size()==k, "weightPerPart.size()= "<< weightPerPart.size() << " and is should be = " << k );
-            
-            // calculate min and max weights
-            ValueType minWeight=LONG_MAX, maxWeight=0;
-            for(int i=0; i<weightPerPart.size(); i++){
-                if( weightPerPart[i]<minWeight ){
-                    minWeight = weightPerPart[i];
-                }
-                if( weightPerPart[i]>maxWeight ){
-                    maxWeight = weightPerPart[i];
-                }
-            }
-            
-            ValueType maxOverMin = maxWeight/minWeight;
-            PRINT0("max weight = "<< maxWeight << " , min weight = " << minWeight << " , max/min= " << maxOverMin);
-            
-            ValueType totalWeight = std::accumulate(weightPerPart.begin(), weightPerPart.end(), 0.0);
-            ValueType averageWeight = totalWeight/k;
-        
-            SCAI_ASSERT( totalWeight==origTotalWeight, "totalWeight= "<< totalWeight << " should be= "<< origTotalWeight );
-            
-            PRINT0("max weight / average =" << maxWeight/averageWeight<< " , min / average =" << minWeight/averageWeight);
-            PRINT0("Average weight= "<< averageWeight);
-            
-            // print weigths for each part
-            for(int i=0; i<weightPerPart.size(); i++){
-                PRINT0("part "<< i <<" weight: "<< weightPerPart[i]);
-            }    
-            /*
-            if(comm->getRank() ==0){
-                for(int i=0; i<part1D.size(); i++){
-                    std::cout<< *comm <<": "<< part1D[i] << std::endl;
-                }
-            }
-            */
-        }
-        // TODO: add more tests
-    }
-}
-//---------------------------------------------------------------------------------------
-
->>>>>>> b9f063db
 TEST_F(MultiSectionTest, test1DPartitionOptimal){
  
     const scai::dmemo::CommunicatorPtr comm = scai::dmemo::Communicator::getCommunicatorPtr();
     
-<<<<<<< HEAD
-    const IndexType N= 50;
-    const ValueType w= 50*50;
-=======
     const IndexType N= 500;
     const ValueType w= 50;
->>>>>>> b9f063db
     const IndexType k= 5;
     const IndexType optimalWeight = w* N/k;  // make sure N/k is int
     
@@ -457,11 +371,7 @@
     }
     PRINT(k-1 << ": from ["<< part1D.back() << " to " << N-1 << "] with weight " << weightPerPart.back() );
     
-<<<<<<< HEAD
-    ValueType totalWeight = std::accumulate(weightPerPart.begin(), weightPerPart.end(), 0);
-=======
     ValueType totalWeight = std::accumulate(weightPerPart.begin(), weightPerPart.end(), 0.0);
->>>>>>> b9f063db
     ValueType averageWeight = totalWeight/k;
         
     SCAI_ASSERT( totalWeight==origTotalWeight, "totalWeight= "<< totalWeight << " should be= "<< origTotalWeight );
@@ -471,11 +381,6 @@
 }
 //---------------------------------------------------------------------------------------
 
-<<<<<<< HEAD
-TEST_F(MultiSectionTest, testProbeFunction ){
-    
-    const IndexType N = 540;
-=======
 TEST_F(MultiSectionTest, test1DPartitionOptimalRandomWeights){
  
     const IndexType N= 87;
@@ -553,26 +458,17 @@
 TEST_F(MultiSectionTest, testProbeFunction ){
     
     const IndexType N = 88;
->>>>>>> b9f063db
     const IndexType k = 17;
     const IndexType w = 2;
     std::vector<ValueType> weights( N, w);
     
     //create the prefix sum array
     //
-<<<<<<< HEAD
-    std::vector<ValueType> prefixSum( N , 0);
-    prefixSum[0] = weights[0];
-    
-    for(IndexType i=1; i<N; i++ ){
-        prefixSum[i] = prefixSum[i-1] + weights[i]; 
-=======
     std::vector<ValueType> prefixSum( N+1 , 0);
     prefixSum[0] = 0;
     
     for(IndexType i=1; i<N+1; i++ ){
         prefixSum[i] = prefixSum[i-1] + weights[i-1]; 
->>>>>>> b9f063db
     }
     
     IndexType realBottleneck = N*w/k +1;
@@ -582,40 +478,6 @@
         
         if(target<realBottleneck){
             SCAI_ASSERT( !existsPart , "There should not exist a partition with bottleneck " << target);
-<<<<<<< HEAD
-        }
-        if(target>=realBottleneck){
-            SCAI_ASSERT( existsPart , "There should exist a partition with bottleneck " << target);
-        }
-    }
-    
-    // create random weights
-    std::random_device rnd_dvc;
-    std::mt19937 mersenne_engine(rnd_dvc());
-    std::uniform_real_distribution<ValueType> dist(1, 16);
-    auto gen = std::bind(dist, mersenne_engine);
-    std::generate( begin(weights), end(weights), gen);
-    
-    for(IndexType i=1; i<N; i++ ){
-        prefixSum[i] = prefixSum[i-1] + weights[i]; 
-    }
-    
-    //find the bottlneck, all larger values must haave a partitioning
-    for( int target=40; target<prefixSum.back()/2; target+=10){
-        int bottleneck = prefixSum.back();
-        bool existsPart = MultiSection<IndexType, ValueType>::probe( prefixSum, k, target);
-        
-        if( target>bottleneck){
-            SCAI_ASSERT( existsPart , "There should exist a partition with bottleneck " << target );
-        }
-        if( existsPart ){
-            //PRINT("Found partition with bottleneck " << target );
-            bottleneck = target;
-        }
-        
-    }
-    
-=======
         }
         if(target>=realBottleneck){
             SCAI_ASSERT( existsPart , "There should exist a partition with bottleneck " << target);
@@ -669,7 +531,6 @@
     PRINT(" ++ " << target2-1);
     aux::printVector(splitters);
     
->>>>>>> b9f063db
 }
 //---------------------------------------------------------------------------------------
 
@@ -726,58 +587,17 @@
     SCAI_ASSERT( root->getNumLeaves()==root->indexLeaves(0), "Wrong leaf indexing");
     
     std::vector<std::vector<ValueType>> points = {  
-<<<<<<< HEAD
-                                                    {60.0, 31},     // in r0
-                                                    { 3.4, 8.5},    // in r1
-                                                    {75.0, 91.0},   // in r2
-                                                    {10.2, 20},     // in r1 and r3
-                                                    {12.0, 71.5},   // in r4                                                    
-                                                    {15.0, 30},     // in r1, r3 and r5
-                                                    {33.1, 33.1}    // in r1, r3 and r6 
-=======
                                                     {33.0, 31},     // in r6
                                                     {13.4, 28.5},   // in r5
                                                     {75.0, 91.0},   // in r2
                                                     {12.0, 71.5},   // in r4                                                    
                                                     {15.0, 30},     // in r5
                                                     {33.1, 33.1}    // in r6
->>>>>>> b9f063db
                                                 };
                                                     
     std::shared_ptr<rectCell<IndexType,ValueType>> retRect; 
     
     for(int p=0; p<points.size(); p++){
-<<<<<<< HEAD
-        retRect = root->getContainingLeaf( points[p] );
-
-        if( retRect!=NULL){
-            SCAI_ASSERT( retRect->getRect().bottom[0]<=points[p][0] and retRect->getRect().top[0]>=points[p][0] , "Wrong rectangle");
-            SCAI_ASSERT( retRect->getRect().bottom[1]<=points[p][1] and retRect->getRect().top[1]>=points[p][1] , "Wrong rectangle");
-        }
-    }
-    
-    std::vector<ValueType> point(2); 
-    
-    //random points
-    srand(time(NULL));
-    for(int r=0; r<10; r++){
-        point[0] = rand()%101;
-        point[1] = rand()%101;
-        
-        retRect = root->getContainingLeaf( point );
-        if( retRect!=NULL){
-            SCAI_ASSERT( retRect->getRect().bottom[0]<=point[0] and retRect->getRect().top[0]>=point[0] , "Wrong rectangle");
-            SCAI_ASSERT( retRect->getRect().bottom[1]<=point[1] and retRect->getRect().top[1]>=point[1] , "Wrong rectangle");
-        }
-        /*
-        if( retRect!=NULL){
-            PRINT("point ("<< point[0]<<", "<< point[1] <<") found in rectangle:");
-            retRect->getRect().print();
-        }else{
-            PRINT("point ("<< point[0]<<", "<< point[1] <<") was not found in any rectangle.");
-        }
-        */
-=======
         try{
             retRect = root->getContainingLeaf( points[p] );
         }catch( const std::logic_error& e ){
@@ -806,7 +626,6 @@
         }
         SCAI_ASSERT( retRect->getRect().bottom[0]<=point[0] and retRect->getRect().top[0]>=point[0] , "Wrong rectangle");
         SCAI_ASSERT( retRect->getRect().bottom[1]<=point[1] and retRect->getRect().top[1]>=point[1] , "Wrong rectangle");
->>>>>>> b9f063db
     }
     
     //all the points
@@ -818,15 +637,11 @@
             point[0]=x;
             point[1]=y;
             
-<<<<<<< HEAD
-            retRect = root->getContainingLeaf( point );
-=======
             try{
                 retRect = root->getContainingLeaf( point );
             }catch( const std::logic_error& e ){
                 continue;
             }
->>>>>>> b9f063db
             
             if(retRect->getRect()==r2){
                 numOfPointsIn_r2++;
@@ -1010,7 +825,6 @@
         for(int i=0; i<projection.size(); i++){
             //this only works when dim=2 and nodeWeights=1
             SCAI_ASSERT( projection[i]==bBoxSlice , "projection["<< i<<"]= "<< projection[i] << " should be equal to "<< bBoxSlice );
-<<<<<<< HEAD
         }
     }
 }
@@ -1072,15 +886,13 @@
     coordinates[1].redistribute( dist );
     coordinates[2].redistribute( dist );
     
-    // copy local coordinates to a ValueType DenseVector
-    std::vector<scai::lama::DenseVector<ValueType>> coordsVal(dimensions);
+    // copy local coordinates to a vector<vector<IndexType>>
+    std::vector<std::vector<IndexType>> coords( localN, std::vector<IndexType>( dimensions, 0) );
     {
         for (IndexType d = 0; d < dimensions; d++) {
             const scai::utilskernel::LArray<IndexType>& localPartOfCoords = coordinates[d].getLocalValues();
-            coordsVal[d].allocate ( localN );
-            scai::hmemo::WriteAccess<ValueType> wCoordsVal( coordsVal[d].getLocalValues() );
             for (IndexType i = 0; i < localN; i++) {
-                wCoordsVal[i] = ValueType (localPartOfCoords[i]);
+                coords[i][d] = IndexType (localPartOfCoords[i]);
             }
         }
     }
@@ -1091,7 +903,7 @@
     
     std::chrono::time_point<std::chrono::system_clock> startTime = std::chrono::system_clock::now();
     
-    std::shared_ptr<rectCell<IndexType,ValueType>> root = MultiSection<IndexType, ValueType>::getRectanglesNonUniform( adjM, coordinates, nodeWeights, minCoords, maxCoords, settings);
+    std::shared_ptr<rectCell<IndexType,ValueType>> root = MultiSection<IndexType, ValueType>::getRectanglesNonUniform( adjM, coords, nodeWeights, minCoords, maxCoords, settings);
 
     std::vector<std::shared_ptr<rectCell<IndexType,ValueType>>> rectangles = root->getAllLeaves();
     
@@ -1125,7 +937,7 @@
         }
         totalVolume += thisVolume;
 
-        ValueType thisWeight = MultiSection<IndexType, ValueType>::getRectangleWeight( coordsVal, nodeWeights, thisRectangle, maxCoords, settings);
+        ValueType thisWeight = MultiSection<IndexType, ValueType>::getRectangleWeight( coordinates, nodeWeights, thisRectangle, maxCoords, settings);
         SCAI_ASSERT( thisWeight==thisRectangle.weight, "wrong weight calculation: thisWeight= " << thisWeight << " , thisRectangle.weight= " << thisRectangle.weight);
         SCAI_ASSERT( thisVolume==thisWeight , "This rectangle's area= "<< thisVolume << " and should be equal to its weight that is= "<< thisWeight);   // that is true only when all weights are 1
         
@@ -1226,15 +1038,15 @@
     std::vector<ValueType> scaledMin( dimensions, std::numeric_limits<ValueType>::max());
     std::vector<ValueType> scaledMax( dimensions, std::numeric_limits<ValueType>::lowest());
     
-    std::vector<scai::lama::DenseVector<IndexType>> scaledCoords(dimensions);
+    std::vector<std::vector<IndexType>> scaledCoords( localN , std::vector<IndexType>(dimensions,0) );
     // scale= N^(1/d): this way the scaled max is N^(1/d) and this is also the maximum size of the projection arrays
     IndexType scale = std::pow( N, 1.0/dimensions);
     
     {   
         // gel local min/max
         for (IndexType d = 0; d < dimensions; d++) {
-            scaledCoords[d].allocate( dist );
-            scaledCoords[d] = static_cast<ValueType>( 0 );
+            //scaledCoords[d].allocate( dist );
+            //scaledCoords[d] = static_cast<ValueType>( 0 );
             const scai::utilskernel::LArray<ValueType>& localPartOfCoords = coordinates[d].getLocalValues();
             
             for (IndexType i = 0; i < localN; i++) {
@@ -1255,14 +1067,11 @@
         for (IndexType d = 0; d < dimensions; d++) {
             //get local parts of coordinates
             const scai::utilskernel::LArray<ValueType>& localPartOfCoords = coordinates[d].getLocalValues();
-            scai::hmemo::WriteOnlyAccess<IndexType> wScaledCoord( scaledCoords[d].getLocalValues() );
-            
-            SCAI_ASSERT( localN==wScaledCoord.size() , "Wrong size of local part.");
             
             for (IndexType i = 0; i < localN; i++) {
                 ValueType normalizedCoord = (localPartOfCoords[i] - minCoords[d])/(maxCoords[d]-minCoords[d]);
                 IndexType scaledCoord =  normalizedCoord * scale; 
-                wScaledCoord[i] = scaledCoord;
+                scaledCoords[i][d] = scaledCoord;
                 
                 if (scaledCoord < scaledMin[d]) scaledMin[d] = scaledCoord;
                 if (scaledCoord > scaledMax[d]) scaledMax[d] = scaledCoord;
@@ -1273,7 +1082,7 @@
     }
     
     for (IndexType d=0; d<dimensions; d++) {
-        SCAI_ASSERT( scaledMax[d]<= std::pow(N, 1.0/dimensions), "Scaled maximum value "<< scaledMax[d] << " is too large. should be less than " << std::pow(N, 1.0/dimensions) );
+        SCAI_ASSERT( scaledMax[d]<= scale, "Scaled maximum value "<< scaledMax[d] << " is too large. should be less than " << scale );
         if( scaledMin[d]!=0 ){
             //TODO: it works even if scaledMin is not 0 but the projection arrays will start from 0 and the first 
             //      elements will just always be 0.
@@ -1281,7 +1090,7 @@
             throw std::logic_error("Minimum scaled value should be 0 but it is " + std::to_string(scaledMin[d]) );
         }
     }
-    SCAI_ASSERT( localN==scaledCoords[0].getLocalValues().size(), "Wrong size of scaled coordinates vector: localN= "<< localN << " and scaledCoords.size()= " << scaledCoords[0].getLocalValues().size() );
+    SCAI_ASSERT( localN==scaledCoords.size(), "Wrong size of scaled coordinates vector: localN= "<< localN << " and scaledCoords.size()= " << scaledCoords.size() );
     
     //
     // get tree of rectangles
@@ -1313,6 +1122,14 @@
         struct rectangle thisRectangle = rectangles[r]->getRect();
         
         ValueType thisWeight = MultiSection<IndexType, ValueType>::getRectangleWeight( scaledCoords, nodeWeights, thisRectangle, scaledMax, settings);
+        /*
+        //re-scale rectangle
+        for (IndexType d=0; d<dimensions; d++) {
+            thisRectangle.bottom[d] = (thisRectangle.bottom[d]/scale)*(maxCoords[d]-minCoords[d]) + minCoords[d];
+            thisRectangle.top[d] = (thisRectangle.top[d]/scale)*(maxCoords[d]-minCoords[d]) + minCoords[d];
+        }
+        ValueType thisWeight = MultiSection<IndexType, ValueType>::getRectangleWeight( coordinates, nodeWeights, thisRectangle, maxCoords, settings);
+        */
         SCAI_ASSERT( thisWeight==thisRectangle.weight, "wrong weight calculation: thisWeight= " << thisWeight << " , thisRectangle.weight= " << thisRectangle.weight);
         
         if( thisWeight<minWeight ){
@@ -1344,8 +1161,6 @@
                 otherRectangle.print();
                 throw std::runtime_error("The rectangles above overlap.");
             }
-=======
->>>>>>> b9f063db
         }
     }
     PRINT0( "averageWeight= "<< actualTotalWeight/k );
@@ -1392,617 +1207,6 @@
     }
     int p=0;
     for(int i=0; i<=maxCoord[0]; i++){
-        for(int j=0; j<=maxCoord[1]; j++){
-            coordinates[0][p] = i;
-            coordinates[1][p] = j;
-            ++p;
-        }
-    }
-    SCAI_ASSERT( p==N, "Wrong number of points.");
-    
-    coordinates[0].redistribute( dist );
-    coordinates[1].redistribute( dist );
-    
-    //set local weights
-    scai::lama::DenseVector<ValueType> nodeWeights( dist );
-    {
-        scai::hmemo::WriteAccess<ValueType> localPart(nodeWeights.getLocalValues());
-        srand(time(NULL));
-        for(int i=0; i<localN; i++){
-            localPart[i] = 1; //rand()%10;
-        }
-    }
-    SCAI_ASSERT( coordinates[0].getLocalValues().size()==nodeWeights.getLocalValues().size(), "Wrong local sizes for coordinates and weights vectors");
-    
-    struct Settings settings;
-    //settings.numBlocks= k;
-    settings.epsilon = 0.2;
-    settings.dimensions = dimensions;
-    
-    rectangle bBox;         //not a leaf => no projection calculated
-    // for all dimensions i: bottom[i]<top[i] 
-    bBox.bottom = {0, 0};
-    bBox.top = maxCoord;
-    // create the root of the tree that contains the whole grid
-    std::shared_ptr<rectCell<IndexType,ValueType>> root( new rectCell<IndexType,ValueType>(bBox) );
-    
-    rectangle bBox0;        //not a leaf => no projection calculated
-    bBox0.bottom = {0, 0};
-    bBox0.top = { std::floor(maxCoord[0]/2-1), maxCoord[1] };
-    ValueType bBox0Weight = (bBox0.top[0]-bBox0.bottom[0]+1)*(bBox0.top[1]-bBox0.bottom[1]+1);
-    bBox0.weight = bBox0Weight;
-    root->insert(bBox0);
-    
-    rectangle bBox1;        // leafID=2 => projection[2]
-    bBox1.bottom = { std::floor(maxCoord[0]/2), 0 };
-    bBox1.top = maxCoord;
-    ValueType bBox1Weight = (bBox1.top[0]-bBox1.bottom[0]+1)*(bBox1.top[1]-bBox1.bottom[1]+1);
-    bBox1.weight = bBox1Weight;
-    root->insert(bBox1);
-    
-    rectangle bBox2;        // leafID=0 => projection[0]
-    bBox2.bottom = {0, 0};
-    bBox2.top = { std::floor(maxCoord[0]/2-1), std::floor(maxCoord[1]*0.75 -1) };
-    ValueType bBox2Weight = (bBox2.top[0]-bBox2.bottom[0]+1)*(bBox2.top[1]-bBox2.bottom[1]+1);
-    bBox2.weight = bBox2Weight;
-    root->insert( bBox2 );
-    
-    rectangle bBox3;        // leafID=1 => projection[1]
-    bBox3.bottom = {0, std::floor(maxCoord[1]*0.75) };
-    bBox3.top = { std::floor(maxCoord[0]/2 -1) , maxCoord[1] };
-    ValueType bBox3Weight = (bBox3.top[0]-bBox3.bottom[0]+1)*(bBox3.top[1]-bBox3.bottom[1]+1);
-    bBox.weight = bBox3Weight;
-    root->insert( bBox3 );
-    
-    SCAI_ASSERT( root->getNumLeaves()==3 , "Tree must have 3 leaves but has "<< root->getNumLeaves() );
-    
-    // bBox0 not leaf, bBox1=projections[2], bBox2=projections[0] , bBox3=projections[1]
-
-    ValueType totalGridWeight = N;
-    SCAI_ASSERT( totalGridWeight==nodeWeights.sum() , "Wrong sum of node weights: "<< nodeWeights.sum() );
-    
-    for(int d=0; d<dimensions; d++){
-        //dim2proj.size() = number of leaves/rectangles
-        std::vector<IndexType> dim2proj = {d, d, d};
-        SCAI_ASSERT( dim2proj.size()==root->getNumLeaves(), "Wrong size of vecctor dim2proj or number of leaves");
-        
-        std::vector<std::vector<ValueType>> projections = MultiSection<IndexType, ValueType>::projectionNonUniform( coordinates , nodeWeights, root, dim2proj, settings);
-        
-        ValueType projectionsTotalWeight =0 ;
-        
-        for( int i=0; i<projections.size(); i++){
-                projectionsTotalWeight += std::accumulate( projections[i].begin(), projections[i].end(), 0 );
-        }
-        SCAI_ASSERT( projectionsTotalWeight==totalGridWeight , "Wrong sum of projections weights: projectionsTotalWeight= " << projectionsTotalWeight << " , totalGridWeight= " << totalGridWeight);
-    
-        SCAI_ASSERT( projections[0].size()==(bBox2.top[d]-bBox2.bottom[d]+1), "Wrong size for projection 0");
-        SCAI_ASSERT( projections[1].size()==(bBox3.top[d]-bBox3.bottom[d]+1), "Wrong size for projection 1");
-        SCAI_ASSERT( projections[2].size()==(bBox1.top[d]-bBox1.bottom[d]+1), "Wrong size for projection 2");
-        
-        SCAI_ASSERT( projections.size()==3, "projections size must be 2 but it is "<< projections.size() );
-        ValueType proj0Weight = std::accumulate( projections[0].begin(), projections[0].end(), 0 );
-        ValueType proj1Weight = std::accumulate( projections[1].begin(), projections[1].end(), 0 );
-        ValueType proj2Weight = std::accumulate( projections[2].begin(), projections[2].end(), 0 );
-
-        SCAI_ASSERT( totalGridWeight == proj1Weight+proj0Weight+proj2Weight , "Total weight is "<< totalGridWeight << " but the sum of the two projections is "<<  proj1Weight+proj0Weight+proj2Weight );
-        SCAI_ASSERT( proj0Weight==bBox2Weight, "Weight of first rectangle is "<< bBox2Weight << " but the weight of the projection is "<< proj0Weight);
-        SCAI_ASSERT( proj1Weight==bBox3Weight, "Weight of second rectangle is "<< bBox3Weight << " but the weight of the projection is "<< proj1Weight);
-        SCAI_ASSERT( proj2Weight==bBox1Weight, "Weight of third rectangle is "<< bBox1Weight << " but the weight of the projection is "<< proj2Weight);
-    }    
-}
-//---------------------------------------------------------------------------------------
-/* same example as in the 2D case
- */
-TEST_F(MultiSectionTest, test1DProjectionNonUniform_3D){
-    
-    const IndexType dimensions = 3;
-    const std::vector<ValueType> maxCoord= {10, 15, 20};
-    const IndexType N = (maxCoord[0]+1)*(maxCoord[1]+1)*(maxCoord[2]+1);
-    
-    const scai::dmemo::CommunicatorPtr comm = scai::dmemo::Communicator::getCommunicatorPtr();
-    const scai::dmemo::DistributionPtr dist ( scai::dmemo::Distribution::getDistributionPtr("BLOCK", comm, N) );
-    const scai::dmemo::DistributionPtr noDistPointer(new scai::dmemo::NoDistribution( N ));
-    const IndexType localN = dist->getLocalSize();
-    
-    scai::lama::CSRSparseMatrix<ValueType> adjM(dist, noDistPointer);
-  
-    std::vector<DenseVector<ValueType>> coordinates(dimensions);
-    
-    // create all integer cordinates in the grid
-    for(IndexType i=0; i<dimensions; i++){
-        coordinates[i].allocate(N);
-        coordinates[i] = static_cast<ValueType>( 0 );
-    }
-    int p=0;
-    for(int x=0; x<=maxCoord[0]; x++){
-        for(int y=0; y<=maxCoord[1]; y++){
-            for(int z=0; z<=maxCoord[2]; z++){
-                coordinates[0][p] = x;
-                coordinates[1][p] = y;
-                coordinates[2][p] = z;
-                ++p;
-            }
-        }
-    }
-    SCAI_ASSERT( p==N, "Wrong number of coordinates created");
-    
-    coordinates[0].redistribute( dist );
-    coordinates[1].redistribute( dist );
-    coordinates[2].redistribute( dist );
-    
-    //copy local coordinates to a vector<vector<>> structure
-    std::vector<scai::lama::DenseVector<IndexType>> coordsIndex(dimensions);
-    {
-        for (IndexType d = 0; d < dimensions; d++) {
-            const scai::utilskernel::LArray<ValueType>& localPartOfCoords = coordinates[d].getLocalValues();
-            coordsIndex[d].allocate( localN );
-            scai::hmemo::WriteAccess<IndexType> wCoordsIndex( coordsIndex[d].getLocalValues() );
-            
-            for (IndexType i = 0; i < localN; i++) {
-                wCoordsIndex[i] = localPartOfCoords[i];
-            }
-        }
-    }
-    
-    //set local weights
-    scai::lama::DenseVector<ValueType> nodeWeights( dist );
-    {
-        scai::hmemo::WriteAccess<ValueType> localPart(nodeWeights.getLocalValues());
-        srand(time(NULL));
-        for(int i=0; i<localN; i++){
-            localPart[i] = 1; //rand()%10;
-        }
-    }
-    SCAI_ASSERT( coordinates[0].getLocalValues().size()==nodeWeights.getLocalValues().size(), "Wrong local sizes for coordinates and weights vectors");
-    
-    struct Settings settings;
-    settings.epsilon = 0.2;
-    settings.dimensions = dimensions;
-    
-    rectangle bBox;         //not a leaf => no projection calculated
-    // for all dimensions i: bottom[i]<top[i] 
-    bBox.bottom = {0, 0, 0};
-    bBox.top = maxCoord;
-    
-    // create the root of the tree that contains the whole grid
-    std::shared_ptr<rectCell<IndexType,ValueType>> root( new rectCell<IndexType,ValueType>(bBox) );
-    
-    rectangle bBox0;        //not a leaf => no projection calculated
-    bBox0.bottom = {0, 0, 0};
-    bBox0.top = { std::floor(maxCoord[0]/2-1), maxCoord[1], maxCoord[2] };
-    bBox0.weight = (bBox0.top[0]-bBox0.bottom[0])*(bBox0.top[1]-bBox0.bottom[1])*(bBox0.top[2]-bBox0.bottom[2]);
-    root->insert(bBox0);
-    
-    rectangle bBox1;        // leafID=2 => projection[2]
-    bBox1.bottom = { std::floor(maxCoord[0]/2), 0 , 0};
-    bBox1.top = maxCoord;
-    ValueType bBox1Weight = (bBox1.top[0]-bBox1.bottom[0]+1)*(bBox1.top[1]-bBox1.bottom[1]+1)*(bBox1.top[2]-bBox1.bottom[2]+1);
-    bBox1.weight = bBox1Weight;
-    root->insert(bBox1);
-    
-    rectangle bBox2;        // leafID=0 => projection[0]
-    bBox2.bottom = {0, 0, 0};
-    bBox2.top = { std::floor(maxCoord[0]/2-1), std::floor(maxCoord[1]*0.75-1), maxCoord[2] };
-    ValueType bBox2Weight = (bBox2.top[0]-bBox2.bottom[0]+1)*(bBox2.top[1]-bBox2.bottom[1]+1)*(bBox2.top[2]-bBox2.bottom[2]+1);
-    bBox2.weight = bBox2Weight;
-    root->insert( bBox2 );
-
-    rectangle bBox3;        // leafID=1 => projection[1]
-    bBox3.bottom = {0, std::floor(maxCoord[1]*0.75), 0};
-    bBox3.top = { std::floor(maxCoord[0]/2-1) , maxCoord[1], maxCoord[2] };
-    ValueType bBox3Weight = (bBox3.top[0]-bBox3.bottom[0]+1)*(bBox3.top[1]-bBox3.bottom[1]+1)*(bBox3.top[2]-bBox3.bottom[2]+1);
-    bBox3.weight = bBox3Weight;
-    root->insert( bBox3 );
-    
-    SCAI_ASSERT( root->getNumLeaves()==3 , "Tree must have 3 leaves but has "<< root->getNumLeaves() );
-
-    // bBox0 not leaf, bBox1=projections[2], bBox2=projections[0] , bBox3=projections[1]
-
-    ValueType totalGridWeight = N;
-    SCAI_ASSERT( totalGridWeight==nodeWeights.sum() , "Wrong sum of node weights: "<< nodeWeights.sum().Scalar::getValue<IndexType>() );
-    
-    for(int d=0; d<dimensions; d++){
-        //dim2proj.size() = number of leaves/rectangles
-        std::vector<IndexType> dim2proj = {d, d, d};
-        SCAI_ASSERT( dim2proj.size()==root->getNumLeaves(), "Wrong size of vecctor dim2proj or number of leaves");
-        
-        std::vector<std::vector<ValueType>> projections = MultiSection<IndexType, ValueType>::projectionNonUniform( coordsIndex, nodeWeights, root, dim2proj, settings);
-    
-        SCAI_ASSERT( projections[0].size()==(bBox2.top[d]-bBox2.bottom[d]+1), "Wrong size for projection 0");
-        SCAI_ASSERT( projections[1].size()==(bBox3.top[d]-bBox3.bottom[d]+1), "Wrong size for projection 1");
-        SCAI_ASSERT( projections[2].size()==(bBox1.top[d]-bBox1.bottom[d]+1), "Wrong size for projection 2");
-        
-        SCAI_ASSERT( projections.size()==3, "projections size must be 3 but it is "<< projections.size() );
-        
-        ValueType proj0Weight = std::accumulate( projections[0].begin(), projections[0].end(), 0 );
-        ValueType proj1Weight = std::accumulate( projections[1].begin(), projections[1].end(), 0 );
-        ValueType proj2Weight = std::accumulate( projections[2].begin(), projections[2].end(), 0 );
-
-        SCAI_ASSERT( totalGridWeight == proj1Weight+proj0Weight+proj2Weight , "Total weight is "<< totalGridWeight << " but the sum of the two projections is "<<  proj1Weight+proj0Weight+proj2Weight );
-        SCAI_ASSERT( proj0Weight==bBox2Weight, "Weight of first rectangle is "<< bBox2Weight << " but the weight of the projection is "<< proj0Weight);
-        SCAI_ASSERT( proj1Weight==bBox3Weight, "Weight of second rectangle is "<< bBox3Weight << " but the weight of the projection is "<< proj1Weight);
-        SCAI_ASSERT( proj2Weight==bBox1Weight, "Weight of third rectangle is "<< bBox1Weight << " but the weight of the projection is "<< proj2Weight);
-    }    
-}
-//---------------------------------------------------------------------------------------
-
-TEST_F(MultiSectionTest, testGetRectanglesNonUniform){
- 
-    const IndexType dimensions = 3;
-    const std::vector<ValueType> minCoords= {0, 0, 0};    
-    const std::vector<ValueType> maxCoords= {20, 20, 20};
-    const IndexType N = (maxCoords[0]+1)*(maxCoords[1]+1)*(maxCoords[2]+1); 
-    const IndexType k = std::pow( 4, dimensions);
-    
-    const scai::dmemo::CommunicatorPtr comm = scai::dmemo::Communicator::getCommunicatorPtr();
-    const scai::dmemo::DistributionPtr dist ( scai::dmemo::Distribution::getDistributionPtr("BLOCK", comm, N) );
-    const scai::dmemo::DistributionPtr noDistPointer(new scai::dmemo::NoDistribution( N ));
-    const IndexType localN = dist->getLocalSize();
-    
-    // in this version the adjacency matrix is not used in the getRectanglesNonUniform
-    scai::lama::CSRSparseMatrix<ValueType> adjM(dist, noDistPointer);
-    
-    //
-    //create weights locally
-    //
-    scai::lama::DenseVector<ValueType> nodeWeights( dist );
-    {
-        scai::hmemo::WriteAccess<ValueType> localPart(nodeWeights.getLocalValues());
-        srand(time(NULL));
-        for(int i=0; i<localN; i++){
-            localPart[i] = 1;
-            //localPart[i] = rand()%7*comm->getRank()+2;
-        }
-    }
-    
-    //
-    // create integer coordinates in the grid every two points (not all)
-    //
-    std::vector<DenseVector<IndexType>> coordinates(dimensions);
-    
-    for(IndexType i=0; i<dimensions; i++){
-        coordinates[i].allocate(N);
-        coordinates[i] = static_cast<IndexType>( 0 );
-    }
-    
-    int p=0;
-    for(int x=0; x<=maxCoords[0]; x=x+1){
-        for(int y=0; y<=maxCoords[1]; y=y+1){
-            for(int z=0; z<=maxCoords[2]; z=z+1){
-                coordinates[0][p] = x;
-                coordinates[1][p] = y;
-                coordinates[2][p] = z;
-                ++p;
-            }
-        }
-    }
-    SCAI_ASSERT( p==N, "Wrong number of coordinates created.");
-    
-    coordinates[0].redistribute( dist );
-    coordinates[1].redistribute( dist );
-    coordinates[2].redistribute( dist );
-    
-    // copy local coordinates to a vector<vector<IndexType>>
-    std::vector<std::vector<IndexType>> coords( localN, std::vector<IndexType>( dimensions, 0) );
-    {
-        for (IndexType d = 0; d < dimensions; d++) {
-            const scai::utilskernel::LArray<IndexType>& localPartOfCoords = coordinates[d].getLocalValues();
-            for (IndexType i = 0; i < localN; i++) {
-                coords[i][d] = IndexType (localPartOfCoords[i]);
-            }
-        }
-    }
-    
-    Settings settings;
-    settings.dimensions = dimensions;
-    settings.numBlocks = k;
-    
-    std::chrono::time_point<std::chrono::system_clock> startTime = std::chrono::system_clock::now();
-    
-    std::shared_ptr<rectCell<IndexType,ValueType>> root = MultiSection<IndexType, ValueType>::getRectanglesNonUniform( adjM, coords, nodeWeights, minCoords, maxCoords, settings);
-
-    std::vector<std::shared_ptr<rectCell<IndexType,ValueType>>> rectangles = root->getAllLeaves();
-    
-    std::chrono::duration<double> partitionTime = std::chrono::system_clock::now() - startTime;
-    
-    if (comm->getRank() == 0) {
-        std::cout<< "Time to partition: "<< partitionTime.count() << std::endl;
-    }
-    
-    //
-    // assertions - prints
-    //
-    SCAI_ASSERT( rectangles.size()==settings.numBlocks , "Returned number of rectangles is wrong. Should be "<< settings.numBlocks<< " but it is "<< rectangles.size() );
-    
-    ValueType totalWeight = 0;
-    IndexType totalVolume = 0;
-    ValueType minWeight = LONG_MAX, maxWeight = 0;
-    
-    for(int r=0; r<settings.numBlocks; r++){
-        struct rectangle thisRectangle = rectangles[r]->getRect();
-        
-        if( comm->getRank()==0 and settings.numBlocks<20){
-            thisRectangle.print();
-        }
-        
-        // the sum of all the volumes must be equal the volume of the grid
-        ValueType thisVolume = 1;
-        for(int d=0; d<dimensions; d++){
-            thisVolume = thisVolume * (thisRectangle.top[d]-thisRectangle.bottom[d]+1);
-            SCAI_ASSERT( thisRectangle.top[d]<=maxCoords[d] , "Rectangle's top coordinate is out of bounds: thisRectangle.top[d]= " << thisRectangle.top[d] << " ,  maxCoords[d]= " << maxCoords[d] );
-        }
-        totalVolume += thisVolume;
-
-        ValueType thisWeight = MultiSection<IndexType, ValueType>::getRectangleWeight( coordinates, nodeWeights, thisRectangle, maxCoords, settings);
-        SCAI_ASSERT( thisWeight==thisRectangle.weight, "wrong weight calculation: thisWeight= " << thisWeight << " , thisRectangle.weight= " << thisRectangle.weight);
-        SCAI_ASSERT( thisVolume==thisWeight , "This rectangle's area= "<< thisVolume << " and should be equal to its weight that is= "<< thisWeight);   // that is true only when all weights are 1
-        
-        if( thisWeight<minWeight ){
-            minWeight = thisWeight;
-        }
-        if( thisWeight>maxWeight ){
-            maxWeight = thisWeight;
-        }
-        
-        totalWeight += thisWeight;
-        
-        // check if this rectangle overlaps with some other rectangle
-        for(int r2=0; r2<settings.numBlocks; r2++){
-            if( r2==r) continue; // do not self-check
-            
-            struct rectangle otherRectangle = rectangles[r2]->getRect();
-            bool overlap = true;
-            for(int d=0; d<dimensions; d++){
-                if( thisRectangle.bottom[d]>=otherRectangle.top[d] or thisRectangle.top[d]<=otherRectangle.bottom[d] ){
-                    // if they do not overlap in dimension then they cannot overlap 
-                    overlap = false;
-                    break;
-                }
-            }
-            
-            if( comm->getRank()==0 and overlap ){
-                //PRINT0("Found overlapping rectangles:");
-                thisRectangle.print();
-                otherRectangle.print();
-                throw std::runtime_error("The rectangles above overlap.");
-            }
-        }
-    }
-    PRINT0( "averageWeight= "<< N/settings.numBlocks );
-    PRINT0( "minWeight= "<< minWeight << " , maxWeight= "<< maxWeight );
-    
-    //all points are covered by a rectangle
-    ValueType sumWeight = nodeWeights.sum().Scalar::getValue<ValueType>();
-    SCAI_ASSERT( totalWeight==sumWeight , "sum of all rectangles weight= "<< totalWeight << " and should be equal the sum of weights= "<< sumWeight);
-    // this works even when weights are not 1
-    SCAI_ASSERT( totalVolume==N , "total volume= "<< totalVolume << " and should be equal the number of points= "<< N);    
-    
-}
-//---------------------------------------------------------------------------------------
-
-TEST_F(MultiSectionTest, testGetRectanglesNonUniformFile){
-    
-    const IndexType dimensions = 2;
-    const IndexType k = std::pow( 4, dimensions);
-
-    std::string path = "meshes/trace/";
-    std::string fileName = "trace-00010.graph";
-    std::string file = path + fileName;
-    std::ifstream f(file);
-    IndexType N, edges;
-    f >> N >> edges; 
-    
-    const scai::dmemo::CommunicatorPtr comm = scai::dmemo::Communicator::getCommunicatorPtr();
-    const scai::dmemo::DistributionPtr dist ( scai::dmemo::Distribution::getDistributionPtr("BLOCK", comm, N) );
-    const scai::dmemo::DistributionPtr noDistPointer(new scai::dmemo::NoDistribution( N ));
-    const IndexType localN = dist->getLocalSize();
-    PRINT0("Number of vertices= " << N);
-        
-    //
-    // get the adjacency matrix and the coordinates
-    //
-    scai::lama::CSRSparseMatrix<ValueType> adjM = FileIO<IndexType, ValueType>::readGraph(file );
-    adjM.redistribute(dist, noDistPointer);
-    
-    std::vector<DenseVector<ValueType>> coordinates = FileIO<IndexType, ValueType>::readCoords( std::string(file + ".xyz"), N, dimensions);
-    
-    EXPECT_TRUE(coordinates[0].getDistributionPtr()->isEqual(*dist));
-    EXPECT_EQ( adjM.getNumColumns(), adjM.getNumRows());
-    EXPECT_EQ( edges, (adjM.getNumValues())/2 );   
-    
-    //
-    //create weights locally
-    //
-    scai::lama::DenseVector<ValueType> nodeWeights( dist );
-    IndexType actualTotalWeight = 0;
-    {
-        scai::hmemo::WriteAccess<ValueType> localPart(nodeWeights.getLocalValues());
-        srand(time(NULL));
-        for(int i=0; i<localN; i++){
-            //localPart[i] = 1;
-            localPart[i] = rand()%7*comm->getRank()+2;
-            actualTotalWeight += localPart[i];         
-        }
-    }
-    actualTotalWeight =  comm->sum(actualTotalWeight);
-
-    //
-    // find min and max and scale local coordinates to a IndexType DenseVector
-    //
-    std::vector<ValueType> minCoords( dimensions, std::numeric_limits<ValueType>::max() );
-    std::vector<ValueType> maxCoords( dimensions, std::numeric_limits<ValueType>::lowest() );
-    std::vector<ValueType> scaledMin( dimensions, std::numeric_limits<ValueType>::max());
-    std::vector<ValueType> scaledMax( dimensions, std::numeric_limits<ValueType>::lowest());
-    
-    std::vector<std::vector<IndexType>> scaledCoords( localN , std::vector<IndexType>(dimensions,0) );
-    // scale= N^(1/d): this way the scaled max is N^(1/d) and this is also the maximum size of the projection arrays
-    IndexType scale = std::pow( N, 1.0/dimensions);
-    
-    {   
-        // gel local min/max
-        for (IndexType d = 0; d < dimensions; d++) {
-            //scaledCoords[d].allocate( dist );
-            //scaledCoords[d] = static_cast<ValueType>( 0 );
-            const scai::utilskernel::LArray<ValueType>& localPartOfCoords = coordinates[d].getLocalValues();
-            
-            for (IndexType i = 0; i < localN; i++) {
-                ValueType coord = localPartOfCoords[i];
-                if (coord < minCoords[d]) minCoords[d] = ValueType (coord);
-                if (coord > maxCoords[d]) maxCoords[d] = ValueType (coord);
-                //wCoordsIndex[i] = coord;
-            }
-        }
-        // get global min/max
-        for (IndexType d = 0; d < dimensions; d++) {
-            minCoords[d] = comm->min(minCoords[d]);
-            maxCoords[d] = comm->max(maxCoords[d])+1;
-            scaledMin[d] = 0;
-            scaledMax[d] = scale;
-        }
-        
-        for (IndexType d = 0; d < dimensions; d++) {
-            //get local parts of coordinates
-            const scai::utilskernel::LArray<ValueType>& localPartOfCoords = coordinates[d].getLocalValues();
-            
-            for (IndexType i = 0; i < localN; i++) {
-                ValueType normalizedCoord = (localPartOfCoords[i] - minCoords[d])/(maxCoords[d]-minCoords[d]);
-                IndexType scaledCoord =  normalizedCoord * scale; 
-                scaledCoords[i][d] = scaledCoord;
-                
-                if (scaledCoord < scaledMin[d]) scaledMin[d] = scaledCoord;
-                if (scaledCoord > scaledMax[d]) scaledMax[d] = scaledCoord;
-            }
-            scaledMin[d] = comm->min( scaledMin[d] );
-            scaledMax[d] = comm->max( scaledMax[d] );
-        }
-    }
-    
-    for (IndexType d=0; d<dimensions; d++) {
-        SCAI_ASSERT( scaledMax[d]<= scale, "Scaled maximum value "<< scaledMax[d] << " is too large. should be less than " << scale );
-        if( scaledMin[d]!=0 ){
-            //TODO: it works even if scaledMin is not 0 but the projection arrays will start from 0 and the first 
-            //      elements will just always be 0.
-            PRINT(":");
-            throw std::logic_error("Minimum scaled value should be 0 but it is " + std::to_string(scaledMin[d]) );
-        }
-    }
-    SCAI_ASSERT( localN==scaledCoords.size(), "Wrong size of scaled coordinates vector: localN= "<< localN << " and scaledCoords.size()= " << scaledCoords.size() );
-    
-    //
-    // get tree of rectangles
-    //
-    Settings settings;
-    settings.dimensions = dimensions;
-    settings.numBlocks = k;
-    
-    std::chrono::time_point<std::chrono::system_clock> startTime = std::chrono::system_clock::now();
-    
-    std::shared_ptr<rectCell<IndexType,ValueType>> root = MultiSection<IndexType, ValueType>::getRectanglesNonUniform( adjM, scaledCoords, nodeWeights, scaledMin, scaledMax, settings);
-    
-    std::vector<std::shared_ptr<rectCell<IndexType,ValueType>>> rectangles = root->getAllLeaves();
-
-    std::chrono::duration<double> partitionTime = std::chrono::system_clock::now() - startTime;
-    
-    if (comm->getRank() == 0) {
-        std::cout<< "Time to partition: "<< partitionTime.count() << std::endl;
-    }
-    
-    //
-    // assertions - prints
-    //  
-
-    IndexType totalWeightRect = 0;
-    ValueType minWeight = LONG_MAX, maxWeight = 0;
-    
-    for(int r=0; r<settings.numBlocks; r++){
-        struct rectangle thisRectangle = rectangles[r]->getRect();
-        
-        ValueType thisWeight = MultiSection<IndexType, ValueType>::getRectangleWeight( scaledCoords, nodeWeights, thisRectangle, scaledMax, settings);
-        /*
-        //re-scale rectangle
-        for (IndexType d=0; d<dimensions; d++) {
-            thisRectangle.bottom[d] = (thisRectangle.bottom[d]/scale)*(maxCoords[d]-minCoords[d]) + minCoords[d];
-            thisRectangle.top[d] = (thisRectangle.top[d]/scale)*(maxCoords[d]-minCoords[d]) + minCoords[d];
-        }
-        ValueType thisWeight = MultiSection<IndexType, ValueType>::getRectangleWeight( coordinates, nodeWeights, thisRectangle, maxCoords, settings);
-        */
-        SCAI_ASSERT( thisWeight==thisRectangle.weight, "wrong weight calculation: thisWeight= " << thisWeight << " , thisRectangle.weight= " << thisRectangle.weight);
-        
-        if( thisWeight<minWeight ){
-            minWeight = thisWeight;
-        }
-        if( thisWeight>maxWeight ){
-            maxWeight = thisWeight;
-        }
-        
-        totalWeightRect += thisRectangle.weight;
-        
-        // check if this rectangle overlaps with some other rectangle
-        for(int r2=0; r2<settings.numBlocks; r2++){
-            if( r2==r) continue; // do not self-check
-            
-            struct rectangle otherRectangle = rectangles[r2]->getRect();
-            bool overlap = true;
-            for(int d=0; d<dimensions; d++){
-                if( thisRectangle.bottom[d]>=otherRectangle.top[d] or thisRectangle.top[d]<=otherRectangle.bottom[d] ){
-                    // if they do not overlap in dimension then they cannot overlap 
-                    overlap = false;
-                    break;
-                }
-            }
-            
-            if( comm->getRank()==0 and overlap ){
-                //PRINT0("Found overlapping rectangles:");
-                thisRectangle.print();
-                otherRectangle.print();
-                throw std::runtime_error("The rectangles above overlap.");
-            }
-        }
-    }
-    PRINT0( "averageWeight= "<< actualTotalWeight/k );
-    PRINT0( "minWeight= "<< minWeight << " , maxWeight= "<< maxWeight );
-    
-    SCAI_ASSERT( totalWeightRect==actualTotalWeight , "Wrong total weight:  totalWeightRect= "<< totalWeightRect << " and actual weight is " << actualTotalWeight );
-    
-}
-//---------------------------------------------------------------------------------------
-
-
-/* example for this test case (for all maxCoord but only 2 dimensions):
- * a grid separated in 3 rectangles with coresponding leaf ids
- *  -----------------
- *  |   1   |       |
- *  | bBox3 |       |
- *  --------|       |
- *  |       |   2   |
- *  |   0   | bBox1 |
- *  | bB0x2 |       |
- *  |       |       |
- *  -----------------
- * 
- * */
-TEST_F(MultiSectionTest, test1DProjectionNonUniform_2D){
-    
-    const IndexType dimensions = 2;
-    const std::vector<ValueType> maxCoord= {14, 20};
-    const IndexType N = (maxCoord[0]+1)*(maxCoord[1]+1);
-    
-    const scai::dmemo::CommunicatorPtr comm = scai::dmemo::Communicator::getCommunicatorPtr();
-    const scai::dmemo::DistributionPtr dist ( scai::dmemo::Distribution::getDistributionPtr("BLOCK", comm, N) );
-    const scai::dmemo::DistributionPtr noDistPointer(new scai::dmemo::NoDistribution( N ));
-    const IndexType localN = dist->getLocalSize();
-    
-    scai::lama::CSRSparseMatrix<ValueType> adjM(dist, noDistPointer);
-  
-    std::vector<DenseVector<IndexType>> coordinates(dimensions);
-    
-    // create all integer cordinates in the grid
-    for(IndexType i=0; i<dimensions; i++){
-        coordinates[i].allocate(N);
-        coordinates[i] = static_cast<ValueType>( 0 );
-    }
-    int p=0;
-    for(int i=0; i<=maxCoord[0]; i++){
         for(int j=0; j<=maxCoord[1]; j++){  
             coordinates[0][p] = i;
             coordinates[1][p] = j;
