--- conflicted
+++ resolved
@@ -50,12 +50,8 @@
         static DenseVector<T> computeGlobalPrefixSum(const DenseVector<T> &input, T offset = 0);
         
         /**
-<<<<<<< HEAD
-         * Creates a coarsened graph using geometric information. Rounds every point according to settings.pixeledDetailLevel creating a grid of size 2^detailLevel x 2^detailLevel (for 2D). Every coarse node/pixel of the
-=======
          * Creates a coarsened graph using geometric information. Rounds avery point according to settings.pixeledDetailLevel
          * creating a grid of size 2^detailLevel x 2^detailLevel (for 2D). Every coarse node/pixel of the
->>>>>>> 120d75f3
          * grid has weight equal the number of points it contains and the edge between two coarse nodes/pixels is the
          * number of edges of the input graph that their endpoints belinf to different pixels.
          * 
