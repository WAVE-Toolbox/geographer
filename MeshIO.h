/*
 * Mesh3DGen.h
 *
 *  Created on: 22.11.2016
 *      Author: tzovas
 */
#pragma once

#include <scai/lama.hpp>
#include <scai/lama/matrix/all.hpp>
#include <scai/lama/Vector.hpp>
#include <scai/lama/Scalar.hpp>
#include <scai/dmemo/Distribution.hpp>
#include <scai/dmemo/BlockDistribution.hpp>
#include <scai/common/Math.hpp>
#include <scai/common/unique_ptr.hpp>
#include <scai/lama/storage/MatrixStorage.hpp>
#include <scai/tracing.hpp>

#include <assert.h>
#include <cmath>
#include <climits>
#include <list>
#include <vector>
#include <string>
#include <iostream>
#include <iterator>

//----------------------------------------
//  for parameter input from command line
extern int my_argc;
extern char** my_argv;
//----------------------------------------
using namespace scai;
using namespace scai::lama;


namespace ITI {
	template <typename IndexType, typename ValueType>
	class MeshIO{
            public:
                /** Creates a random 3D mesh. Adjacency matrix stored in adjM and coordinates of the points in coords.
                 *  Needs O(numberOfPoints^2) time!! Every nodes adds an edge with some of its closest neighbours.
                 *  The time consuming part is to calculate the distance between all nodes.
<<<<<<< HEAD
                 * 
                 * @param[out] adjM The adjecency matrix of the graph to be created.
                 * @param[in] coords The 3D coordinates vector.
                 * @param[in] numberOfPoints The number of points.
                 * @param[in] maxCoord The maximum value a coordinate can have
                 */
                static void createRandom3DMesh( scai::lama::CSRSparseMatrix<ValueType> &adjM,  std::vector<DenseVector<ValueType>> &coords, const int numberOfPoints, const ValueType maxCoord);
                
                /** Creates a structed 3D mesh, both the adjacency matrix and the coordinates vectors.
                 * 
                 * @param[out] adjM The adjacency matrix of the output graph. Dimensions are [numPoints[0] x numPoints[1] x numPoints[2]].
                 * @param[out] coords The coordinates of every graph node. coords.size()=2 and coords[i].size()=numPoints[i], so a point i(x,y,z) has coordinates (coords[0][i], coords[1][i], coords[2][i]).
                 * @param[in] maxCoord The maximum value a coordinate can have in each dimension, maxCoord.size()=3.
                 * @param[in] numPoints The number of points in every dimension, numPoints.size()=3.
                 */
                static void createStructured3DMesh(CSRSparseMatrix<ValueType> &adjM, std::vector<DenseVector<ValueType>> &coords, const std::vector<ValueType> maxCoord, const std::vector<IndexType> numPoints);
=======
                 * 
                 * @param[out] adjM The adjecency matrix of the graph to be created.
                 * @param[in] coords The 3D coordinates vector.
                 * @param[in] numberOfPoints The number of points.
                 * @param[in] maxCoord The maximum value a coordinate can have
                 */
                static void createRandom3DMesh( scai::lama::CSRSparseMatrix<ValueType> &adjM,  std::vector<DenseVector<ValueType>> &coords, const int numberOfPoints, const ValueType maxCoord);
                
                /** Creates a structed 3D mesh, both the adjacency matrix and the coordinates vectors.
                 * 
                 * @param[out] adjM The adjacency matrix of the output graph. Dimensions are [numPoints[0] x numPoints[1] x numPoints[2]].
                 * @param[out] coords The coordinates of every graph node. coords.size()=2 and coords[i].size()=numPoints[i], so a point i(x,y,z) has coordinates (coords[0][i], coords[1][i], coords[2][i]).
                 * @param[in] maxCoord The maximum value a coordinate can have in each dimension, maxCoord.size()=3.
                 * @param[in] numPoints The number of points in every dimension, numPoints.size()=3.
                 */
                static void createStructured3DMesh(CSRSparseMatrix<ValueType> &adjM, std::vector<DenseVector<ValueType>> &coords, const std::vector<ValueType> maxCoord, const std::vector<IndexType> numPoints);
                
                /** Creates the adjacency matrix and the coordiated vector for a 3D mesh in a distributed way.
                 */
                static void createStructured3DMesh_dist(CSRSparseMatrix<ValueType> &adjM, std::vector<DenseVector<ValueType>> &coords, const std::vector<ValueType> maxCoord, const std::vector<IndexType> numPoints);
>>>>>>> 26878dba

                /** Given an adjacency matrix and a filename writes the matrix in the file using the METIS format.
                 * 
                 * @param[in] adjM The graph's adjacency matrix.
                 * @param[in] filename The file's name to write to/
                 */
                static void writeInFileMetisFormat (const CSRSparseMatrix<ValueType> &adjM, const std::string filename);
                
                /** Given the vector of the coordinates and their dimension, writes them in file "filename".
                 * Coordinates are given as a DenseVector of size dim*numPoints.
                */
                static void writeInFileCoords (const std::vector<DenseVector<ValueType>> &coords, IndexType numPoints, const std::string filename);
                
                /* Reads a graph from filename in METIS format and returns the adjacency matrix.
                 */
                
                /** Reads a graph from filename in METIS format and returns the adjacency matrix.
                 * @param[in] filename The file to read from. In a METIS format.
                 * @param[out] matrix The adjacency matrix of the graph.
                 */
                static void  readFromFile2AdjMatrix( CSRSparseMatrix<ValueType> &matrix, const std::string filename);
                
                /* Reads the 2D coordinates from file "filename" and returns then in a DenseVector where the coordiantes
                 * of point i are in [i*2][i*2+1].
                 */
                static void fromFile2Coords_2D( const std::string filename, std::vector<DenseVector<ValueType>> &coords, IndexType numberOfCoords);
                
                /* Reads the 3D coordinates form a file and stores them in coords. The coordinates of point i=(x,y,z) are in coords[0][i], coords[1][i], coords[2][i].
                */
                static void fromFile2Coords_3D( const std::string filename, std::vector<DenseVector<ValueType>> &coords, IndexType numberOfPoints);
                    
                /* Creates random points in the cube for the given dimension, points in [0,maxCoord]^dim.
                 */
                static std::vector<DenseVector<ValueType>> randomPoints(int numberOfPoints, int dimensions, ValueType maxCoord);
                
                /* Calculates the 3D distance between two points.
                 */
                static Scalar dist3D(DenseVector<ValueType> p1, DenseVector<ValueType> p2);
                
                static Scalar dist3D(DenseVector<ValueType> p1, ValueType* p2);
<<<<<<< HEAD
=======
                
                static ValueType dist3D(IndexType* p1, IndexType* p2);
                
                /*  Given a (global) index and the size for each dimension (numPpoints.size()=3) calculates the position
                 *  of the index in 3D. The return value is not the coordiantes of the point!
                 */
                static IndexType* index2_3DPoint(IndexType index,  std::vector<IndexType> numPoints);
>>>>>>> 26878dba
        };//class MeshIO
        
}//namespace ITI<|MERGE_RESOLUTION|>--- conflicted
+++ resolved
@@ -42,24 +42,6 @@
                 /** Creates a random 3D mesh. Adjacency matrix stored in adjM and coordinates of the points in coords.
                  *  Needs O(numberOfPoints^2) time!! Every nodes adds an edge with some of its closest neighbours.
                  *  The time consuming part is to calculate the distance between all nodes.
-<<<<<<< HEAD
-                 * 
-                 * @param[out] adjM The adjecency matrix of the graph to be created.
-                 * @param[in] coords The 3D coordinates vector.
-                 * @param[in] numberOfPoints The number of points.
-                 * @param[in] maxCoord The maximum value a coordinate can have
-                 */
-                static void createRandom3DMesh( scai::lama::CSRSparseMatrix<ValueType> &adjM,  std::vector<DenseVector<ValueType>> &coords, const int numberOfPoints, const ValueType maxCoord);
-                
-                /** Creates a structed 3D mesh, both the adjacency matrix and the coordinates vectors.
-                 * 
-                 * @param[out] adjM The adjacency matrix of the output graph. Dimensions are [numPoints[0] x numPoints[1] x numPoints[2]].
-                 * @param[out] coords The coordinates of every graph node. coords.size()=2 and coords[i].size()=numPoints[i], so a point i(x,y,z) has coordinates (coords[0][i], coords[1][i], coords[2][i]).
-                 * @param[in] maxCoord The maximum value a coordinate can have in each dimension, maxCoord.size()=3.
-                 * @param[in] numPoints The number of points in every dimension, numPoints.size()=3.
-                 */
-                static void createStructured3DMesh(CSRSparseMatrix<ValueType> &adjM, std::vector<DenseVector<ValueType>> &coords, const std::vector<ValueType> maxCoord, const std::vector<IndexType> numPoints);
-=======
                  * 
                  * @param[out] adjM The adjecency matrix of the graph to be created.
                  * @param[in] coords The 3D coordinates vector.
@@ -80,7 +62,6 @@
                 /** Creates the adjacency matrix and the coordiated vector for a 3D mesh in a distributed way.
                  */
                 static void createStructured3DMesh_dist(CSRSparseMatrix<ValueType> &adjM, std::vector<DenseVector<ValueType>> &coords, const std::vector<ValueType> maxCoord, const std::vector<IndexType> numPoints);
->>>>>>> 26878dba
 
                 /** Given an adjacency matrix and a filename writes the matrix in the file using the METIS format.
                  * 
@@ -93,10 +74,7 @@
                  * Coordinates are given as a DenseVector of size dim*numPoints.
                 */
                 static void writeInFileCoords (const std::vector<DenseVector<ValueType>> &coords, IndexType numPoints, const std::string filename);
-                
-                /* Reads a graph from filename in METIS format and returns the adjacency matrix.
-                 */
-                
+           
                 /** Reads a graph from filename in METIS format and returns the adjacency matrix.
                  * @param[in] filename The file to read from. In a METIS format.
                  * @param[out] matrix The adjacency matrix of the graph.
@@ -121,8 +99,6 @@
                 static Scalar dist3D(DenseVector<ValueType> p1, DenseVector<ValueType> p2);
                 
                 static Scalar dist3D(DenseVector<ValueType> p1, ValueType* p2);
-<<<<<<< HEAD
-=======
                 
                 static ValueType dist3D(IndexType* p1, IndexType* p2);
                 
@@ -130,7 +106,6 @@
                  *  of the index in 3D. The return value is not the coordiantes of the point!
                  */
                 static IndexType* index2_3DPoint(IndexType index,  std::vector<IndexType> numPoints);
->>>>>>> 26878dba
         };//class MeshIO
         
 }//namespace ITI