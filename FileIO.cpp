/*
 * IO.cpp
 *
 *  Created on: 15.02.2017
 *      Author: moritzl
 */

#include "FileIO.h"

#include <scai/lama.hpp>
#include <scai/lama/matrix/all.hpp>
#include <scai/lama/Vector.hpp>
#include <scai/lama/Scalar.hpp>
#include <scai/dmemo/BlockDistribution.hpp>
#include <scai/common/Math.hpp>
#include <scai/lama/storage/MatrixStorage.hpp>
#include <scai/tracing.hpp>

#include <assert.h>
#include <cmath>
#include <set>
#include <climits>
#include <list>
#include <string>
#include <iostream>
#include <fstream>
#include <iterator>
#include <map>
#include <tuple>

namespace ITI {

//-------------------------------------------------------------------------------------------------
/*Given the adjacency matrix it writes it in the file "filename" using the METIS format. In the
 * METIS format the first line has two numbers, first is the number on vertices and the second
 * is the number of edges. Then, row i has numbers e1, e2, e3, ... notating the edges:
 * (i, e1), (i, e2), (i, e3), ....
 *
 */
template<typename IndexType, typename ValueType>
void FileIO<IndexType, ValueType>::writeGraph (const CSRSparseMatrix<ValueType> &adjM, const std::string filename){
    SCAI_REGION( "FileIO.writeGraph" )
    scai::dmemo::CommunicatorPtr comm = scai::dmemo::Communicator::getCommunicatorPtr();
    //PRINT(*comm << " In writeInFileMetisFormat");
    
    IndexType globalN=0;
    IndexType root =0;
    IndexType rank = comm->getRank();
    IndexType size = comm->getSize();
    scai::dmemo::DistributionPtr distPtr = adjM.getRowDistributionPtr();
        
    if( comm->getRank()==root){
        globalN = distPtr->getGlobalSize();
    }
    //scai::hmemo::HArray<IndexType> globalIA(globalN);
    //scai::hmemo::HArray<IndexType> globalJA(globalN);
    
    const CSRStorage<ValueType>& localStorage = adjM.getLocalStorage();
    scai::hmemo::HArray<IndexType> localIA_HA = localStorage.getIA();

    // copy HArray to ValueType[] for the gather
    // copy and gather IA array
    // not copy first element of ia array since it is always 0, only first PE writes the initial 0    
    IndexType localIAsize;
    IndexType startIndex;
    if(rank == 0){
        localIAsize = localIA_HA.size();
        startIndex = 0;
    }else{
        localIAsize = localIA_HA.size()-1;
        startIndex = 1;
    }

<<<<<<< HEAD
    IndexType cols= adjM.getNumColumns() , rows= adjM.getNumRows();
    IndexType i, j;
=======
    scai::common::scoped_array<ValueType> localIA_ar( new ValueType[localIAsize]);
    {
        const scai::hmemo::ReadAccess<IndexType> readIA(localIA_HA);
        for(IndexType i=startIndex; i<localIA_HA.size(); i++){
            localIA_ar[i-startIndex] = readIA[i];
//PRINT(*comm <<": "<< i-startIndex << " $ " << localIA_ar[i-startIndex]);
        }
    } //readIA.release();
    
    scai::common::scoped_array<ValueType> tmpGlobalIA( new ValueType[globalN + size] );
    //scai::common::scoped_array<ValueType> globalIA( new ValueType[globalN+1] );
    std::vector<ValueType> globalIA;
         
    for( int i=0; i<globalN+size; i++){
        tmpGlobalIA[i]= -1;         // trash to clear up later
    }
    comm->gather(tmpGlobalIA.get(), localIAsize, root, localIA_ar.get());
 /*for(int i=0; i<globalN + size; i++){
    std::cout<<i <<":" <<tmpGlobalIA[i] <<"  ,  ";
}  */     
    // indices are not correct since every PE stores local indices in IA and there are
    // trash since gather expects same size of data from every partner (here takes as localSize
    // the local size of rank0). Copy to the correct form.
    IndexType trashCnt= 0;
    if(rank==root){
        IndexType prefix = 0;
        for(IndexType i=0; i<globalN+size; i++){
            if(tmpGlobalIA[i]!= -1){
                globalIA.push_back(tmpGlobalIA[i]+ prefix);
            }else{ //trash
                ++trashCnt;
            }
            if((i+1<globalN+size) and tmpGlobalIA[i+1]<tmpGlobalIA[i]){ 
                prefix = globalIA.back();
                //PRINT(i<<" :: " <<prefix);            
            }
        }      
        SCAI_ASSERT(trashCnt == comm->getSize()-1 , "Array from gather not in correct form");
    }else if(comm->getSize()==1){ //no distribution/communication
        globalIA.assign(localIA_ar.get(), localIA_ar.get()+ localIAsize);
    }

for(int i=0; i<globalIA.size(); i++){
    std::cout<<i <<":" <<globalIA[i] <<"  ,  ";
}
  

    //copy and gather JA array
    scai::hmemo::HArray<IndexType> localJA_HA = localStorage.getJA();
    scai::common::scoped_array<ValueType> localJA_ar( new ValueType[localJA_HA.size()]);
    {
        const scai::hmemo::ReadAccess<IndexType> readJA(localJA_HA);
        for(IndexType i=0; i<localJA_HA.size(); i++){
            localJA_ar[i] = readJA[i];
        }
    } //readJA.release();
PRINT(*comm << ": " << localJA_HA.size() );       
    IndexType globalJAsize = adjM.getNumValues();
PRINT(globalJAsize);    
    scai::common::scoped_array<ValueType> globalJA( new ValueType[globalJAsize] );
    for( int i=0; i<globalJAsize; i++){
        globalJA[i]= -1;         // trash to clear up later
    }
    //
    // size should be the same for all PEs ...
    comm->gather(globalJA.get(), 60/*localJA_HA.size()*/, root, localJA_ar.get());
    //
for(int i=0; i<globalN; i++){
    std::cout<< globalJA[i] <<" , ";
}
>>>>>>> 81ebb7ad


    // assertion on root
    if( rank==root){
        SCAI_ASSERT(globalIA.size()== globalN+1, *comm<< ": Global size "<< globalIA.size() << " is incorrect, should be " << globalN+1);
    }
    IndexType cols= adjM.getNumColumns() , rows= adjM.getNumRows();
    
    //assert( true == adjM.checkSymmetry() ); // this can be expensive
    assert(((int) adjM.getNumValues())%2==0); // even number of edges
    assert(cols==rows);

    std::cout << cols <<" "<< adjM.getNumValues()/2 << std::endl;

    
    if(comm->getRank()==root){
        SCAI_REGION("FileIO.writeGraph.newVersion.writeInFile");
        std::ofstream fNew;
        std::string newFile = filename;
        fNew.open(newFile);

        //const scai::hmemo::ReadAccess<IndexType> ia(globalIA);
        //scai::common::scoped_array<ValueType> ia = globalIA;
        //const scai::hmemo::ReadAccess<IndexType> ja(globalJA);
        // first line is number of nodes and edges
        fNew << cols <<" "<< adjM.getNumValues()/2 << std::endl;

        // globlaIA.size() = globalN+1
        for(IndexType i=0; i< globalN; i++){        // for all local nodes
            for(IndexType j=globalIA[i]; j<globalIA[i+1]; j++){             // for all the edges of a node
                SCAI_ASSERT( globalJA[j]<= globalN , globalJA[j] << " must be < "<< globalN );
                fNew << globalJA[j]+1 << " ";
            }
            fNew << std::endl;
        }
        fNew.close();
    }
}

//-------------------------------------------------------------------------------------------------

template<typename IndexType, typename ValueType>
void FileIO<IndexType, ValueType>::writeGraphDistributed (const CSRSparseMatrix<ValueType> &adjM, const std::string filename){
    SCAI_REGION("FileIO.writeGraphDistributed")

    scai::dmemo::CommunicatorPtr comm = scai::dmemo::Communicator::getCommunicatorPtr();
    std::string fileTo = filename + std::to_string(comm->getRank());
    std::ofstream f(fileTo);
    if(f.fail())
        throw std::runtime_error("File "+ filename+ " failed.");

    // notice that numValues is twice the number of edges of the graph
    assert(((int) adjM.getNumValues())%2 == 0); // even number of edges

    IndexType localNumNodes= adjM.getLocalNumRows();
    f<< localNumNodes <<" "<< adjM.getLocalNumValues()/2 << std::endl; // first line is number of nodes and edges

    // get local part
    const CSRStorage<ValueType>& localStorage = adjM.getLocalStorage();
    const scai::hmemo::ReadAccess<IndexType> ia(localStorage.getIA());
    const scai::hmemo::ReadAccess<IndexType> ja(localStorage.getJA());

    for(IndexType i=0; i< ia.size()-1; i++){                  // for all local nodes
    	for(IndexType j=ia[i]; j<ia[i+1]; j++){             // for all the edges of a node
            f << ja[j]+1 << " ";
    	}
    	f << std::endl;
    }
    f.close();
}
//-------------------------------------------------------------------------------------------------
/*Given the vector of the coordinates and their dimension, writes them in file "filename".
 */
template<typename IndexType, typename ValueType>
void FileIO<IndexType, ValueType>::writeCoords (const std::vector<DenseVector<ValueType>> &coords, IndexType numPoints, const std::string filename){
    SCAI_REGION( "FileIO.writeCoords" )

    std::ofstream f(filename);
    if(f.fail())
        throw std::runtime_error("File "+ filename+ " failed.");

    IndexType i, j;
    IndexType dimension= coords.size();

    assert(coords.size() == dimension );
    assert(coords[0].size() == numPoints);
    for(i=0; i<numPoints; i++){
        for(j=0; j<dimension; j++)
            f<< std::setprecision(15)<< coords[j].getValue(i).Scalar::getValue<ValueType>() << " ";
        f<< std::endl;
    }

}

//-------------------------------------------------------------------------------------------------
/*Given the vector of the coordinates and their dimension, writes them in file "filename".
 */
template<typename IndexType, typename ValueType>
void FileIO<IndexType, ValueType>::writeCoordsDistributed_2D (const std::vector<DenseVector<ValueType>> &coords, IndexType numPoints, const std::string filename){
    SCAI_REGION( "FileIO.writeCoordsDistributed" )

    scai::dmemo::CommunicatorPtr comm = scai::dmemo::Communicator::getCommunicatorPtr();
    scai::dmemo::DistributionPtr distPtr = coords[0].getDistributionPtr();
    
    std::string thisPEFilename = filename + std::to_string(comm->getRank());
    std::ofstream f(thisPEFilename);
    if(f.fail())
        throw std::runtime_error("File "+ thisPEFilename+ " failed.");

    IndexType i, j;
    IndexType dimension= coords.size();

    assert(coords.size() == dimension );
    assert(coords[0].size() == numPoints);
    
    IndexType localN = distPtr->getLocalSize();
    
    scai::hmemo::ReadAccess<ValueType> coordAccess0( coords[0].getLocalValues() );
    scai::hmemo::ReadAccess<ValueType> coordAccess1( coords[1].getLocalValues() );
    
    for(i=0; i<localN; i++){
        f<< std::setprecision(15)<< coordAccess0[i] << " " << coordAccess1[i] << std::endl;
    }
    
}

//-------------------------------------------------------------------------------------------------
/*File "filename" contains a graph in the METIS format. The function reads that graph and transforms
 * it to the adjacency matrix as a CSRSparseMatrix.
 */

template<typename IndexType, typename ValueType>
scai::lama::CSRSparseMatrix<ValueType> FileIO<IndexType, ValueType>::readGraph(const std::string filename) {
	SCAI_REGION("FileIO.readGraph");

	std::ifstream file(filename);

	if (file.fail()) {
		throw std::runtime_error("Reading graph from " + filename + " failed.");
	}

	IndexType globalN, globalM;

	file >> globalN >> globalM;

	if (globalN < 0) {
		throw std::runtime_error("Invalid node count: " + std::to_string(globalN));
	}

	if (globalM < 0) {
		throw std::runtime_error("Invalid edge count: " + std::to_string(globalM));
	}

	const ValueType avgDegree = ValueType(2*globalM) / globalN;

	//get distribution and local range
    scai::dmemo::CommunicatorPtr comm = scai::dmemo::Communicator::getCommunicatorPtr();
    const scai::dmemo::DistributionPtr dist(new scai::dmemo::BlockDistribution(globalN, comm));
    const scai::dmemo::DistributionPtr noDist(new scai::dmemo::NoDistribution( globalN ));

    IndexType beginLocalRange, endLocalRange;
    scai::dmemo::BlockDistribution::getLocalRange(beginLocalRange, endLocalRange, globalN, comm->getRank(), comm->getSize());
    const IndexType localN = endLocalRange - beginLocalRange;

    assert(localN >= 0);
    assert(localN <= globalN);

    //scroll to begin of local range. Neighbors of node i are in line i+1
    std::string line;
    std::getline(file, line);
    for (IndexType i = 0; i < beginLocalRange; i++) {
    	std::getline(file, line);
    }

    std::vector<IndexType> ia(localN+1, 0);
    std::vector<IndexType> ja;

    //we don't know exactly how many edges we are going to have, but in a regular mesh the average degree times the local nodes is a good estimate.
    ja.reserve(localN*avgDegree*1.1);

    //now read in local edges
    for (IndexType i = 0; i < localN; i++) {
    	bool read = std::getline(file, line);
if(read==false) PRINT(*comm << ": "<<line);        
    	assert(read);//if we have read past the end of the file, the node count was incorrect
        std::stringstream ss( line );
        std::string item;
        std::vector<IndexType> neighbors;

        while (std::getline(ss, item, ' ')) {
        	IndexType neighbor = std::stoi(item)-1;//-1 because of METIS format
        	if (neighbor >= globalN || neighbor < 0) {
        		throw std::runtime_error("Found illegal neighbor " + std::to_string(neighbor) + " in line " + std::to_string(i+beginLocalRange) + " of file" + filename + " for PE " + std::to_string( comm->getRank()) );
        	}
        	//std::cout << "Converted " << item << " to " << neighbor << std::endl;
        	neighbors.push_back(neighbor);
        }

        //set Ia array
        ia[i+1] = ia[i] + neighbors.size();
        //copy neighbors to Ja array
        std::copy(neighbors.begin(), neighbors.end(), std::back_inserter(ja));
    }

    //TODO: maybe check that file is not longer than expected

    file.close();

    scai::utilskernel::LArray<ValueType> values(ja.size(), 1);//unweighted edges
    assert(ja.size() == ia[localN]);
    assert(comm->sum(localN) == globalN);

    if (comm->sum(ja.size()) != 2*globalM) {
    	throw std::runtime_error("Expected " + std::to_string(2*globalM) + " edges, got " + std::to_string(comm->sum(ja.size())));
    }

    //assign matrix
    scai::lama::CSRStorage<ValueType> myStorage(localN, globalN, ja.size(), scai::utilskernel::LArray<IndexType>(ia.size(), ia.data()),
    		scai::utilskernel::LArray<IndexType>(ja.size(), ja.data()), values);

    return scai::lama::CSRSparseMatrix<ValueType>(myStorage, dist, noDist);
}


//-------------------------------------------------------------------------------------------------
/*File "filename" contains the coordinates of a graph. The function reads these coordinates and returns a vector of DenseVectors, one for each dimension
 */
template<typename IndexType, typename ValueType>
std::vector<DenseVector<ValueType>> FileIO<IndexType, ValueType>::readCoords( std::string filename, IndexType numberOfPoints, IndexType dimension){
    SCAI_REGION( "FileIO.readCoords" )
    IndexType globalN= numberOfPoints;
    std::ifstream file(filename);

    if(file.fail())
        throw std::runtime_error("File "+ filename+ " failed.");

    scai::dmemo::CommunicatorPtr comm = scai::dmemo::Communicator::getCommunicatorPtr();
    const scai::dmemo::DistributionPtr dist(new scai::dmemo::BlockDistribution(globalN, comm));

    IndexType beginLocalRange, endLocalRange;
    scai::dmemo::BlockDistribution::getLocalRange(beginLocalRange, endLocalRange, globalN, comm->getRank(), comm->getSize());
    const IndexType localN = endLocalRange - beginLocalRange;

    //scroll forward to begin of local range
    std::string line;
    for (IndexType i = 0; i < beginLocalRange; i++) {
    	std::getline(file, line);
    }

    //create result vector
    std::vector<scai::utilskernel::LArray<ValueType> > coords(dimension);
    for (IndexType dim = 0; dim < dimension; dim++) {
    	coords[dim] = scai::utilskernel::LArray<ValueType>(localN, 0);
    }

    //read local range
    for (IndexType i = 0; i < localN; i++) {
		bool read = std::getline(file, line);
		assert(read);//if we have read past the end of the file, the node count was incorrect
		std::stringstream ss( line );
		std::string item;

		IndexType dim = 0;
		while (std::getline(ss, item, ' ') && dim < dimension) {
			ValueType coord = std::stod(item);
			coords[dim][i] = coord;
			dim++;
		}
		if (dim < dimension) {
			throw std::runtime_error("Only " + std::to_string(dim - 1)  + " values found, but " + std::to_string(dimension) + " expected in line '" + line + "'");
		}
    }

    std::vector<DenseVector<ValueType> > result(dimension);

    for (IndexType i = 0; i < dimension; i++) {
    	result[i] = DenseVector<ValueType>(coords[i], dist);
    }

    return result;
}

template<typename IndexType, typename ValueType>
std::pair<std::vector<ValueType>, std::vector<ValueType>> FileIO<IndexType, ValueType>::getBoundingCoords(std::vector<ValueType> centralCoords, IndexType level) {
	const IndexType dimension = centralCoords.size();
	const ValueType offset = 0.5 * (IndexType(1) << IndexType(level));
	std::vector<ValueType> minCoords(dimension);
	std::vector<ValueType> maxCoords(dimension);

	for (IndexType i = 0; i < dimension; i++) {
		minCoords[i] = centralCoords[i] - offset;
		maxCoords[i] = centralCoords[i] + offset;
	}
	return {minCoords, maxCoords};
}

template<typename IndexType, typename ValueType>
std::vector<std::set<std::shared_ptr<SpatialCell> > > FileIO<IndexType, ValueType>::readQuadTree( std::string filename ) {
	SCAI_REGION( "FileIO.readQuadTree" );

	const IndexType dimension = 3;
	const IndexType valuesPerLine = 1+2*dimension + 2*dimension*dimension;

    std::ifstream file(filename);

    if(file.fail())
            throw std::runtime_error("File "+ filename+ " failed.");

    std::map<std::vector<ValueType>, std::shared_ptr<SpatialCell>> nodeMap;
    std::map<std::vector<ValueType>, std::set<std::vector<ValueType>>> pendingEdges;
    std::map<std::vector<ValueType>, std::set<std::vector<ValueType>>> confirmedEdges;

    IndexType duplicateNeighbors = 0;

    std::string line;
    IndexType nodeID = 0;
    while (std::getline(file, line)) {
    	std::vector<ValueType> values;
    	std::stringstream ss( line );
		std::string item;

		std::string comparison("timestep");
		std::string prefix(line.begin(), line.begin()+comparison.size());
		if (prefix == comparison) {
			std::cout << "Caught other timestep. Skip remainder of file." << std::endl;
			break;
		}

		IndexType i = 0;

		while (std::getline(ss, item, ' ')) {
			if (item.size() == 0) {
				continue;
			}

			try {
				values.push_back(std::stod(item));
			} catch (...) {
				std::cout << item << " could not be resolved as number." << std::endl;
				throw;
			}

			i++;
		}

		if (i == 0) {
			//empty line
			continue;
		} else if (i != valuesPerLine) {
			throw std::runtime_error("Expected "+std::to_string(valuesPerLine)+" values, but got "+std::to_string(i)+".");
		}

		//process quadtree node
		const std::vector<ValueType> ownCoords = {values[0], values[1], values[2]};
		const ValueType level = values[3];
		const std::vector<ValueType> parentCoords = {values[4], values[5], values[6]};

		assert(ownCoords != parentCoords);

		assert(*std::min_element(ownCoords.begin(), ownCoords.end()) >= 0);

		std::vector<ValueType> minCoords, maxCoords;
		std::tie(minCoords, maxCoords) = getBoundingCoords(ownCoords, level);

		//create own cell and add to node map
		std::shared_ptr<QuadNodeCartesianEuclid> quadNodePointer(new QuadNodeCartesianEuclid(minCoords, maxCoords));
		quadNodePointer->setID(nodeID);
		nodeID++;
		assert(nodeMap.count(ownCoords) == 0);
		nodeMap[ownCoords] = quadNodePointer;
		assert(confirmedEdges.count(ownCoords) == 0);
		confirmedEdges[ownCoords] = {};

		//check for pending edges
		if (pendingEdges.count(ownCoords) > 0) {
			std::set<std::vector<ValueType>> thisNodesPendingEdges = pendingEdges.at(ownCoords);
			for (std::vector<ValueType> otherCoords : thisNodesPendingEdges) {
				confirmedEdges[ownCoords].insert(otherCoords);
				confirmedEdges[otherCoords].insert(ownCoords);
			}
			pendingEdges.erase(ownCoords);
		}

		//check for parent pointer
		if (parentCoords[0] != -1 && nodeMap.count(parentCoords) == 0) {
			std::tie(minCoords, maxCoords) = getBoundingCoords(parentCoords, level+1);
			std::shared_ptr<QuadNodeCartesianEuclid> parentPointer(new QuadNodeCartesianEuclid(minCoords, maxCoords));
			parentPointer->setID(nodeID);
			nodeID++;
			nodeMap[parentCoords] = parentPointer;
			assert(confirmedEdges.count(parentCoords) == 0);
			confirmedEdges[parentCoords] = {};

			//check for pending edges of parent
			if (pendingEdges.count(parentCoords) > 0) {
				//std::cout << "Found pending edges for parent " << parentCoords[0] << ", " << parentCoords[1] << ", " << parentCoords[2] << std::endl;
				std::set<std::vector<ValueType>> thisNodesPendingEdges = pendingEdges.at(parentCoords);
				for (std::vector<ValueType> otherCoords : thisNodesPendingEdges) {
					confirmedEdges[parentCoords].insert(otherCoords);
					confirmedEdges[otherCoords].insert(parentCoords);
				}
				pendingEdges.erase(parentCoords);
			}
		}
		assert(nodeMap.count(parentCoords));
		nodeMap[parentCoords]->addChild(quadNodePointer);
		assert(nodeMap[parentCoords]->height() > 1);

		//check own edges, possibly add to pending
		for (IndexType i = 0; i < 2*dimension; i++) {
			const IndexType beginIndex = 2*dimension+1+i*dimension;
			const IndexType endIndex = beginIndex+dimension;
			assert(endIndex <= values.size());
			if (i == 2*dimension -1) {
				assert(endIndex == values.size());
			}
			const std::vector<ValueType> possibleNeighborCoords(values.begin()+beginIndex, values.begin()+endIndex);
			assert(possibleNeighborCoords.size() == dimension);

			if (possibleNeighborCoords[0] == -1) {
				assert(possibleNeighborCoords[1] == -1);
				assert(possibleNeighborCoords[2] == -1);
				continue;
			} else {
				assert(possibleNeighborCoords[1] != -1);
				assert(possibleNeighborCoords[2] != -1);
			}

			if (nodeMap.count(possibleNeighborCoords)) {
				// this is actually not necessary, since if the other node was before this one,
				// the edges were added to the pending list and processed above - except if it was an implicitly referenced parent node.
				confirmedEdges[ownCoords].insert(possibleNeighborCoords);
				confirmedEdges[possibleNeighborCoords].insert(ownCoords);
			} else {
				//create empty set if not yet done
				if (pendingEdges.count(possibleNeighborCoords) == 0) {
					pendingEdges[possibleNeighborCoords] = {};
				}
				//target doesn't exist yet, can't have confirmed edges
				assert(confirmedEdges.count(possibleNeighborCoords) == 0);

				//if edge is already there, it was duplicate
				if (pendingEdges[possibleNeighborCoords].count(ownCoords)) {
					duplicateNeighbors++;
				}

				//finally, add pending edge
				pendingEdges[possibleNeighborCoords].insert(ownCoords);
			}
		}
    }

    file.close();
    std::cout << "Read file, found or created " << nodeMap.size() << " nodes and pending edges for " << pendingEdges.size() << " ghost nodes." << std::endl;
    if (duplicateNeighbors > 0) {
    	std::cout << "Found " << duplicateNeighbors << " duplicate neighbors." << std::endl;
    }

    assert(confirmedEdges.size() == nodeMap.size());

    for (auto pendingSets : pendingEdges) {
    	assert(nodeMap.count(pendingSets.first) == 0);
    }

    //check whether all nodes have either no or the full amount of children
    for (std::pair<std::vector<ValueType>, std::shared_ptr<SpatialCell>> elems : nodeMap) {
    	bool consistent = elems.second->isConsistent();
    	if (!consistent) {
    		std::vector<ValueType> coords = elems.first;
    		std::cout << "Warning: " << std::string("Node at " + std::to_string(coords[0]) + ", " + std::to_string(coords[1]) + ", " + std::to_string(coords[2]) + " inconsistent.");
    	}
    	assert(pendingEdges.count(elems.first) == 0);//list of pending edges was erased when node was handled, new edges should not be added to pending list
    }

    IndexType i = 0;
    IndexType totalEdges = 0;
    IndexType numLeaves = 0;
    IndexType leafEdges = 0;
    std::vector<std::set<std::shared_ptr<SpatialCell> > > result(nodeMap.size());
    for (std::pair<std::vector<ValueType>, std::set<std::vector<ValueType> > > edgeSet : confirmedEdges) {
    	result[i] = {};
    	for (std::vector<ValueType> neighbor : edgeSet.second) {
    		assert(nodeMap.count(neighbor) > 0);
    		result[i].insert(nodeMap[neighbor]);
    		totalEdges++;
    	}
    	assert(result[i].size() == edgeSet.second.size());

    	if (nodeMap[edgeSet.first]->height() == 1) {
    		numLeaves++;
    		leafEdges += result[i].size();
    		if (result[i].size() == 0) {
				//only parent nodes are allowed to have no edges.
				throw std::runtime_error("Node at " + std::to_string(edgeSet.first[0]) + ", " + std::to_string(edgeSet.first[1]) + ", " + std::to_string(edgeSet.first[2])
				+ " is isolated leaf node.");
			}
    	}

    	i++;
    }
    assert(nodeMap.size() == i++);
    std::cout << "Read " << totalEdges << " confirmed edges, among them " << leafEdges << " edges between " << numLeaves << " leaves." << std::endl;
    return result;
}

template void FileIO<int, double>::writeGraph (const CSRSparseMatrix<double> &adjM, const std::string filename);
template void FileIO<int, double>::writeGraphDistributed (const CSRSparseMatrix<double> &adjM, const std::string filename);
template void FileIO<int, double>::writeCoords (const std::vector<DenseVector<double>> &coords, int numPoints, const std::string filename);
template void FileIO<int, double>::writeCoordsDistributed_2D (const std::vector<DenseVector<double>> &coords, int numPoints, const std::string filename);
template CSRSparseMatrix<double> FileIO<int, double>::readGraph(const std::string filename);
template std::vector<DenseVector<double>> FileIO<int, double>::readCoords( std::string filename, int numberOfCoords, int dimension);
template std::vector<std::set<std::shared_ptr<SpatialCell> > >  FileIO<int, double>::readQuadTree( std::string filename );


} /* namespace ITI */<|MERGE_RESOLUTION|>--- conflicted
+++ resolved
@@ -42,147 +42,42 @@
     SCAI_REGION( "FileIO.writeGraph" )
     scai::dmemo::CommunicatorPtr comm = scai::dmemo::Communicator::getCommunicatorPtr();
     //PRINT(*comm << " In writeInFileMetisFormat");
-    
-    IndexType globalN=0;
-    IndexType root =0;
-    IndexType rank = comm->getRank();
-    IndexType size = comm->getSize();
-    scai::dmemo::DistributionPtr distPtr = adjM.getRowDistributionPtr();
-        
-    if( comm->getRank()==root){
-        globalN = distPtr->getGlobalSize();
-    }
-    //scai::hmemo::HArray<IndexType> globalIA(globalN);
-    //scai::hmemo::HArray<IndexType> globalJA(globalN);
-    
-    const CSRStorage<ValueType>& localStorage = adjM.getLocalStorage();
-    scai::hmemo::HArray<IndexType> localIA_HA = localStorage.getIA();
-
-    // copy HArray to ValueType[] for the gather
-    // copy and gather IA array
-    // not copy first element of ia array since it is always 0, only first PE writes the initial 0    
-    IndexType localIAsize;
-    IndexType startIndex;
-    if(rank == 0){
-        localIAsize = localIA_HA.size();
-        startIndex = 0;
-    }else{
-        localIAsize = localIA_HA.size()-1;
-        startIndex = 1;
-    }
-
-<<<<<<< HEAD
+
+    std::ofstream f;
+    std::string oldFile = filename + "OLD";
+    f.open(oldFile);
     IndexType cols= adjM.getNumColumns() , rows= adjM.getNumRows();
     IndexType i, j;
-=======
-    scai::common::scoped_array<ValueType> localIA_ar( new ValueType[localIAsize]);
-    {
-        const scai::hmemo::ReadAccess<IndexType> readIA(localIA_HA);
-        for(IndexType i=startIndex; i<localIA_HA.size(); i++){
-            localIA_ar[i-startIndex] = readIA[i];
-//PRINT(*comm <<": "<< i-startIndex << " $ " << localIA_ar[i-startIndex]);
-        }
-    } //readIA.release();
-    
-    scai::common::scoped_array<ValueType> tmpGlobalIA( new ValueType[globalN + size] );
-    //scai::common::scoped_array<ValueType> globalIA( new ValueType[globalN+1] );
-    std::vector<ValueType> globalIA;
-         
-    for( int i=0; i<globalN+size; i++){
-        tmpGlobalIA[i]= -1;         // trash to clear up later
-    }
-    comm->gather(tmpGlobalIA.get(), localIAsize, root, localIA_ar.get());
- /*for(int i=0; i<globalN + size; i++){
-    std::cout<<i <<":" <<tmpGlobalIA[i] <<"  ,  ";
-}  */     
-    // indices are not correct since every PE stores local indices in IA and there are
-    // trash since gather expects same size of data from every partner (here takes as localSize
-    // the local size of rank0). Copy to the correct form.
-    IndexType trashCnt= 0;
-    if(rank==root){
-        IndexType prefix = 0;
-        for(IndexType i=0; i<globalN+size; i++){
-            if(tmpGlobalIA[i]!= -1){
-                globalIA.push_back(tmpGlobalIA[i]+ prefix);
-            }else{ //trash
-                ++trashCnt;
-            }
-            if((i+1<globalN+size) and tmpGlobalIA[i+1]<tmpGlobalIA[i]){ 
-                prefix = globalIA.back();
-                //PRINT(i<<" :: " <<prefix);            
-            }
-        }      
-        SCAI_ASSERT(trashCnt == comm->getSize()-1 , "Array from gather not in correct form");
-    }else if(comm->getSize()==1){ //no distribution/communication
-        globalIA.assign(localIA_ar.get(), localIA_ar.get()+ localIAsize);
-    }
-
-for(int i=0; i<globalIA.size(); i++){
-    std::cout<<i <<":" <<globalIA[i] <<"  ,  ";
-}
-  
-
-    //copy and gather JA array
-    scai::hmemo::HArray<IndexType> localJA_HA = localStorage.getJA();
-    scai::common::scoped_array<ValueType> localJA_ar( new ValueType[localJA_HA.size()]);
-    {
-        const scai::hmemo::ReadAccess<IndexType> readJA(localJA_HA);
-        for(IndexType i=0; i<localJA_HA.size(); i++){
-            localJA_ar[i] = readJA[i];
-        }
-    } //readJA.release();
-PRINT(*comm << ": " << localJA_HA.size() );       
-    IndexType globalJAsize = adjM.getNumValues();
-PRINT(globalJAsize);    
-    scai::common::scoped_array<ValueType> globalJA( new ValueType[globalJAsize] );
-    for( int i=0; i<globalJAsize; i++){
-        globalJA[i]= -1;         // trash to clear up later
-    }
-    //
-    // size should be the same for all PEs ...
-    comm->gather(globalJA.get(), 60/*localJA_HA.size()*/, root, localJA_ar.get());
-    //
-for(int i=0; i<globalN; i++){
-    std::cout<< globalJA[i] <<" , ";
-}
->>>>>>> 81ebb7ad
-
-
-    // assertion on root
-    if( rank==root){
-        SCAI_ASSERT(globalIA.size()== globalN+1, *comm<< ": Global size "<< globalIA.size() << " is incorrect, should be " << globalN+1);
-    }
-    IndexType cols= adjM.getNumColumns() , rows= adjM.getNumRows();
-    
+
+    SCAI_REGION_START( "FileIO.writeGraph.newVersion" )
+    // new version
+    std::ofstream fNew;
+    std::string newFile = filename;// + "NEW";
+    fNew.open(newFile);
+
     //assert( true == adjM.checkSymmetry() ); // this can be expensive
     assert(((int) adjM.getNumValues())%2==0); // even number of edges
     assert(cols==rows);
 
-    std::cout << cols <<" "<< adjM.getNumValues()/2 << std::endl;
-
-    
-    if(comm->getRank()==root){
-        SCAI_REGION("FileIO.writeGraph.newVersion.writeInFile");
-        std::ofstream fNew;
-        std::string newFile = filename;
-        fNew.open(newFile);
-
-        //const scai::hmemo::ReadAccess<IndexType> ia(globalIA);
-        //scai::common::scoped_array<ValueType> ia = globalIA;
-        //const scai::hmemo::ReadAccess<IndexType> ja(globalJA);
-        // first line is number of nodes and edges
-        fNew << cols <<" "<< adjM.getNumValues()/2 << std::endl;
-
-        // globlaIA.size() = globalN+1
-        for(IndexType i=0; i< globalN; i++){        // for all local nodes
-            for(IndexType j=globalIA[i]; j<globalIA[i+1]; j++){             // for all the edges of a node
-                SCAI_ASSERT( globalJA[j]<= globalN , globalJA[j] << " must be < "<< globalN );
-                fNew << globalJA[j]+1 << " ";
-            }
-            fNew << std::endl;
-        }
-        fNew.close();
-    }
+    // first line is number of nodes and edges
+    fNew << cols <<" "<< adjM.getNumValues()/2 << std::endl;
+    //std::cout << cols <<" "<< adjM.getNumValues()/2 << std::endl;
+
+    const CSRStorage<ValueType>& localStorage = adjM.getLocalStorage();
+    const scai::hmemo::ReadAccess<IndexType> ia(localStorage.getIA());
+    const scai::hmemo::ReadAccess<IndexType> ja(localStorage.getJA());
+    //const scai::hmemo::ReadAccess<IndexType> partAccess(localPart);
+
+    for(IndexType i=0; i< ia.size()-1; i++){        // for all local nodes
+    	for(IndexType j=ia[i]; j<ia[i+1]; j++){             // for all the edges of a node
+            SCAI_REGION("FileIO.writeGraph.newVersion.writeInFile");
+            SCAI_ASSERT( j<= ja.size() , j << " must be < "<< ja.size() );
+            fNew << ja[j]+1 << " ";
+    	}
+    	fNew << std::endl;
+    }
+    fNew.close();
+    SCAI_REGION_END( "FileIO.writeGraph.newVersion" )
 }
 
 //-------------------------------------------------------------------------------------------------
@@ -329,7 +224,6 @@
     //now read in local edges
     for (IndexType i = 0; i < localN; i++) {
     	bool read = std::getline(file, line);
-if(read==false) PRINT(*comm << ": "<<line);        
     	assert(read);//if we have read past the end of the file, the node count was incorrect
         std::stringstream ss( line );
         std::string item;
@@ -617,6 +511,7 @@
     		std::vector<ValueType> coords = elems.first;
     		std::cout << "Warning: " << std::string("Node at " + std::to_string(coords[0]) + ", " + std::to_string(coords[1]) + ", " + std::to_string(coords[2]) + " inconsistent.");
     	}
+    	assert(elems.second->isConsistent());
     	assert(pendingEdges.count(elems.first) == 0);//list of pending edges was erased when node was handled, new edges should not be added to pending list
     }
 
