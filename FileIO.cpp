--- conflicted
+++ resolved
@@ -169,10 +169,7 @@
     IndexType beginLocalRange, endLocalRange;
     scai::dmemo::BlockDistribution::getLocalRange(beginLocalRange, endLocalRange, globalN, comm->getRank(), comm->getSize());
     const IndexType localN = endLocalRange - beginLocalRange;
-<<<<<<< HEAD
-PRINT(*comm << ": "<<localN);
-=======
->>>>>>> 69a977d6
+
     assert(localN >= 0);
     assert(localN <= globalN);
 
