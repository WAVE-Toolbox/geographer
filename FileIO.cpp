/*
 * IO.cpp
 *
 *  Created on: 15.02.2017
 *      Author: moritzl
 */

#include "FileIO.h"
#include "AuxiliaryFunctions.h"

#include <scai/lama.hpp>
#include <scai/lama/matrix/all.hpp>
#include <scai/lama/Vector.hpp>
#include <scai/lama/Scalar.hpp>
#include <scai/dmemo/BlockDistribution.hpp>
#include <scai/common/Math.hpp>
#include <scai/common/Settings.hpp>
#include <scai/lama/storage/MatrixStorage.hpp>
#include <scai/tracing.hpp>

#include <boost/algorithm/string.hpp>

#include <assert.h>
#include <cmath>
#include <set>
#include <climits>
#include <list>
#include <string>
#include <iostream>
#include <fstream>
#include <iterator>
#include <map>
#include <tuple>


using scai::lama::CSRStorage;
using scai::lama::Scalar;

const IndexType fileTypeVersionNumber= 3;

namespace ITI {

//-------------------------------------------------------------------------------------------------
/*Given the adjacency matrix it writes it in the file "filename" using the METIS format. In the
 * METIS format the first line has two numbers, first is the number on vertices and the second
 * is the number of edges. Then, row i has numbers e1, e2, e3, ... notating the edges:
 * (i, e1), (i, e2), (i, e3), ....
 *
 */
template<typename IndexType, typename ValueType>
void FileIO<IndexType, ValueType>::writeGraph (const CSRSparseMatrix<ValueType> &adjM, const std::string filename){
    SCAI_REGION( "FileIO.writeGraph" )
    scai::dmemo::CommunicatorPtr comm = scai::dmemo::Communicator::getCommunicatorPtr();
    //PRINT(*comm << " In writeInFileMetisFormat");
    
    IndexType root =0;
    IndexType rank = comm->getRank();
    IndexType size = comm->getSize();
    scai::dmemo::DistributionPtr distPtr = adjM.getRowDistributionPtr();
        
    IndexType globalN = distPtr->getGlobalSize();
    
    // Create a noDistribution and redistribute adjM. This way adjM is replicated in every PE
    // TODO: use gather (or something) to gather in root PE and print there, not replicate everywhere
    const scai::dmemo::DistributionPtr noDist(new scai::dmemo::NoDistribution( globalN ));
    
    // in order to keep input array unchanged, create new tmp array by coping
    // adjM.redistribute( noDist , noDist);
    
    scai::lama::CSRSparseMatrix<ValueType> tmpAdjM ( adjM.getLocalStorage(),
                                                     adjM.getRowDistributionPtr(),
                                                     adjM.getColDistributionPtr()
                                           );
    tmpAdjM.redistribute( noDist , noDist);

    if(comm->getRank()==root){
        SCAI_REGION("FileIO.writeGraph.newVersion.writeInFile");
        std::ofstream fNew;
        std::string newFile = filename;
        fNew.open(newFile);

        const scai::lama::CSRStorage<ValueType>& localAdjM = tmpAdjM.getLocalStorage();
        const scai::hmemo::ReadAccess<IndexType> rGlobalIA( localAdjM.getIA() );
        const scai::hmemo::ReadAccess<IndexType> rGlobalJA( localAdjM.getJA() );
        
        // first line is number of nodes and edges
        IndexType cols= tmpAdjM.getNumColumns();
        fNew << cols <<" "<< tmpAdjM.getNumValues()/2 << std::endl;

        // globlaIA.size() = globalN+1
        SCAI_ASSERT_EQ_ERROR( rGlobalIA.size() , globalN+1, "Wrong globalIA size.");
        for(IndexType i=0; i< globalN; i++){        // for all local nodes
            for(IndexType j= rGlobalIA[i]; j<rGlobalIA[i+1]; j++){             // for all the edges of a node
                SCAI_ASSERT( rGlobalJA[j]<= globalN , rGlobalJA[j] << " must be < "<< globalN );
                fNew << rGlobalJA[j]+1 << " ";
            }
            fNew << std::endl;
        }
        fNew.close();
    }
}

//-------------------------------------------------------------------------------------------------

template<typename IndexType, typename ValueType>
void FileIO<IndexType, ValueType>::writeGraphDistributed (const CSRSparseMatrix<ValueType> &adjM, const std::string filename){
    SCAI_REGION("FileIO.writeGraphDistributed")

    scai::dmemo::CommunicatorPtr comm = scai::dmemo::Communicator::getCommunicatorPtr();
    std::string fileTo = filename + std::to_string(comm->getRank());
    std::ofstream f(fileTo);
    if(f.fail())
        throw std::runtime_error("File "+ filename+ " failed.");

    // notice that numValues is twice the number of edges of the graph
    assert(((int) adjM.getNumValues())%2 == 0); // even number of edges

    IndexType localNumNodes= adjM.getLocalNumRows();
    f<< localNumNodes <<" "<< adjM.getLocalNumValues()/2 << std::endl; // first line is number of nodes and edges

    // get local part
    const CSRStorage<ValueType>& localStorage = adjM.getLocalStorage();
    const scai::hmemo::ReadAccess<IndexType> ia(localStorage.getIA());
    const scai::hmemo::ReadAccess<IndexType> ja(localStorage.getJA());

    for(IndexType i=0; i< ia.size()-1; i++){                  // for all local nodes
    	for(IndexType j=ia[i]; j<ia[i+1]; j++){             // for all the edges of a node
            f << ja[j]+1 << " ";
    	}
    	f << std::endl;
    }
    f.close();
}
//-------------------------------------------------------------------------------------------------
/*Given the vector of the coordinates and their dimension, writes them in file "filename".
 */
template<typename IndexType, typename ValueType>
void FileIO<IndexType, ValueType>::writeCoords (const std::vector<DenseVector<ValueType>> &coords, const std::string filename){
    SCAI_REGION( "FileIO.writeCoords" );

    const IndexType dimension = coords.size();
    const IndexType n = coords[0].size();
    scai::dmemo::DistributionPtr dist = coords[0].getDistributionPtr();
    assert(dist->getGlobalSize() == n);
	scai::dmemo::DistributionPtr noDist(new scai::dmemo::NoDistribution( n ));
	scai::dmemo::CommunicatorPtr comm = dist->getCommunicatorPtr();

    /**
	 * If the input is replicated, we can write it directly from the root processor.
	 * If it is not, we need to create a replicated copy.
	 */

    std::vector<DenseVector<ValueType>> maybeCopy;
    const std::vector<DenseVector<ValueType>> &targetReference = dist->isReplicated() ? coords : maybeCopy;

	if (!dist->isReplicated()) {
		maybeCopy.resize(dimension);
		for (IndexType d = 0; d < dimension; d++) {
			maybeCopy[d] = DenseVector<ValueType>(coords[d], noDist);
		}

	}
	assert(targetReference[0].getDistributionPtr()->isReplicated());
	assert(targetReference[0].size() == n);

	if (comm->getRank() == 0) {
		std::ofstream filehandle(filename);
		filehandle.precision(15);
		if (filehandle.fail()) {
			throw std::runtime_error("Could not write to file " + filename);
		}
		for (IndexType i = 0; i < n; i++) {
			for (IndexType d = 0; d < dimension; d++) {
				filehandle << targetReference[d].getLocalValues()[i] << " ";
			}
			filehandle << std::endl;
		}
    }
}
//-------------------------------------------------------------------------------------------------
/*
 */
template<typename IndexType, typename ValueType>
void FileIO<IndexType, ValueType>::writeCoordsParallel(const std::vector<DenseVector<ValueType>> &coords, const std::string outFilename){
    
    typedef unsigned long int ULONG;
    
    const IndexType dimension = coords.size();
    scai::dmemo::DistributionPtr coordDist = coords[0].getDistributionPtr();
    const IndexType globalN = coordDist->getGlobalSize();
    const IndexType localN = coordDist->getLocalSize();
    const scai::dmemo::CommunicatorPtr comm = scai::dmemo::Communicator::getCommunicatorPtr();
    const IndexType numPEs = comm->getSize();
    
    IndexType beginLocalRange, endLocalRange;
    scai::dmemo::BlockDistribution::getLocalRange(beginLocalRange, endLocalRange, globalN, comm->getRank(), comm->getSize());
    
    PRINT( *comm << ": "<< beginLocalRange << " - " << endLocalRange );
    SCAI_ASSERT_EQ_ERROR( localN, endLocalRange-beginLocalRange, "Local ranges do not agree");
    
    // copy coords to a local vector<vector>
    std::vector< std::vector<IndexType>> localPartOfCoords( localN, std::vector<IndexType>( dimension, 0) );
    
    for(IndexType d=0; d<dimension; d++){
        scai::hmemo::ReadAccess<ValueType> localCoords( coords[d].getLocalValues() );
        for( IndexType i=0; i<localN; i++){
            localPartOfCoords[i][d] = localCoords[i];
        }
    }
    
    std::ofstream outfile;
    
    for(IndexType p=0; p<numPEs; p++){  // numPE rounds, in each round only one PE writes its part
        if( comm->getRank()==p ){ 
            if( p==0 ){
                outfile.open(outFilename.c_str(), std::ios::binary | std::ios::out);
            }else{
                // if not the first PE the append to file
                outfile.open(outFilename.c_str(), std::ios::binary | std::ios::app);
            }
            for( IndexType i=0; i<localN; i++){                    
                for( IndexType d=0; d<dimension; d++){
                    outfile.write( (char *)(&localPartOfCoords[i][d]), sizeof(ULONG) );
                }
            }
        }
        comm->synchronize();
    }
    
}
//-------------------------------------------------------------------------------------------------
/*Given the vector of the coordinates and their dimension, writes them in file "filename".
 */
template<typename IndexType, typename ValueType>
void FileIO<IndexType, ValueType>::writeCoordsDistributed_2D (const std::vector<DenseVector<ValueType>> &coords, IndexType numPoints, const std::string filename){
    SCAI_REGION( "FileIO.writeCoordsDistributed" )

    scai::dmemo::CommunicatorPtr comm = scai::dmemo::Communicator::getCommunicatorPtr();
    scai::dmemo::DistributionPtr distPtr = coords[0].getDistributionPtr();
    
    std::string thisPEFilename = filename +'_'+ std::to_string(comm->getRank()) + ".xyz";
    std::ofstream f(thisPEFilename);
    if(f.fail())
        throw std::runtime_error("File "+ thisPEFilename+ " failed.");

    IndexType i, j;
    IndexType dimension= coords.size();

    assert(coords.size() == dimension );
    assert(coords[0].size() == numPoints);
    
    IndexType localN = distPtr->getLocalSize();
    
    scai::hmemo::ReadAccess<ValueType> coordAccess0( coords[0].getLocalValues() );
    scai::hmemo::ReadAccess<ValueType> coordAccess1( coords[1].getLocalValues() );
    
    for(i=0; i<localN; i++){
        f<< std::setprecision(15)<< coordAccess0[i] << " " << coordAccess1[i] << std::endl;
    }
    
}

template<typename IndexType, typename ValueType>
void FileIO<IndexType, ValueType>::writePartition(const DenseVector<IndexType> &part, const std::string filename) {
	SCAI_REGION( "FileIO.writePartition" );

	scai::dmemo::CommunicatorPtr comm = scai::dmemo::Communicator::getCommunicatorPtr();
	scai::dmemo::DistributionPtr dist = part.getDistributionPtr();
	scai::dmemo::DistributionPtr noDist(new scai::dmemo::NoDistribution( part.size() ));

	/**
	 * If the input partition is replicated, we can write it directly from the root processor.
	 * If it is not, we need to create a replicated copy.
	 */
	DenseVector<IndexType> maybeCopy;
	DenseVector<IndexType> &targetReference = dist->isReplicated() ? part : maybeCopy;
	if (!dist->isReplicated()) {
		maybeCopy = DenseVector<IndexType>(part, noDist);
	}
	assert(maybeCopy.getDistributionPtr()->isReplicated());
	assert(maybeCopy.size() == part.size());

	if (comm->getRank() == 0) {
		std::ofstream filehandle(filename);
		if (filehandle.fail()) {
			throw std::runtime_error("Could not write to file " + filename);
		}
		scai::hmemo::ReadAccess<IndexType> access(maybeCopy);
		for (IndexType i = 0; i < access.size(); i++) {
			filehandle << access[i] << std::endl;
		}
	}
}

//-------------------------------------------------------------------------------------------------
/*File "filename" contains a graph in the METIS format. The function reads that graph and transforms
 * it to the adjacency matrix as a CSRSparseMatrix.
 */

template<typename IndexType, typename ValueType>
scai::lama::CSRSparseMatrix<ValueType> FileIO<IndexType, ValueType>::readGraph(const std::string filename, Format format) {
    
        std::string ending = filename.substr( filename.size()-3,  filename.size() );
        if( ending == "bfg" ){
            return readGraphBinary( filename );
        }
        
	std::vector<DenseVector<ValueType>> dummyWeightContainer;
	return readGraph(filename, dummyWeightContainer, format);
}

template<typename IndexType, typename ValueType>
scai::lama::CSRSparseMatrix<ValueType> FileIO<IndexType, ValueType>::readGraph(const std::string filename, std::vector<DenseVector<ValueType>>& nodeWeights, Format format) {
	SCAI_REGION("FileIO.readGraph");

	scai::dmemo::CommunicatorPtr comm = scai::dmemo::Communicator::getCommunicatorPtr();

	if (format == Format::MATRIXMARKET){
		return FileIO<IndexType, ValueType>::readGraphMatrixMarket(filename);
	}
        
        // if file has a .bfg ending then is a binary file
        std::string ending = filename.substr( filename.size()-3,  filename.size() );
        if( ending == "bfg" ){
            return readGraphBinary( filename );
        }
        
	if (!(format == Format::METIS or format == Format::AUTO)) {
		throw std::logic_error("Format not yet implemented.");
	}

	std::ifstream file(filename);

	if (file.fail()) {
		throw std::runtime_error("Reading graph from " + filename + " failed.");
	}
        

        
	//define variables
	std::string line;
	IndexType globalN, globalM;
	IndexType numberNodeWeights = 0;
	bool hasEdgeWeights = false;
	std::vector<ValueType> edgeWeights;//possibly of size 0

	//read first line to get header information
	std::getline(file, line);
	std::stringstream ss( line );
	std::string item;

	{
		//node count and edge count are mandatory. If these fail, std::stoi will raise an error. TODO: maybe wrap into proper error message
		std::getline(ss, item, ' ');
		globalN = std::stoi(item);
		std::getline(ss, item, ' ');
		globalM = std::stoi(item);

		bool readWeightInfo = !std::getline(ss, item, ' ').fail();
		if (readWeightInfo && item.size() > 0) {
			//three bits, describing presence of edge weights, vertex weights and vertex sizes
			int bitmask = std::stoi(item);
			hasEdgeWeights = bitmask % 10;
			if ((bitmask / 10) % 10) {
				bool readNodeWeightCount = !std::getline(ss, item, ' ').fail();
				if (readNodeWeightCount && item.size() > 0) {
					numberNodeWeights = std::stoi(item);
				} else {
					numberNodeWeights = 1;
				}
			}
		}

		if (comm->getRank() == 0) {
			std::cout << "Expecting " << globalN << " nodes and " << globalM << " edges, ";
			if (!hasEdgeWeights && numberNodeWeights == 0) {
				std::cout << "with no edge or node weights."<< std::endl;
			}
			else if (hasEdgeWeights && numberNodeWeights == 0) {
				std::cout << "with edge weights, but no node weights."<< std::endl;
			}
			else if (!hasEdgeWeights && numberNodeWeights > 0) {
				std::cout << "with no edge weights, but " << numberNodeWeights << " node weights."<< std::endl;
			}
			else {
				std::cout << "with edge weights and " << numberNodeWeights << " weights per node."<< std::endl;
			}
		}
	}

    const ValueType avgDegree = ValueType(2*globalM) / globalN;

    //get distribution and local range
    const scai::dmemo::DistributionPtr dist(new scai::dmemo::BlockDistribution(globalN, comm));
    const scai::dmemo::DistributionPtr noDist(new scai::dmemo::NoDistribution( globalN ));

    IndexType beginLocalRange, endLocalRange;
    scai::dmemo::BlockDistribution::getLocalRange(beginLocalRange, endLocalRange, globalN, comm->getRank(), comm->getSize());
    const IndexType localN = endLocalRange - beginLocalRange;
    SCAI_ASSERT_LE_ERROR(localN, std::ceil(ValueType(globalN) / comm->getSize()), "localN: " << localN << ", optSize: " << std::ceil(globalN / comm->getSize()));

    //std::cout << "Process " << comm->getRank() << " reading from " << beginLocalRange << " to " << endLocalRange << std::endl;

    //scroll to begin of local range. Neighbors of node i are in line i+1
    for (IndexType i = 0; i < beginLocalRange; i++) {
    	std::getline(file, line);
    }

    std::vector<IndexType> ia(localN+1, 0);
    std::vector<IndexType> ja;
    std::vector<ValueType> values;
    std::vector<std::vector<ValueType> > nodeWeightStorage(numberNodeWeights);
    for (IndexType i = 0; i < numberNodeWeights; i++) {
    	nodeWeightStorage[i].resize(localN);
    }

    //we don't know exactly how many edges we are going to have, but in a regular mesh the average degree times the local nodes is a good estimate.
    IndexType edgeEstimate = IndexType(localN*avgDegree*1.1);
    assert(edgeEstimate >= 0);
    ja.reserve(edgeEstimate);
    
    //std::cout << "Process " << comm->getRank() << " reserved memory for  " <<  edgeEstimate << " edges." << std::endl;

    //now read in local edges
    for (IndexType i = 0; i < localN; i++) {
    	bool read = !std::getline(file, line).fail();
    	//remove leading and trailing whitespace, since these can confuse the string splitter
    	boost::algorithm::trim(line);
    	assert(read);//if we have read past the end of the file, the node count was incorrect
        std::stringstream ss( line );
        std::string item;
        std::vector<IndexType> neighbors;
        std::vector<IndexType> weights;

        for (IndexType j = 0; j < numberNodeWeights; j++) {
        	bool readWeight = !std::getline(ss, item, ' ').fail();
        	if (readWeight && item.size() > 0) {
        		nodeWeightStorage[j][i] = std::stoi(item);
        	} else {
        		std::cout << "Could not parse " << item << std::endl;
        	}
        }

        while (!std::getline(ss, item, ' ').fail()) {
        	if (item.size() == 0) {
        		//probably some whitespace at end of line
        		continue;
        	}
        	IndexType neighbor = std::stoi(item)-1;//-1 because of METIS format
        	if (neighbor >= globalN || neighbor < 0) {
        		throw std::runtime_error(std::string(__FILE__) +", "+std::to_string(__LINE__) + ": Found illegal neighbor " + std::to_string(neighbor) + " in line " + std::to_string(i+beginLocalRange));
        	}

        	if (hasEdgeWeights) {
        		bool readEdgeWeight = !std::getline(ss, item, ' ').fail();
        		if (!readEdgeWeight) {
        			throw std::runtime_error("Edge weight for " + std::to_string(neighbor) + " not found in line " + std::to_string(beginLocalRange + i) + ".");
        		}
        		ValueType edgeWeight = std::stod(item);
        		values.push_back(edgeWeight);
        	}
        	//std::cout << "Converted " << item << " to " << neighbor << std::endl;
        	neighbors.push_back(neighbor);
        }

        //set Ia array
        ia[i+1] = ia[i] + neighbors.size();
        //copy neighbors to Ja array
        std::copy(neighbors.begin(), neighbors.end(), std::back_inserter(ja));
        if (hasEdgeWeights) {
        	assert(ja.size() == values.size());
        }
    }

    //std::cout << "Process " << comm->getRank() << " read " << ja.size() << " local edges. " << std::endl;


	nodeWeights.resize(numberNodeWeights);
    //std::cout << "Process " << comm->getRank() << " allocated memory for " << numberNodeWeights << " node weights. " << std::endl;
	for (IndexType i = 0; i < numberNodeWeights; i++) {
		nodeWeights[i] = DenseVector<ValueType>(dist, scai::utilskernel::LArray<ValueType>(localN, nodeWeightStorage[i].data()));
	}

    //std::cout << "Process " << comm->getRank() << " converted node weights. " << std::endl;

    if (endLocalRange == globalN) {
		bool eof = std::getline(file, line).eof();
		if (!eof) {
			throw std::runtime_error(std::to_string(globalN) + " lines read, but file continues.");
		}
	}

    file.close();

    //std::cout << "Process " << comm->getRank() << " closed file. " << std::endl;


    if (!hasEdgeWeights) {
    	assert(values.size() == 0);
    	values.resize(ja.size(), 1);//unweighted edges
    }

    assert(ja.size() == ia[localN]);
    SCAI_ASSERT(comm->sum(localN) == globalN, "Sum " << comm->sum(localN) << " should be " << globalN);

    if (comm->sum(ja.size()) != 2*globalM) {
    	throw std::runtime_error("Expected " + std::to_string(2*globalM) + " edges, got " + std::to_string(comm->sum(ja.size())));
    }
    
    //assign matrix
    scai::lama::CSRStorage<ValueType> myStorage(localN, globalN, ja.size(), 
                scai::utilskernel::LArray<IndexType>(ia.size(), ia.data()),
    		scai::utilskernel::LArray<IndexType>(ja.size(), ja.data()),
    		scai::utilskernel::LArray<ValueType>(values.size(), values.data()));

    //std::cout << "Process " << comm->getRank() << " created local storage " << std::endl;

    return scai::lama::CSRSparseMatrix<ValueType>(myStorage, dist, noDist);
}
//-------------------------------------------------------------------------------------------------

template<typename IndexType, typename ValueType>
scai::lama::CSRSparseMatrix<ValueType> FileIO<IndexType, ValueType>::readGraphBinary(const std::string filename){

	scai::dmemo::CommunicatorPtr comm = scai::dmemo::Communicator::getCommunicatorPtr();

<<<<<<< HEAD
    typedef unsigned long int ULONG;
=======
    typedef long int LI;
>>>>>>> be448606

    // root PE reads header and broadcasts information to the other PEs
    IndexType headerSize = 3;   // as used in KaHiP::parallel_graph_io.cpp
    std::vector<ULONG> header(headerSize, 0);
    bool success=false;
    
    if( comm->getRank()==0 ){
        std::cout <<  "Reading binary graph ..."  << std::endl;
        std::ifstream file(filename, std::ios::binary | std::ios::in);
        if(file) {
            success = true;
            file.read((char*)(&header[0]), headerSize*sizeof(ULONG));
        }
        file.close();
<<<<<<< HEAD
        SCAI_ASSERT( success, "Error while opening the file " << filename); 
=======
        SCAI_ASSERT( success, "Error while opening the file " << filename);
        ITI::aux::printVector( header );
>>>>>>> be448606
    }            
        
    //broadcast the header info
    comm->bcast( header.data(), 3, 0 );
    
    ULONG version = header[0];
    ULONG globalN = header[1];
    ULONG M = header[2];
    
    IndexType localN;   
    
    PRINT0( "Bianry read, version= " << version << ", N= " << globalN << ", M= " << M );
    
    if( version != fileTypeVersionNumber ) {
<<<<<<< HEAD
        PRINT0( "filetype version missmatch" );
=======
        PRINT0( "filetype version mismatch" );
        //MPI_Finalize();
>>>>>>> be448606
        exit(0);
    }
    
    // set like in KaHiP/parallel/parallel_src/app/configuration.h in configuration::standard
    IndexType binary_io_window_size = 64;   
        
    IndexType numPEs = comm->getSize();
    
    IndexType window_size = std::min( binary_io_window_size, numPEs );
    IndexType lowPE =0;
    IndexType highPE = window_size;
    
    IndexType thisPE = comm->getRank();
    
    
    std::vector<IndexType> ia;//(localN+1, 0);  localN is not known yet
    std::vector<IndexType> ja;
    std::vector<ValueType> values;
    
    
    while( lowPE<numPEs ){
        if( thisPE>=lowPE and thisPE<highPE){
            std::ifstream file;
            file.open(filename.c_str(), std::ios::binary | std::ios::in);

            //
            // set local range
            //
            IndexType beginLocalRange, endLocalRange;
            scai::dmemo::BlockDistribution::getLocalRange(beginLocalRange, endLocalRange, globalN, thisPE, numPEs );
            localN = endLocalRange - beginLocalRange;
            SCAI_ASSERT_LE_ERROR(localN, std::ceil(ValueType(globalN) / numPEs), "localN: " << localN << ", optSize: " << std::ceil(globalN / numPEs));
            
            //std::cout << "Process " << thisPE << " reading from " << beginLocalRange << " to " << endLocalRange << ", in total, localN= " << localN << " nodes/lines" << std::endl;
            
            ia.resize( localN +1);
             
            //
            // read the vertices offsets
            //
            
            ULONG startPos = (headerSize+beginLocalRange)*(sizeof(ULONG));         
            ULONG* vertexOffsets = new ULONG[localN+1];
            file.seekg(startPos);
            file.read( (char *)(vertexOffsets), (localN+1)*sizeof(ULONG) );
          
            //
            // read the edges
            //
            ULONG edgeStartPos = vertexOffsets[0];

            ULONG numReads = vertexOffsets[localN]-vertexOffsets[0];
            ULONG numEdges = numReads/sizeof(ULONG);
            ULONG* edges = new ULONG[numEdges];
            file.seekg( edgeStartPos );
            file.read( (char *)(edges), (numEdges)*sizeof(ULONG) );     

            //
            // construct CSRSparseMatrix
            //
            
            IndexType pos = 0;
            
            bool hasEdgeWeights = false;
            std::vector<ULONG> neighbors;
            
            for( IndexType i=0; i<localN; i++){
                ULONG nodeDegree = (vertexOffsets[i+1]-vertexOffsets[i])/sizeof(ULONG);
                SCAI_ASSERT ( nodeDegree>0, "Node with degree zero not allowed");
                neighbors.resize(nodeDegree);
                
                for(ULONG j=0; j<nodeDegree; j++, pos++){
                    SCAI_ASSERT_LE_ERROR(pos, numEdges, "Number of local non-zero values is greater than the total number of edges read.");
                    
                    ULONG neighbor = edges[pos];
                    if (neighbor >= globalN || neighbor < 0) {
                        throw std::runtime_error(std::string(__FILE__) +", "+std::to_string(__LINE__) + ": Found illegal neighbor " + std::to_string(neighbor) + " in line " + std::to_string(i+beginLocalRange));
                    }
                    
                    //neighbors.push_back(neighbor);
                    neighbors[j] = neighbor;
                }
                
                //set Ia array
                ia[i+1] = ia[i] + neighbors.size();
                //copy neighbors to Ja array
                std::copy(neighbors.begin(), neighbors.end(), std::back_inserter(ja));
                if (hasEdgeWeights) {
                    assert(ja.size() == values.size());
                }
            }
            
            // if no edge weight values vector is just 1s
            if (!hasEdgeWeights) {
                assert(values.size() == 0);
                values.resize(ja.size(), 1);//unweighted edges
            }
            
            assert(ja.size() == ia[localN]);
            // WARNING: commenting assertion as it can be expensive
            //SCAI_ASSERT(comm->sum(localN) == globalN, "Sum " << comm->sum(localN) << " should be " << globalN);
            
            if (comm->sum(ja.size()) != M) {
                throw std::runtime_error("Expected " + std::to_string(M) + " edges, got " + std::to_string(comm->sum(ja.size())));
            }
            
            
            delete[] vertexOffsets;
            delete[] edges;
            file.close();            
        }

        lowPE  += window_size;
        highPE += window_size;
        comm->synchronize();
    }
    
    //
    //assign matrix
    //
    
    scai::lama::CSRStorage<ValueType> myStorage(localN, globalN, ja.size(),   
                scai::utilskernel::LArray<IndexType>(ia.size(), ia.data()),
    		scai::utilskernel::LArray<IndexType>(ja.size(), ja.data()),
    		scai::utilskernel::LArray<ValueType>(values.size(), values.data()));
    
    // block distribution for rows and no distribution for columns
    const scai::dmemo::DistributionPtr dist(new scai::dmemo::BlockDistribution(globalN, comm));
    const scai::dmemo::DistributionPtr noDist(new scai::dmemo::NoDistribution( globalN ));

    return scai::lama::CSRSparseMatrix<ValueType>(myStorage, dist, noDist);

}

//-------------------------------------------------------------------------------------------------

template<typename IndexType, typename ValueType>
scai::lama::CSRSparseMatrix<ValueType> FileIO<IndexType, ValueType>::readGraphMatrixMarket(const std::string filename){
    SCAI_REGION( "FileIO.readGraphMatrixMarket" );
    std::ifstream file(filename);
    
    scai::common::Settings::putEnvironment( "SCAI_IO_TYPE_DATA", "_Pattern" );
    
    if(file.fail())
        throw std::runtime_error("Could not open file "+ filename + ".");
    
    //skip the first lines that have comments starting with '%'
    std::string line;
    std::getline(file, line);

    while( line[0]== '%'){
       std::getline(file, line);
    }
    std::stringstream ss;
    ss.str( line );
   
    IndexType numRows;
    IndexType numColumns;
    IndexType numValues;
    
    ss >> numRows>> numColumns >> numValues;
    
    SCAI_ASSERT( numRows==numColumns , "Number of rows should be equal to number o columns");

    scai::lama::CSRSparseMatrix<ValueType> graph;
    const scai::dmemo::CommunicatorPtr comm = scai::dmemo::Communicator::getCommunicatorPtr();
    /*
    IndexType numRows, numColumns, numValues;
    scai::common::scalar::ScalarType dataType;
    bool isVector;
    scai::lama::MatrixMarketIO::Symmetry sym;
    
    scai::lama::MatrixMarketIO::readMMHeader( filename, numRows, numColumns, numValues, dataType, isVector, sym);
    */
    const scai::dmemo::DistributionPtr rowDist(new scai::dmemo::BlockDistribution(numRows, comm));
    
    graph.readFromFile( filename, rowDist );
    
    //unsetenv( "SCAI_IO_TYPE_DATA" );
    return graph;
}
//-------------------------------------------------------------------------------------------------
    
template<typename IndexType, typename ValueType>
std::vector<DenseVector<ValueType> > FileIO<IndexType, ValueType>::readCoordsOcean(std::string filename, IndexType dimension) {
	SCAI_REGION( "FileIO.readCoords" );
	std::ifstream file(filename);

	if(file.fail())
		throw std::runtime_error("Could not open file "+ filename + ".");

	std::string line;
	bool read = !std::getline(file, line).fail();
	if (!read) {
		throw std::runtime_error("Could not read first line of " + filename + ".");
	}

	std::stringstream ss( line );
	std::string item;
	bool readLine = !std::getline(ss, item, ' ').fail();
	if (!readLine or item.size() == 0) {
		throw std::runtime_error("Unexpected end of first line.");
	}

	//now read in file size
	const IndexType globalN = std::stoi(item);
	if (!(globalN >= 0)) {
		throw std::runtime_error(std::to_string(globalN) + " is not a valid node count.");
	}

	scai::dmemo::CommunicatorPtr comm = scai::dmemo::Communicator::getCommunicatorPtr();
	const scai::dmemo::DistributionPtr dist(new scai::dmemo::BlockDistribution(globalN, comm));

	IndexType beginLocalRange, endLocalRange;
	scai::dmemo::BlockDistribution::getLocalRange(beginLocalRange, endLocalRange, globalN, comm->getRank(), comm->getSize());
	const IndexType localN = endLocalRange - beginLocalRange;

	//scroll forward to begin of local range
	for (IndexType i = 0; i < beginLocalRange; i++) {
		std::getline(file, line);
	}

	//create result vector
	std::vector<scai::utilskernel::LArray<ValueType> > coords(dimension);
	for (IndexType dim = 0; dim < dimension; dim++) {
		coords[dim] = scai::utilskernel::LArray<ValueType>(localN, 0);
	}

	//read local range
	for (IndexType i = 0; i < localN; i++) {
		bool read = !std::getline(file, line).fail();
		if (!read) {
			throw std::runtime_error("Unexpected end of coordinate file. Was the number of nodes correct?");
		}
		std::stringstream ss( line );
		std::string item;

		//first column contains index
		bool readIndex = !std::getline(ss, item, ' ').fail();
		if (!readIndex or item.size() == 0) {
			throw std::runtime_error("Could not read first element of line " + std::to_string(i+1));
		}
		IndexType nodeIndex = std::stoi(item);

		if (!nodeIndex == i+1) {
			throw std::runtime_error("Found index " + std::to_string(nodeIndex) + " in line " + std::to_string(i+1));
		}

		//remaining columns contain coordinates
		IndexType dim = 0;
		while (dim < dimension) {
			bool read = !std::getline(ss, item, ' ').fail();
			if (!read or item.size() == 0) {
				throw std::runtime_error("Unexpected end of line. Was the number of dimensions correct?");
			}
			ValueType coord = std::stod(item);
			coords[dim][i] = coord;
			dim++;
		}
		if (dim < dimension) {
			throw std::runtime_error("Only " + std::to_string(dim - 1)  + " values found, but " + std::to_string(dimension) + " expected in line '" + line + "'");
		}
	}

	if (endLocalRange == globalN) {
		bool eof = std::getline(file, line).eof();
		if (!eof) {
			throw std::runtime_error(std::to_string(globalN) + " coordinates read, but file continues.");
		}
	}

	std::vector<DenseVector<ValueType> > result(dimension);

	for (IndexType i = 0; i < dimension; i++) {
		result[i] = DenseVector<ValueType>(dist, coords[i] );
	}

	return result;
}

//-------------------------------------------------------------------------------------------------

template<typename IndexType, typename ValueType>
std::vector<DenseVector<ValueType>> FileIO<IndexType, ValueType>::readCoordsTEEC ( std::string filename, IndexType numberOfCoords, IndexType dimension, std::vector<DenseVector<ValueType>>& nodeWeights) {
	SCAI_REGION( "FileIO.readCoordsTEEC" );

	std::vector<DenseVector<ValueType> > tempResult = FileIO<IndexType, ValueType>::readCoords(filename, numberOfCoords, dimension+1, Format::METIS);

	nodeWeights.resize(1);
	nodeWeights[0] = tempResult[dimension];//last column is node weights
	tempResult.resize(dimension);//omit last column from coordinates
	return tempResult;
}

//-------------------------------------------------------------------------------------------------
/*File "filename" contains the coordinates of a graph. The function reads these coordinates and returns a vector of DenseVectors, one for each dimension
 */
template<typename IndexType, typename ValueType>
std::vector<DenseVector<ValueType>> FileIO<IndexType, ValueType>::readCoords( std::string filename, IndexType numberOfPoints, IndexType dimension, Format format){
    SCAI_REGION( "FileIO.readCoords" );

    if (format == Format::OCEAN) {
        return readCoordsOcean(filename, dimension);
    }

    IndexType globalN= numberOfPoints;
    std::ifstream file(filename);

    if(file.fail())
        throw std::runtime_error("File "+ filename+ " failed.");

    scai::dmemo::CommunicatorPtr comm = scai::dmemo::Communicator::getCommunicatorPtr();
    const scai::dmemo::DistributionPtr dist(new scai::dmemo::BlockDistribution(globalN, comm));

    if (format == Format::OCEAN) {
        PRINT0("Reading coordinates in OCEAN format");
        return readCoordsOcean(filename, dimension);
    }
    else if( format== Format::MATRIXMARKET){
        PRINT0("Reading coordinates in MATRIXMARKET format");
        return readCoordsMatrixMarket( filename );
    }
    
    IndexType beginLocalRange, endLocalRange;
    scai::dmemo::BlockDistribution::getLocalRange(beginLocalRange, endLocalRange, globalN, comm->getRank(), comm->getSize());
    const IndexType localN = endLocalRange - beginLocalRange;

    //scroll forward to begin of local range
    std::string line;
    for (IndexType i = 0; i < beginLocalRange; i++) {
    	std::getline(file, line);
    }

    //create result vector
    std::vector<scai::utilskernel::LArray<ValueType> > coords(dimension);
    for (IndexType dim = 0; dim < dimension; dim++) {
    	coords[dim] = scai::utilskernel::LArray<ValueType>(localN, 0);
    }

    //read local range
    for (IndexType i = 0; i < localN; i++) {
		bool read = !std::getline(file, line).fail();
		if (!read) {
			throw std::runtime_error("Unexpected end of coordinate file. Was the number of nodes correct?");
		}
		std::stringstream ss( line );
		std::string item;

		IndexType dim = 0;
		while (dim < dimension) {
			bool read;
			do {//skip multiple whitespace
				read = !std::getline(ss, item, ' ').fail();
			} while (item.size() == 0);

			if (!read) {
				throw std::runtime_error("Unexpected end of line " + line +". Was the number of dimensions correct?");
			}
			ValueType coord = std::stod(item);
			coords[dim][i] = coord;
			dim++;
		}
		if (dim < dimension) {
			throw std::runtime_error("Only " + std::to_string(dim - 1)  + " values found, but " + std::to_string(dimension) + " expected in line '" + line + "'");
		}
    }

    if (endLocalRange == globalN) {
    	bool eof = std::getline(file, line).eof();
    	if (!eof) {
    		throw std::runtime_error(std::to_string(numberOfPoints) + " coordinates read, but file continues.");
    	}
    }

    std::vector<DenseVector<ValueType> > result(dimension);

    for (IndexType i = 0; i < dimension; i++) {
        result[i] = DenseVector<ValueType>(dist, coords[i] );
    }

    return result;
}

//-------------------------------------------------------------------------------------------------
/*File "filename" contains the coordinates of a graph. The function reads these coordinates and returns a vector of DenseVectors, one for each dimension
 */
template<typename IndexType, typename ValueType>
std::vector<DenseVector<ValueType>> FileIO<IndexType, ValueType>::readCoordsBinary( std::string filename, IndexType numberOfPoints, IndexType dimension){
    SCAI_REGION( "FileIO.readCoordsBinary" );

    IndexType globalN= numberOfPoints;
    std::ifstream file(filename);

    if(file.fail())
        throw std::runtime_error("File "+ filename+ " failed.");

    scai::dmemo::CommunicatorPtr comm = scai::dmemo::Communicator::getCommunicatorPtr();
    const scai::dmemo::DistributionPtr dist(new scai::dmemo::BlockDistribution(globalN, comm));
    
    IndexType beginLocalRange, endLocalRange;
    scai::dmemo::BlockDistribution::getLocalRange(beginLocalRange, endLocalRange, globalN, comm->getRank(), comm->getSize());
    const IndexType localN = endLocalRange - beginLocalRange;

    //scroll forward to begin of local range
    std::string line;
    for (IndexType i = 0; i < beginLocalRange; i++) {
    	std::getline(file, line);
    }

    //create result vector
    std::vector<scai::utilskernel::LArray<ValueType> > coords(dimension);
    for (IndexType dim = 0; dim < dimension; dim++) {
    	coords[dim] = scai::utilskernel::LArray<ValueType>(localN, 0);
    }

    //read local range
    for (IndexType i = 0; i < localN; i++) {
		bool read = !std::getline(file, line).fail();
		if (!read) {
			throw std::runtime_error("Unexpected end of coordinate file. Was the number of nodes correct?");
		}
		std::stringstream ss( line );
		std::string item;

		IndexType dim = 0;
		while (dim < dimension) {
			bool read = !std::getline(ss, item, ' ').fail();
			if (!read or item.size() == 0) {
				throw std::runtime_error("Unexpected end of line. Was the number of dimensions correct?");
			}
			ValueType coord = std::stod(item);
			coords[dim][i] = coord;
			dim++;
		}
		if (dim < dimension) {
			throw std::runtime_error("Only " + std::to_string(dim - 1)  + " values found, but " + std::to_string(dimension) + " expected in line '" + line + "'");
		}
    }

    if (endLocalRange == globalN) {
    	bool eof = std::getline(file, line).eof();
    	if (!eof) {
    		throw std::runtime_error(std::to_string(numberOfPoints) + " coordinates read, but file continues.");
    	}
    }

    std::vector<DenseVector<ValueType> > result(dimension);

    for (IndexType i = 0; i < dimension; i++) {
        result[i] = DenseVector<ValueType>(dist, coords[i] );
    }

    return result;
}
//-------------------------------------------------------------------------------------------------

template<typename IndexType, typename ValueType>
std::vector<DenseVector<ValueType>> FileIO<IndexType, ValueType>::readCoordsMatrixMarket ( const std::string filename){
    std::ifstream file(filename);

    if(file.fail())
        throw std::runtime_error("File "+ filename+ " failed.");
        
    //skip the first lines that have comments starting with '%'
    std::string line;
    std::getline(file, line);

    while( line[0]== '%'){
       std::getline(file, line);
    }
    std::stringstream ss;
    ss.str( line );
    
    IndexType numPoints ;
    IndexType dimensions ;
    
    ss >> numPoints >> dimensions;
    
    scai::dmemo::CommunicatorPtr comm = scai::dmemo::Communicator::getCommunicatorPtr();
    const scai::dmemo::DistributionPtr dist(new scai::dmemo::BlockDistribution(numPoints, comm));

    PRINT0( "numPoints= "<< numPoints << " , " << dimensions);
    
    IndexType beginLocalRange, endLocalRange;
    scai::dmemo::BlockDistribution::getLocalRange(beginLocalRange, endLocalRange, numPoints, comm->getRank(), comm->getSize());
    
    // the local ranges for the MatrixMarket format
    const IndexType beginLocalRangeMM = beginLocalRange*dimensions;
    const IndexType endLocalRangeMM = endLocalRange*dimensions;
    const IndexType localN = endLocalRange - beginLocalRange;
    const IndexType localNMM = endLocalRangeMM - beginLocalRangeMM;
    
    //PRINT( *comm << ": localN= "<< localNMM << ", numPoints= "<< numPoints << ", beginLocalRange= "<< beginLocalRangeMM << ", endLocalRange= " << endLocalRangeMM );
    
    //scroll forward to begin of local range
    for (IndexType i = 0; i < beginLocalRangeMM; i++) {
    	std::getline(file, line);
    }
    
    //create result vector
    std::vector<scai::utilskernel::LArray<ValueType> > coords(dimensions);
    for (IndexType dim = 0; dim < dimensions; dim++) {
    	coords[dim] = scai::utilskernel::LArray<ValueType>(localN, 0);
    }
    
    //read local range
    for (IndexType i = 0; i < localNMM; i++) {
		bool read = !std::getline(file, line).fail();
		
                if (!read and i!=localNMM-1 ) {
			throw std::runtime_error("In FileIO.cpp, line " + std::to_string(__LINE__) +"Unexpected end of coordinate file. Was the number of nodes correct?");
		}
		
		std::stringstream ss;
		ss.str( line );
                         
                ValueType c;
                ss >> c;
                coords[i%dimensions][int(i/dimensions)] = c;
                
//PRINT( *comm << ": " << i%dimensions << " , " << i/dimensions << " :: " << coords[i%dimensions][int(i/dimensions)]  );
                /*
		IndexType dim = 0;
		while (dim < dimensions) {
			bool read = std::getline(ss, item, ' ');
			if (!read or item.size() == 0) {
				throw std::runtime_error("Unexpected end of line. Was the number of dimensions correct?");
			}
			ValueType coord = std::stod(item);
			coords[dim][i] = coord;
			dim++;
		}
		
		if (dim < dimensions) {
			throw std::runtime_error("Only " + std::to_string(dim - 1)  + " values found, but " + std::to_string(dimensions) + " expected in line '" + line + "'");
		}
		*/
    }

    if (endLocalRange == numPoints) {
    	bool eof = std::getline(file, line).eof();
    	if (!eof) {
    		throw std::runtime_error(std::to_string(numPoints) + " coordinates read, but file continues.");
    	}
    }

    std::vector<DenseVector<ValueType> > result(dimensions);

    for (IndexType i = 0; i < dimensions; i++) {
        result[i] = DenseVector<ValueType>(dist, coords[i] );
    }

    return result;
}


template<typename IndexType, typename ValueType>
DenseVector<IndexType> FileIO<IndexType, ValueType>::readPartition(const std::string filename) {
	std::ifstream file(filename);

	if(file.fail())
		throw std::runtime_error("File "+ filename+ " failed.");

	std::vector<IndexType> part;
	std::string line;
	while (!std::getline(file, line).fail()) {
		part.push_back(std::stoi(line));
	}

	DenseVector<IndexType> result(part.size(), part.data());

	return result;
}

template<typename IndexType, typename ValueType>
std::pair<std::vector<ValueType>, std::vector<ValueType>> FileIO<IndexType, ValueType>::getBoundingCoords(std::vector<ValueType> centralCoords, IndexType level) {
	const IndexType dimension = centralCoords.size();
	const ValueType offset = 0.5 * (IndexType(1) << IndexType(level));
	std::vector<ValueType> minCoords(dimension);
	std::vector<ValueType> maxCoords(dimension);

	for (IndexType i = 0; i < dimension; i++) {
		minCoords[i] = centralCoords[i] - offset;
		maxCoords[i] = centralCoords[i] + offset;
	}
	return {minCoords, maxCoords};
}

template<typename IndexType, typename ValueType>
CSRSparseMatrix<ValueType> FileIO<IndexType, ValueType>::readQuadTree( std::string filename, std::vector<DenseVector<ValueType>> &coords ) {
	SCAI_REGION( "FileIO.readQuadTree" );

	const IndexType dimension = 3;
	const IndexType valuesPerLine = 1+2*dimension + 2*dimension*dimension;

    std::ifstream file(filename);

    if(file.fail())
            throw std::runtime_error("Reading file "+ filename+ " failed.");

    std::map<std::vector<ValueType>, std::shared_ptr<SpatialCell>> nodeMap;
    std::map<std::vector<ValueType>, std::set<std::vector<ValueType>>> pendingEdges;
    std::map<std::vector<ValueType>, std::set<std::vector<ValueType>>> confirmedEdges;
    std::set<std::shared_ptr<SpatialCell> > roots;

    IndexType duplicateNeighbors = 0;

    std::string line;
    while (!std::getline(file, line).fail()) {
    	std::vector<ValueType> values;
    	std::stringstream ss( line );
		std::string item;

		std::string comparison("timestep");
		std::string prefix(line.begin(), line.begin()+comparison.size());
		if (prefix == comparison) {
			std::cout << "Caught other timestep. Skip remainder of file." << std::endl;
			break;
		}

		IndexType i = 0;

		while (!std::getline(ss, item, ' ').fail()) {
			if (item.size() == 0) {
				continue;
			}

			try {
				values.push_back(std::stod(item));
			} catch (...) {
				std::cout << item << " could not be resolved as number." << std::endl;
				throw;
			}

			i++;
		}

		if (i == 0) {
			//empty line
			continue;
		} else if (i != valuesPerLine) {
			throw std::runtime_error("Expected "+std::to_string(valuesPerLine)+" values, but got "+std::to_string(i)+".");
		}

		//process quadtree node
		const std::vector<ValueType> ownCoords = {values[0], values[1], values[2]};
		const ValueType level = values[3];
		const std::vector<ValueType> parentCoords = {values[4], values[5], values[6]};

		assert(ownCoords != parentCoords);

		assert(*std::min_element(ownCoords.begin(), ownCoords.end()) >= 0);

		std::vector<ValueType> minCoords, maxCoords;
		std::tie(minCoords, maxCoords) = getBoundingCoords(ownCoords, level);

		//create own cell and add to node map
		std::shared_ptr<QuadNodeCartesianEuclid> quadNodePointer(new QuadNodeCartesianEuclid(minCoords, maxCoords));
		assert(nodeMap.count(ownCoords) == 0);
		nodeMap[ownCoords] = quadNodePointer;
		assert(confirmedEdges.count(ownCoords) == 0);
		confirmedEdges[ownCoords] = {};

		//check for pending edges
		if (pendingEdges.count(ownCoords) > 0) {
			std::set<std::vector<ValueType>> thisNodesPendingEdges = pendingEdges.at(ownCoords);
			for (std::vector<ValueType> otherCoords : thisNodesPendingEdges) {
				confirmedEdges[ownCoords].insert(otherCoords);
				confirmedEdges[otherCoords].insert(ownCoords);
			}
			pendingEdges.erase(ownCoords);
		}

		//check for parent pointer
		if (parentCoords[0] != -1 && nodeMap.count(parentCoords) == 0) {
			std::tie(minCoords, maxCoords) = getBoundingCoords(parentCoords, level+1);
			std::shared_ptr<QuadNodeCartesianEuclid> parentPointer(new QuadNodeCartesianEuclid(minCoords, maxCoords));
			nodeMap[parentCoords] = parentPointer;
			assert(confirmedEdges.count(parentCoords) == 0);
			confirmedEdges[parentCoords] = {};
			roots.insert(parentPointer);

			//check for pending edges of parent
			if (pendingEdges.count(parentCoords) > 0) {
				//std::cout << "Found pending edges for parent " << parentCoords[0] << ", " << parentCoords[1] << ", " << parentCoords[2] << std::endl;
				std::set<std::vector<ValueType>> thisNodesPendingEdges = pendingEdges.at(parentCoords);
				for (std::vector<ValueType> otherCoords : thisNodesPendingEdges) {
					confirmedEdges[parentCoords].insert(otherCoords);
					confirmedEdges[otherCoords].insert(parentCoords);
				}
				pendingEdges.erase(parentCoords);
			}
		}

		if (parentCoords[0] != -1) {
			roots.erase(quadNodePointer);
		}

		assert(nodeMap.count(parentCoords));//Why does this assert work? Why can't it happen that the parentCoords are -1?
		nodeMap[parentCoords]->addChild(quadNodePointer);
		assert(nodeMap[parentCoords]->height() > 1);

		//check own edges, possibly add to pending
		for (IndexType i = 0; i < 2*dimension; i++) {
			const IndexType beginIndex = 2*dimension+1+i*dimension;
			const IndexType endIndex = beginIndex+dimension;
			assert(endIndex <= values.size());
			if (i == 2*dimension -1) {
				assert(endIndex == values.size());
			}
			const std::vector<ValueType> possibleNeighborCoords(values.begin()+beginIndex, values.begin()+endIndex);
			assert(possibleNeighborCoords.size() == dimension);

			if (possibleNeighborCoords[0] == -1) {
				assert(possibleNeighborCoords[1] == -1);
				assert(possibleNeighborCoords[2] == -1);
				continue;
			} else {
				assert(possibleNeighborCoords[1] != -1);
				assert(possibleNeighborCoords[2] != -1);
			}

			if (nodeMap.count(possibleNeighborCoords)) {
				// this is actually not necessary, since if the other node was before this one,
				// the edges were added to the pending list and processed above - except if it was an implicitly referenced parent node.
				confirmedEdges[ownCoords].insert(possibleNeighborCoords);
				confirmedEdges[possibleNeighborCoords].insert(ownCoords);
			} else {
				//create empty set if not yet done
				if (pendingEdges.count(possibleNeighborCoords) == 0) {
					pendingEdges[possibleNeighborCoords] = {};
				}
				//target doesn't exist yet, can't have confirmed edges
				assert(confirmedEdges.count(possibleNeighborCoords) == 0);

				//if edge is already there, it was duplicate
				if (pendingEdges[possibleNeighborCoords].count(ownCoords)) {
					duplicateNeighbors++;
				}

				//finally, add pending edge
				pendingEdges[possibleNeighborCoords].insert(ownCoords);
			}
		}
    }

    file.close();
    std::cout << "Read file, found or created " << nodeMap.size() << " nodes and pending edges for " << pendingEdges.size() << " ghost nodes." << std::endl;
    if (duplicateNeighbors > 0) {
    	std::cout << "Found " << duplicateNeighbors << " duplicate neighbors." << std::endl;
    }

    assert(confirmedEdges.size() == nodeMap.size());

    for (auto pendingSets : pendingEdges) {
    	assert(nodeMap.count(pendingSets.first) == 0);
    }

    IndexType nodesInForest = 0;
    for (auto root : roots) {
    	nodesInForest += root->countNodes();
    }

    std::cout << "Found " << roots.size() << " roots with " << nodesInForest << " nodes hanging from them." << std::endl;

    assert(nodesInForest == nodeMap.size());

    //check whether all nodes have either no or the full amount of children
    for (std::pair<std::vector<ValueType>, std::shared_ptr<SpatialCell>> elems : nodeMap) {
    	bool consistent = elems.second->isConsistent();
    	if (!consistent) {
    		std::vector<ValueType> coords = elems.first;
    		//throw std::runtime_error("Node at " + std::to_string(coords[0]) + ", " + std::to_string(coords[1]) + ", " + std::to_string(coords[2]) + " inconsistent.");
    	}
    	//assert(elems.second->isConsistent());
    	assert(pendingEdges.count(elems.first) == 0);//list of pending edges was erased when node was handled, new edges should not be added to pending list
    }

    IndexType i = 0;
    IndexType totalEdges = 0;
    IndexType numLeaves = 0;
    IndexType leafEdges = 0;
    std::vector<std::set<std::shared_ptr<SpatialCell> > > result(nodeMap.size());
    for (std::pair<std::vector<ValueType>, std::set<std::vector<ValueType> > > edgeSet : confirmedEdges) {
    	result[i] = {};
    	for (std::vector<ValueType> neighbor : edgeSet.second) {
    		assert(nodeMap.count(neighbor) > 0);
    		result[i].insert(nodeMap[neighbor]);
    		totalEdges++;
    	}
    	assert(result[i].size() == edgeSet.second.size());

    	if (nodeMap[edgeSet.first]->height() == 1) {
    		numLeaves++;
    		leafEdges += result[i].size();
    		if (result[i].size() == 0) {
				//only parent nodes are allowed to have no edges.
				throw std::runtime_error("Node at " + std::to_string(edgeSet.first[0]) + ", " + std::to_string(edgeSet.first[1]) + ", " + std::to_string(edgeSet.first[2])
				+ " is isolated leaf node.");
			}
    	}

    	i++;
    }
    assert(nodeMap.size() == i++);
    std::cout << "Read " << totalEdges << " confirmed edges, among them " << leafEdges << " edges between " << numLeaves << " leaves." << std::endl;

    /**
     * now convert into CSRSparseMatrix
     */

    IndexType offset = 0;
	for (auto root : roots) {
		offset = root->indexSubtree(offset);
	}

    std::vector<std::shared_ptr<const SpatialCell> > rootVector(roots.begin(), roots.end());

	coords.clear();
	coords.resize(dimension);

	std::vector<std::vector<ValueType> > vCoords(dimension);
	std::vector< std::set<std::shared_ptr<const SpatialCell>>> graphNgbrsCells(nodesInForest);

	for (auto outgoing : confirmedEdges) {
		std::set<std::shared_ptr<const SpatialCell>> edgeSet;
		for (std::vector<ValueType> edgeTarget : outgoing.second) {
			edgeSet.insert(nodeMap[edgeTarget]);
		}
		graphNgbrsCells[nodeMap[outgoing.first]->getID()] = edgeSet;
	}

	scai::lama::CSRSparseMatrix<ValueType> matrix = SpatialTree::getGraphFromForest<IndexType, ValueType>( graphNgbrsCells, rootVector, vCoords);

	for (IndexType d = 0; d < dimension; d++) {
		assert(vCoords[d].size() == numLeaves);
		coords[d] = DenseVector<ValueType>(vCoords[d].size(), vCoords[d].data());
	}
    return matrix;
}

//-------------------------------------------------------------------------------------------------
template<typename IndexType, typename ValueType>
std::pair<IndexType, IndexType> FileIO<IndexType, ValueType>::getMatrixMarketCoordsInfos(const std::string filename){
        
    std::ifstream file(filename);
    
    if(file.fail())
        throw std::runtime_error("File "+ filename+ " failed.");
        
    //skip the first lines that have comments starting with '%'
    std::string line;
    std::getline(file, line);

    while( line[0]== '%'){
       std::getline(file, line);
    }
    std::stringstream ss;
    ss.str( line );
    
    IndexType numPoints ;
    IndexType dimensions ;
    
    ss >> numPoints >> dimensions;
    
    return std::make_pair( numPoints, dimensions);
}

//-------------------------------------------------------------------------------------------------
template<typename IndexType, typename ValueType>
std::vector<IndexType> FileIO<IndexType, ValueType>::readBlockSizes(const std::string filename , const IndexType numBlocks){
    
    scai::dmemo::CommunicatorPtr comm = scai::dmemo::Communicator::getCommunicatorPtr();
    
    std::vector<IndexType> blockSizes(numBlocks, 0);
    
    if( comm->getRank()==0 ){
        std::ifstream file(filename);
        if(file.fail())
            throw std::runtime_error("File "+ filename+ " failed.");
        
        //read first line, has the number of blocks
        std::string line;
        std::getline(file, line);
        std::stringstream ss;
        ss.str( line );
        
        IndexType fileNumBlocks;
        ss >> fileNumBlocks;
        SCAI_ASSERT_EQ_ERROR( numBlocks, fileNumBlocks, "Number of blocks mismatch, given "<< numBlocks << " but the file has "<< fileNumBlocks );

        for(int i=0;i<numBlocks; i++){
            bool read = !std::getline(file, line).fail();
            
            if (!read and i!=numBlocks-1 ) {
                throw std::runtime_error("In FileIO.cpp, line " + std::to_string(__LINE__) +": Unexpected end of block sizes file " + filename + ". Was the number of blocks correct?");
            }
            std::stringstream ss;    
            ss.str( line );
            IndexType bSize;
            ss >> bSize;
            //blockSizes.push_back(bSize);
            blockSizes[i]= bSize;
        }
        SCAI_ASSERT( blockSizes.size()==numBlocks , "Wrong number of blocks: "  <<blockSizes.size() << " for file " << filename);
        file.close();
        
        bool eof = std::getline(file, line).eof();
        if (!eof) {
            throw std::runtime_error(std::to_string(numBlocks) + " blocks read, but file continues.");
        }
    }
    
    // this call causes a seg fault ??
    //comm->bcastImpl( blockSizes.data(), blockSizes.size(), 0, scai::common::TypeTraits<ValueType>::stype);
    comm->bcast( blockSizes.data(), numBlocks, 0);
    
    return blockSizes;
}

template void FileIO<int, double>::writeGraph (const CSRSparseMatrix<double> &adjM, const std::string filename);
template void FileIO<int, double>::writeGraphDistributed (const CSRSparseMatrix<double> &adjM, const std::string filename);
template void FileIO<int, double>::writeCoords (const std::vector<DenseVector<double>> &coords, const std::string filename);
template void FileIO<int, double>::writeCoordsParallel(const std::vector<DenseVector<double>> &coords, const std::string filename);
template void FileIO<int, double>::writeCoordsDistributed_2D (const std::vector<DenseVector<double>> &coords, int numPoints, const std::string filename);
template CSRSparseMatrix<double> FileIO<int, double>::readGraph(const std::string filename, Format format);
template scai::lama::CSRSparseMatrix<double> FileIO<int, double>::readGraphBinary(const std::string filename);

template std::vector<DenseVector<double>> FileIO<int, double>::readCoords( std::string filename, int numberOfCoords, int dimension, Format format);
template std::vector<DenseVector<double>> FileIO<int, double>::readCoordsBinary( std::string filename, int numberOfPoints, int dimension);
template std::vector<DenseVector<double>> FileIO<int, double>::readCoordsOcean( std::string filename, int dimension );
template std::vector<DenseVector<double>> FileIO<int, double>::readCoordsTEEC( std::string filename, int numberOfCoords, int dimension, std::vector<DenseVector<double>>& nodeWeights);
template CSRSparseMatrix<double>  FileIO<int, double>::readQuadTree( std::string filename, std::vector<DenseVector<double>> &coords );
template std::pair<int, int> FileIO<int, double>::getMatrixMarketCoordsInfos(const std::string filename);
template std::vector<int> FileIO<int, double>::readBlockSizes(const std::string filename , const int numBlocks );

} /* namespace ITI */<|MERGE_RESOLUTION|>--- conflicted
+++ resolved
@@ -313,11 +313,9 @@
 scai::lama::CSRSparseMatrix<ValueType> FileIO<IndexType, ValueType>::readGraph(const std::string filename, std::vector<DenseVector<ValueType>>& nodeWeights, Format format) {
 	SCAI_REGION("FileIO.readGraph");
 
-	scai::dmemo::CommunicatorPtr comm = scai::dmemo::Communicator::getCommunicatorPtr();
-
-	if (format == Format::MATRIXMARKET){
-		return FileIO<IndexType, ValueType>::readGraphMatrixMarket(filename);
-	}
+	if(format == Format::MATRIXMARKET){
+            return FileIO<IndexType, ValueType>::readGraphMatrixMarket(filename);
+        }
         
         // if file has a .bfg ending then is a binary file
         std::string ending = filename.substr( filename.size()-3,  filename.size() );
@@ -335,7 +333,7 @@
 		throw std::runtime_error("Reading graph from " + filename + " failed.");
 	}
         
-
+        scai::dmemo::CommunicatorPtr comm = scai::dmemo::Communicator::getCommunicatorPtr();
         
 	//define variables
 	std::string line;
@@ -506,7 +504,7 @@
     if (comm->sum(ja.size()) != 2*globalM) {
     	throw std::runtime_error("Expected " + std::to_string(2*globalM) + " edges, got " + std::to_string(comm->sum(ja.size())));
     }
-    
+
     //assign matrix
     scai::lama::CSRStorage<ValueType> myStorage(localN, globalN, ja.size(), 
                 scai::utilskernel::LArray<IndexType>(ia.size(), ia.data()),
@@ -520,15 +518,11 @@
 //-------------------------------------------------------------------------------------------------
 
 template<typename IndexType, typename ValueType>
-scai::lama::CSRSparseMatrix<ValueType> FileIO<IndexType, ValueType>::readGraphBinary(const std::string filename){
-
-	scai::dmemo::CommunicatorPtr comm = scai::dmemo::Communicator::getCommunicatorPtr();
-
-<<<<<<< HEAD
+scai::lama::CSRSparseMatrix<ValueType> FileIO<IndexType, ValueType>::readGraphBinary(const std::string filename, std::vector<DenseVector<ValueType>>& nodeWeights){
+
+    scai::dmemo::CommunicatorPtr comm = scai::dmemo::Communicator::getCommunicatorPtr();
+
     typedef unsigned long int ULONG;
-=======
-    typedef long int LI;
->>>>>>> be448606
 
     // root PE reads header and broadcasts information to the other PEs
     IndexType headerSize = 3;   // as used in KaHiP::parallel_graph_io.cpp
@@ -543,12 +537,7 @@
             file.read((char*)(&header[0]), headerSize*sizeof(ULONG));
         }
         file.close();
-<<<<<<< HEAD
         SCAI_ASSERT( success, "Error while opening the file " << filename); 
-=======
-        SCAI_ASSERT( success, "Error while opening the file " << filename);
-        ITI::aux::printVector( header );
->>>>>>> be448606
     }            
         
     //broadcast the header info
@@ -560,19 +549,15 @@
     
     IndexType localN;   
     
-    PRINT0( "Bianry read, version= " << version << ", N= " << globalN << ", M= " << M );
+    PRINT0( "Binary read, version= " << version << ", N= " << globalN << ", M= " << M );
     
     if( version != fileTypeVersionNumber ) {
-<<<<<<< HEAD
         PRINT0( "filetype version missmatch" );
-=======
-        PRINT0( "filetype version mismatch" );
         //MPI_Finalize();
->>>>>>> be448606
         exit(0);
     }
     
-    // set like in KaHiP/parallel/parallel_src/app/configuration.h in configuration::standard
+    // set like in KaHiP/parallel/prallel_src/app/configuration.h in configuration::standard
     IndexType binary_io_window_size = 64;   
         
     IndexType numPEs = comm->getSize();
@@ -871,7 +856,7 @@
     SCAI_REGION( "FileIO.readCoords" );
 
     if (format == Format::OCEAN) {
-        return readCoordsOcean(filename, dimension);
+	return readCoordsOcean(filename, dimension);
     }
 
     IndexType globalN= numberOfPoints;
@@ -1492,15 +1477,12 @@
 template void FileIO<int, double>::writeGraph (const CSRSparseMatrix<double> &adjM, const std::string filename);
 template void FileIO<int, double>::writeGraphDistributed (const CSRSparseMatrix<double> &adjM, const std::string filename);
 template void FileIO<int, double>::writeCoords (const std::vector<DenseVector<double>> &coords, const std::string filename);
-template void FileIO<int, double>::writeCoordsParallel(const std::vector<DenseVector<double>> &coords, const std::string filename);
 template void FileIO<int, double>::writeCoordsDistributed_2D (const std::vector<DenseVector<double>> &coords, int numPoints, const std::string filename);
 template CSRSparseMatrix<double> FileIO<int, double>::readGraph(const std::string filename, Format format);
-template scai::lama::CSRSparseMatrix<double> FileIO<int, double>::readGraphBinary(const std::string filename);
+template scai::lama::CSRSparseMatrix<double> FileIO<int, double>::readGraphBinary(const std::string filename, std::vector<DenseVector<double>>& nodeWeights);
 
 template std::vector<DenseVector<double>> FileIO<int, double>::readCoords( std::string filename, int numberOfCoords, int dimension, Format format);
-template std::vector<DenseVector<double>> FileIO<int, double>::readCoordsBinary( std::string filename, int numberOfPoints, int dimension);
 template std::vector<DenseVector<double>> FileIO<int, double>::readCoordsOcean( std::string filename, int dimension );
-template std::vector<DenseVector<double>> FileIO<int, double>::readCoordsTEEC( std::string filename, int numberOfCoords, int dimension, std::vector<DenseVector<double>>& nodeWeights);
 template CSRSparseMatrix<double>  FileIO<int, double>::readQuadTree( std::string filename, std::vector<DenseVector<double>> &coords );
 template std::pair<int, int> FileIO<int, double>::getMatrixMarketCoordsInfos(const std::string filename);
 template std::vector<int> FileIO<int, double>::readBlockSizes(const std::string filename , const int numBlocks );
