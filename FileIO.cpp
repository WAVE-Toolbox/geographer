/*
 * IO.cpp
 *
 *  Created on: 15.02.2017
 *      Author: moritzl
 */

#include "FileIO.h"

#include <scai/lama.hpp>
#include <scai/lama/matrix/all.hpp>
#include <scai/lama/Vector.hpp>
#include <scai/lama/Scalar.hpp>
#include <scai/dmemo/BlockDistribution.hpp>
#include <scai/common/Math.hpp>
#include <scai/lama/storage/MatrixStorage.hpp>
#include <scai/tracing.hpp>

#include <boost/algorithm/string.hpp>

#include <assert.h>
#include <cmath>
#include <set>
#include <climits>
#include <list>
#include <string>
#include <iostream>
#include <fstream>
#include <iterator>
#include <map>
#include <tuple>

using scai::lama::CSRStorage;
using scai::lama::Scalar;

namespace ITI {

//-------------------------------------------------------------------------------------------------
/*Given the adjacency matrix it writes it in the file "filename" using the METIS format. In the
 * METIS format the first line has two numbers, first is the number on vertices and the second
 * is the number of edges. Then, row i has numbers e1, e2, e3, ... notating the edges:
 * (i, e1), (i, e2), (i, e3), ....
 *
 */
template<typename IndexType, typename ValueType>
void FileIO<IndexType, ValueType>::writeGraph (const CSRSparseMatrix<ValueType> &adjM, const std::string filename){
    SCAI_REGION( "FileIO.writeGraph" )
    scai::dmemo::CommunicatorPtr comm = scai::dmemo::Communicator::getCommunicatorPtr();
    //PRINT(*comm << " In writeInFileMetisFormat");
    
    IndexType root =0;
    IndexType rank = comm->getRank();
    IndexType size = comm->getSize();
    scai::dmemo::DistributionPtr distPtr = adjM.getRowDistributionPtr();
        
    IndexType globalN = distPtr->getGlobalSize();
    
    // Create a noDistribution and redistribute adjM. This way adjM is replicated in every PE
    // TODO: use gather (or something) to gather in root PE and print there, not replicate everywhere
    const scai::dmemo::DistributionPtr noDist(new scai::dmemo::NoDistribution( globalN ));
    
    // in order to keep input array unchanged, create new tmp array by coping
    // adjM.redistribute( noDist , noDist);
    
    scai::lama::CSRSparseMatrix<ValueType> tmpAdjM ( adjM.getLocalStorage(),
                                                     adjM.getRowDistributionPtr(),
                                                     adjM.getColDistributionPtr()
                                           );
    tmpAdjM.redistribute( noDist , noDist);

    if(comm->getRank()==root){
        SCAI_REGION("FileIO.writeGraph.newVersion.writeInFile");
        std::ofstream fNew;
        std::string newFile = filename;
        fNew.open(newFile);

        const scai::lama::CSRStorage<ValueType>& localAdjM = tmpAdjM.getLocalStorage();
        const scai::hmemo::ReadAccess<IndexType> rGlobalIA( localAdjM.getIA() );
        const scai::hmemo::ReadAccess<IndexType> rGlobalJA( localAdjM.getJA() );
        
        // first line is number of nodes and edges
        IndexType cols= tmpAdjM.getNumColumns();
        fNew << cols <<" "<< tmpAdjM.getNumValues()/2 << std::endl;

        // globlaIA.size() = globalN+1
        SCAI_ASSERT_EQ_ERROR( rGlobalIA.size() , globalN+1, "Wrong globalIA size.");
        for(IndexType i=0; i< globalN; i++){        // for all local nodes
            for(IndexType j= rGlobalIA[i]; j<rGlobalIA[i+1]; j++){             // for all the edges of a node
                SCAI_ASSERT( rGlobalJA[j]<= globalN , rGlobalJA[j] << " must be < "<< globalN );
                fNew << rGlobalJA[j]+1 << " ";
            }
            fNew << std::endl;
        }
        fNew.close();
    }
}

//-------------------------------------------------------------------------------------------------

template<typename IndexType, typename ValueType>
void FileIO<IndexType, ValueType>::writeGraphDistributed (const CSRSparseMatrix<ValueType> &adjM, const std::string filename){
    SCAI_REGION("FileIO.writeGraphDistributed")

    scai::dmemo::CommunicatorPtr comm = scai::dmemo::Communicator::getCommunicatorPtr();
    std::string fileTo = filename + std::to_string(comm->getRank());
    std::ofstream f(fileTo);
    if(f.fail())
        throw std::runtime_error("File "+ filename+ " failed.");

    // notice that numValues is twice the number of edges of the graph
    assert(((int) adjM.getNumValues())%2 == 0); // even number of edges

    IndexType localNumNodes= adjM.getLocalNumRows();
    f<< localNumNodes <<" "<< adjM.getLocalNumValues()/2 << std::endl; // first line is number of nodes and edges

    // get local part
    const CSRStorage<ValueType>& localStorage = adjM.getLocalStorage();
    const scai::hmemo::ReadAccess<IndexType> ia(localStorage.getIA());
    const scai::hmemo::ReadAccess<IndexType> ja(localStorage.getJA());

    for(IndexType i=0; i< ia.size()-1; i++){                  // for all local nodes
    	for(IndexType j=ia[i]; j<ia[i+1]; j++){             // for all the edges of a node
            f << ja[j]+1 << " ";
    	}
    	f << std::endl;
    }
    f.close();
}
//-------------------------------------------------------------------------------------------------
/*Given the vector of the coordinates and their dimension, writes them in file "filename".
 */
template<typename IndexType, typename ValueType>
void FileIO<IndexType, ValueType>::writeCoords (const std::vector<DenseVector<ValueType>> &coords, const std::string filename){
    SCAI_REGION( "FileIO.writeCoords" );

    const IndexType dimension = coords.size();
    const IndexType n = coords[0].size();
    scai::dmemo::DistributionPtr dist = coords[0].getDistributionPtr();
	scai::dmemo::DistributionPtr noDist(new scai::dmemo::NoDistribution( n ));
	scai::dmemo::CommunicatorPtr comm = dist->getCommunicatorPtr();

    /**
	 * If the input is replicated, we can write it directly from the root processor.
	 * If it is not, we need to create a replicated copy.
	 */

    std::vector<DenseVector<ValueType>> maybeCopy;
    const std::vector<DenseVector<ValueType>> &targetReference = dist->isReplicated() ? coords : maybeCopy;

	if (!dist->isReplicated()) {
		maybeCopy.resize(dimension);
		for (IndexType d = 0; d < dimension; d++) {
			maybeCopy[d] = DenseVector<ValueType>(coords[d], noDist);
		}

	}
	assert(targetReference[0].getDistributionPtr()->isReplicated());
	assert(targetReference[0].size() == n);

	if (comm->getRank() == 0) {
		std::ofstream filehandle(filename);
		filehandle.precision(15);
		if (filehandle.fail()) {
			throw std::runtime_error("Could not write to file " + filename);
		}
		for (IndexType i = 0; i < n; i++) {
			for (IndexType d = 0; d < dimension; d++) {
				filehandle << coords[d].getLocalValues()[i] << " ";
			}
			filehandle << std::endl;
		}
    }
}

//-------------------------------------------------------------------------------------------------
/*Given the vector of the coordinates and their dimension, writes them in file "filename".
 */
template<typename IndexType, typename ValueType>
void FileIO<IndexType, ValueType>::writeCoordsDistributed_2D (const std::vector<DenseVector<ValueType>> &coords, IndexType numPoints, const std::string filename){
    SCAI_REGION( "FileIO.writeCoordsDistributed" )

    scai::dmemo::CommunicatorPtr comm = scai::dmemo::Communicator::getCommunicatorPtr();
    scai::dmemo::DistributionPtr distPtr = coords[0].getDistributionPtr();
    
    std::string thisPEFilename = filename +'_'+ std::to_string(comm->getRank()) + ".xyz";
    std::ofstream f(thisPEFilename);
    if(f.fail())
        throw std::runtime_error("File "+ thisPEFilename+ " failed.");

    IndexType i, j;
    IndexType dimension= coords.size();

    assert(coords.size() == dimension );
    assert(coords[0].size() == numPoints);
    
    IndexType localN = distPtr->getLocalSize();
    
    scai::hmemo::ReadAccess<ValueType> coordAccess0( coords[0].getLocalValues() );
    scai::hmemo::ReadAccess<ValueType> coordAccess1( coords[1].getLocalValues() );
    
    for(i=0; i<localN; i++){
        f<< std::setprecision(15)<< coordAccess0[i] << " " << coordAccess1[i] << std::endl;
    }
    
}

template<typename IndexType, typename ValueType>
void FileIO<IndexType, ValueType>::writePartition(const DenseVector<IndexType> &part, const std::string filename) {
	SCAI_REGION( "FileIO.writePartition" );

	scai::dmemo::CommunicatorPtr comm = scai::dmemo::Communicator::getCommunicatorPtr();
	scai::dmemo::DistributionPtr dist = part.getDistributionPtr();
	scai::dmemo::DistributionPtr noDist(new scai::dmemo::NoDistribution( part.size() ));

	/**
	 * If the input partition is replicated, we can write it directly from the root processor.
	 * If it is not, we need to create a replicated copy.
	 */
	DenseVector<IndexType> maybeCopy;
	DenseVector<IndexType> &targetReference = dist->isReplicated() ? part : maybeCopy;
	if (!dist->isReplicated()) {
		maybeCopy = DenseVector<IndexType>(part, noDist);
	}
	assert(maybeCopy.getDistributionPtr()->isReplicated());
	assert(maybeCopy.size() == part.size());

	if (comm->getRank() == 0) {
		std::ofstream filehandle(filename);
		if (filehandle.fail()) {
			throw std::runtime_error("Could not write to file " + filename);
		}
		scai::hmemo::ReadAccess<IndexType> access(maybeCopy);
		for (IndexType i = 0; i < access.size(); i++) {
			filehandle << access[i] << std::endl;
		}
	}
}

//-------------------------------------------------------------------------------------------------
/*File "filename" contains a graph in the METIS format. The function reads that graph and transforms
 * it to the adjacency matrix as a CSRSparseMatrix.
 */

template<typename IndexType, typename ValueType>
<<<<<<< HEAD
scai::lama::CSRSparseMatrix<ValueType> FileIO<IndexType, ValueType>::readGraph(const std::string filename, const  FileIO<IndexType,ValueType>::FileFormat ff) {
    SCAI_REGION("FileIO.readGraph");
    
    std::ifstream file(filename);
    
    if (file.fail()) {
        throw std::runtime_error("Reading graph from " + filename + " failed.");
    }
    
    IndexType globalN, globalM;
    
    file >> globalN >> globalM;
    
    const ValueType avgDegree = ValueType(2*globalM) / globalN;
    
    //get distribution 
    scai::dmemo::CommunicatorPtr comm = scai::dmemo::Communicator::getCommunicatorPtr();
    const scai::dmemo::DistributionPtr dist(new scai::dmemo::BlockDistribution(globalN, comm));
    const scai::dmemo::DistributionPtr noDist(new scai::dmemo::NoDistribution( globalN ));

    switch( ff ){
        case FileIO<IndexType,ValueType>::FileFormat::METIS: {
            
            //get local range
            IndexType beginLocalRange, endLocalRange;
            scai::dmemo::BlockDistribution::getLocalRange(beginLocalRange, endLocalRange, globalN, comm->getRank(), comm->getSize());
            const IndexType localN = endLocalRange - beginLocalRange;
            
            //scroll to begin of local range. Neighbors of node i are in line i+1
            std::string line;
            std::getline(file, line);
            for (IndexType i = 0; i < beginLocalRange; i++) {
                std::getline(file, line);
            }
            
            std::vector<IndexType> ia(localN+1, 0);
            std::vector<IndexType> ja;
            
            //we don't know exactly how many edges we are going to have, but in a regular mesh the average degree times the local nodes is a good estimate.
            ja.reserve(localN*avgDegree*1.1);
            
            //now read in local edges
            for (IndexType i = 0; i < localN; i++) {
                bool read = std::getline(file, line).good();
                assert(read);//if we have read past the end of the file, the node count was incorrect
                std::stringstream ss( line );
                std::string item;
                std::vector<IndexType> neighbors;
                
                while (std::getline(ss, item, ' ')) {
                    IndexType neighbor = std::stoi(item)-1;//-1 because of METIS format
                    if (neighbor >= globalN || neighbor < 0) {
                        throw std::runtime_error(std::string(__FILE__) +", "+std::to_string(__LINE__) + ": Found illegal neighbor " + std::to_string(neighbor) + " in line " + std::to_string(i+beginLocalRange));
                    }
                    //std::cout << "Converted " << item << " to " << neighbor << std::endl;
                    neighbors.push_back(neighbor);
                }
                
                //set Ia array
                ia[i+1] = ia[i] + neighbors.size();
                //copy neighbors to Ja array
                std::copy(neighbors.begin(), neighbors.end(), std::back_inserter(ja));
            }
            
            //TODO: maybe check that file is not longer than expected
            
            file.close();
            
            scai::utilskernel::LArray<ValueType> values(ja.size(), 1);//unweighted edges
            assert(ja.size() == ia[localN]);
            SCAI_ASSERT(comm->sum(localN) == globalN, "Sum " << comm->sum(localN) << " should be " << globalN);
            
            if (comm->sum(ja.size()) != 2*globalM) {
                throw std::runtime_error("Expected " + std::to_string(2*globalM) + " edges, got " + std::to_string(comm->sum(ja.size())));
            }
            
            //assign matrix
            scai::lama::CSRStorage<ValueType> myStorage(localN, globalN, ja.size(), scai::utilskernel::LArray<IndexType>(ia.size(), ia.data()), scai::utilskernel::LArray<IndexType>(ja.size(), ja.data()), values);
            
            return scai::lama::CSRSparseMatrix<ValueType>(myStorage, dist, noDist);
        }
        case FileIO<IndexType,ValueType>::FileFormat::MATRIXMARKET:{
            scai::lama::CSRSparseMatrix<ValueType> ret;
            ret.readFromFile( filename , dist);
            return ret;
        }
        default:{
            std::cout<< __FILE__ << " , " << __LINE__ <<": In function FileIO::readGraph, file format is wrong. Accepting METIS of MATRIXMARKET formats." << std::endl;
            throw std::runtime_error("Wrong file format");
        }
    }
}

=======
scai::lama::CSRSparseMatrix<ValueType> FileIO<IndexType, ValueType>::readGraph(const std::string filename, Format format) {
	SCAI_REGION("FileIO.readGraph");

	if (!(format == Format::METIS or format == Format::AUTO)) {
		throw std::logic_error("Format not yet implemented.");
	}

    scai::dmemo::CommunicatorPtr comm = scai::dmemo::Communicator::getCommunicatorPtr();
	std::ifstream file(filename);

	if (file.fail()) {
		throw std::runtime_error("Reading graph from " + filename + " failed.");
	}

	//define variables
	std::string line;
	IndexType globalN, globalM;
	IndexType numberNodeWeights = 0;
	bool hasEdgeWeights = false;
	std::vector<ValueType> edgeWeights;//possibly of size 0

	//read first line to get header information
	std::getline(file, line);
	std::stringstream ss( line );
	std::string item;

	{
		//node count and edge count are mandatory. If these fail, std::stoi will raise an error. TODO: maybe wrap into proper error message
		std::getline(ss, item, ' ');
		globalN = std::stoi(item);
		std::getline(ss, item, ' ');
		globalM = std::stoi(item);

		bool readWeightInfo = std::getline(ss, item, ' ');
		if (readWeightInfo && item.size() > 0) {
			//three bits, describing presence of edge weights, vertex weights and vertex sizes
			int bitmask = std::stoi(item);
			hasEdgeWeights = bitmask % 10;
			if ((bitmask / 10) % 10) {
				bool readNodeWeightCount = std::getline(ss, item, ' ');
				if (readNodeWeightCount && item.size() > 0) {
					numberNodeWeights = std::stoi(item);
				} else {
					numberNodeWeights = 1;
				}
				if (numberNodeWeights > 0 && comm->getRank() == 0) {
					std::cout << "Warning: Node weights not yet supported, ignoring them" << std::endl;
				}
			}
		}

		if (comm->getRank() == 0) {
			std::cout << "Expecting " << globalN << " nodes and " << globalM << " edges, ";
			if (!hasEdgeWeights && numberNodeWeights == 0) {
				std::cout << "with no edge or node weights.";
			}
			else if (hasEdgeWeights && numberNodeWeights == 0) {
				std::cout << "with edge weights, but no node weights.";
			}
			else if (!hasEdgeWeights && numberNodeWeights > 0) {
				std::cout << "with no edge weights, but " << numberNodeWeights << " node weights.";
			}
			else {
				std::cout << "with edge weights and " << numberNodeWeights << " weights per node.";
			}
		}
	}

	const ValueType avgDegree = ValueType(2*globalM) / globalN;

	//get distribution and local range
    const scai::dmemo::DistributionPtr dist(new scai::dmemo::BlockDistribution(globalN, comm));
    const scai::dmemo::DistributionPtr noDist(new scai::dmemo::NoDistribution( globalN ));

    IndexType beginLocalRange, endLocalRange;
    scai::dmemo::BlockDistribution::getLocalRange(beginLocalRange, endLocalRange, globalN, comm->getRank(), comm->getSize());
    const IndexType localN = endLocalRange - beginLocalRange;

    //scroll to begin of local range. Neighbors of node i are in line i+1
    for (IndexType i = 0; i < beginLocalRange; i++) {
    	std::getline(file, line);
    }

    std::vector<IndexType> ia(localN+1, 0);
    std::vector<IndexType> ja;
    std::vector<ValueType> values;

    //we don't know exactly how many edges we are going to have, but in a regular mesh the average degree times the local nodes is a good estimate.
    ja.reserve(localN*avgDegree*1.1);

    //now read in local edges
    for (IndexType i = 0; i < localN; i++) {
    	bool read = std::getline(file, line).good();
    	//remove leading and trailing whitespace, since these can confuse the string splitter
    	boost::algorithm::trim(line);
    	assert(read);//if we have read past the end of the file, the node count was incorrect
        std::stringstream ss( line );
        std::string item;
        std::vector<IndexType> neighbors;
        std::vector<IndexType> weights;

        for (IndexType j = 0; j < numberNodeWeights; j++) {
        	bool readWeight = std::getline(ss, item, ' ');
        	if (readWeight && item.size() > 0) {
        		weights.push_back(std::stoi(item));
        	} else {
        		std::cout << "Could not parse " << item << std::endl;
        	}
        }

        while (std::getline(ss, item, ' ')) {
        	if (item.size() == 0) {
        		//probably some whitespace at end of line
        		continue;
        	}
        	IndexType neighbor = std::stoi(item)-1;//-1 because of METIS format
        	if (neighbor >= globalN || neighbor < 0) {
        		throw std::runtime_error(std::string(__FILE__) +", "+std::to_string(__LINE__) + ": Found illegal neighbor " + std::to_string(neighbor) + " in line " + std::to_string(i+beginLocalRange));
        	}

        	if (hasEdgeWeights) {
        		bool readEdgeWeight = std::getline(ss, item, ' ');
        		if (!readEdgeWeight) {
        			throw std::runtime_error("Edge weight for " + std::to_string(neighbor) + " not found in line " + std::to_string(beginLocalRange + i) + ".");
        		}
        		ValueType edgeWeight = std::stod(item);
        		values.push_back(edgeWeight);
        	}
        	//std::cout << "Converted " << item << " to " << neighbor << std::endl;
        	neighbors.push_back(neighbor);
        }

        //set Ia array
        ia[i+1] = ia[i] + neighbors.size();
        //copy neighbors to Ja array
        std::copy(neighbors.begin(), neighbors.end(), std::back_inserter(ja));
        if (hasEdgeWeights) {
        	assert(ja.size() == values.size());
        }
    }

    if (endLocalRange == globalN) {
		bool eof = std::getline(file, line).eof();
		if (!eof) {
			throw std::runtime_error(std::to_string(globalN) + " lines read, but file continues.");
		}
	}

    file.close();

    if (!hasEdgeWeights) {
    	assert(values.size() == 0);
    	values.resize(ja.size(), 1);//unweighted edges
    }

    assert(ja.size() == ia[localN]);
    SCAI_ASSERT(comm->sum(localN) == globalN, "Sum " << comm->sum(localN) << " should be " << globalN);

    if (comm->sum(ja.size()) != 2*globalM) {
    	throw std::runtime_error("Expected " + std::to_string(2*globalM) + " edges, got " + std::to_string(comm->sum(ja.size())));
    }

    //assign matrix
    scai::lama::CSRStorage<ValueType> myStorage(localN, globalN, ja.size(), scai::utilskernel::LArray<IndexType>(ia.size(), ia.data()),
    		scai::utilskernel::LArray<IndexType>(ja.size(), ja.data()),
    		scai::utilskernel::LArray<ValueType>(values.size(), values.data()));

    return scai::lama::CSRSparseMatrix<ValueType>(myStorage, dist, noDist);
}

template<typename IndexType, typename ValueType>
std::vector<DenseVector<ValueType> > FileIO<IndexType, ValueType>::readCoordsOcean(std::string filename, IndexType dimension) {
	SCAI_REGION( "FileIO.readCoords" );
	std::ifstream file(filename);

	if(file.fail())
		throw std::runtime_error("Could not open file "+ filename + ".");

	std::string line;
	bool read = std::getline(file, line).good();
	if (!read) {
		throw std::runtime_error("Could not read first line of " + filename + ".");
	}

	std::stringstream ss( line );
	std::string item;
	bool readLine = std::getline(ss, item, ' ');
	if (!readLine or item.size() == 0) {
		throw std::runtime_error("Unexpected end of first line.");
	}

	//now read in file size
	const IndexType globalN = std::stoi(item);
	if (!(globalN >= 0)) {
		throw std::runtime_error(std::to_string(globalN) + " is not a valid node count.");
	}

	scai::dmemo::CommunicatorPtr comm = scai::dmemo::Communicator::getCommunicatorPtr();
	const scai::dmemo::DistributionPtr dist(new scai::dmemo::BlockDistribution(globalN, comm));

	IndexType beginLocalRange, endLocalRange;
	scai::dmemo::BlockDistribution::getLocalRange(beginLocalRange, endLocalRange, globalN, comm->getRank(), comm->getSize());
	const IndexType localN = endLocalRange - beginLocalRange;

	//scroll forward to begin of local range
	for (IndexType i = 0; i < beginLocalRange; i++) {
		std::getline(file, line);
	}

	//create result vector
	std::vector<scai::utilskernel::LArray<ValueType> > coords(dimension);
	for (IndexType dim = 0; dim < dimension; dim++) {
		coords[dim] = scai::utilskernel::LArray<ValueType>(localN, 0);
	}

	//read local range
	for (IndexType i = 0; i < localN; i++) {
		bool read = std::getline(file, line).good();
		if (!read) {
			throw std::runtime_error("Unexpected end of coordinate file. Was the number of nodes correct?");
		}
		std::stringstream ss( line );
		std::string item;

		//first column contains index
		bool readIndex = std::getline(ss, item, ' ');
		if (!readIndex or item.size() == 0) {
			throw std::runtime_error("Could not read first element of line " + std::to_string(i+1));
		}
		IndexType nodeIndex = std::stoi(item);

		if (!nodeIndex == i+1) {
			throw std::runtime_error("Found index " + std::to_string(nodeIndex) + " in line " + std::to_string(i+1));
		}

		//remaining columns contain coordinates
		IndexType dim = 0;
		while (dim < dimension) {
			bool read = std::getline(ss, item, ' ');
			if (!read or item.size() == 0) {
				throw std::runtime_error("Unexpected end of line. Was the number of dimensions correct?");
			}
			ValueType coord = std::stod(item);
			coords[dim][i] = coord;
			dim++;
		}
		if (dim < dimension) {
			throw std::runtime_error("Only " + std::to_string(dim - 1)  + " values found, but " + std::to_string(dimension) + " expected in line '" + line + "'");
		}
	}

	if (endLocalRange == globalN) {
		bool eof = std::getline(file, line).eof();
		if (!eof) {
			throw std::runtime_error(std::to_string(globalN) + " coordinates read, but file continues.");
		}
	}

	std::vector<DenseVector<ValueType> > result(dimension);

	for (IndexType i = 0; i < dimension; i++) {
		result[i] = DenseVector<ValueType>(dist, coords[i] );
	}

	return result;
}

>>>>>>> d5f66e78
//-------------------------------------------------------------------------------------------------
/*File "filename" contains the coordinates of a graph. The function reads these coordinates and returns a vector of DenseVectors, one for each dimension
 */

template<typename IndexType, typename ValueType>
<<<<<<< HEAD
std::vector<DenseVector<ValueType>> FileIO<IndexType, ValueType>::readCoords( const std::string filename, const IndexType numberOfPoints, const IndexType dimension, const FileFormat ff){
    SCAI_REGION( "FileIO.readCoords" )
    
=======
std::vector<DenseVector<ValueType>> FileIO<IndexType, ValueType>::readCoords( std::string filename, IndexType numberOfPoints, IndexType dimension, Format format){
    SCAI_REGION( "FileIO.readCoords" );

	if (format == Format::OCEAN) {
		return readCoordsOcean(filename, dimension);
	}

    IndexType globalN= numberOfPoints;
>>>>>>> d5f66e78
    std::ifstream file(filename);

    if(file.fail())
        throw std::runtime_error("File "+ filename+ " failed.");

    // in case of MatrixMarket format call the corresponding function
    if( ff==FileIO<IndexType, ValueType>::FileFormat::MATRIXMARKET ){
        return FileIO<IndexType, ValueType>::readCoordsMatrixMarket( filename );
    }
    
    IndexType globalN= numberOfPoints;
    scai::dmemo::CommunicatorPtr comm = scai::dmemo::Communicator::getCommunicatorPtr();
    const scai::dmemo::DistributionPtr dist(new scai::dmemo::BlockDistribution(globalN, comm));

    IndexType beginLocalRange, endLocalRange;
    scai::dmemo::BlockDistribution::getLocalRange(beginLocalRange, endLocalRange, globalN, comm->getRank(), comm->getSize());
    const IndexType localN = endLocalRange - beginLocalRange;

    
    //scroll forward to begin of local range
    std::string line;
    for (IndexType i = 0; i < beginLocalRange; i++) {
    	std::getline(file, line);
    }

    //create result vector
    std::vector<scai::utilskernel::LArray<ValueType> > coords(dimension);
    for (IndexType dim = 0; dim < dimension; dim++) {
    	coords[dim] = scai::utilskernel::LArray<ValueType>(localN, 0);
    }

    //read local range
    for (IndexType i = 0; i < localN; i++) {
		bool read = std::getline(file, line).good();
		if (!read) {
			throw std::runtime_error("Unexpected end of coordinate file. Was the number of nodes correct?");
		}
		std::stringstream ss( line );
		std::string item;

		IndexType dim = 0;
		while (dim < dimension) {
			bool read = std::getline(ss, item, ' ');
			if (!read or item.size() == 0) {
				throw std::runtime_error("Unexpected end of line. Was the number of dimensions correct?");
			}
			ValueType coord = std::stod(item);
			coords[dim][i] = coord;
			dim++;
		}
		if (dim < dimension) {
			throw std::runtime_error("Only " + std::to_string(dim - 1)  + " values found, but " + std::to_string(dimension) + " expected in line '" + line + "'");
		}
    }

    if (endLocalRange == globalN) {
    	bool eof = std::getline(file, line).eof();
    	if (!eof) {
    		throw std::runtime_error(std::to_string(numberOfPoints) + " coordinates read, but file continues.");
    	}
    }

    std::vector<DenseVector<ValueType> > result(dimension);

    for (IndexType i = 0; i < dimension; i++) {
        result[i] = DenseVector<ValueType>(dist, coords[i] );
    }

    return result;
}
//-------------------------------------------------------------------------------------------------

template<typename IndexType, typename ValueType>
std::vector<DenseVector<ValueType>> FileIO<IndexType, ValueType>::readCoordsMatrixMarket ( const std::string filename){
    std::ifstream file(filename);

    if(file.fail())
        throw std::runtime_error("File "+ filename+ " failed.");
        
    //skip the first lines that have comments starting with '%'
    std::string line;
    std::getline(file, line);

    while( line[0]== '%'){
       std::getline(file, line);
    }
    std::stringstream ss;
    ss.str( line );
    
    IndexType numPoints ;
    IndexType dimensions ;
    
    ss >> numPoints >> dimensions;
    
    scai::dmemo::CommunicatorPtr comm = scai::dmemo::Communicator::getCommunicatorPtr();
    const scai::dmemo::DistributionPtr dist(new scai::dmemo::BlockDistribution(numPoints, comm));

    PRINT0( "numPoints= "<< numPoints << " , " << dimensions);
    
    IndexType beginLocalRange, endLocalRange;
    scai::dmemo::BlockDistribution::getLocalRange(beginLocalRange, endLocalRange, numPoints, comm->getRank(), comm->getSize());
    
    // the local ranges for the MatrixMarket format
    const IndexType beginLocalRangeMM = beginLocalRange*dimensions;
    const IndexType endLocalRangeMM = endLocalRange*dimensions;
    const IndexType localN = endLocalRange - beginLocalRange;
    const IndexType localNMM = endLocalRangeMM - beginLocalRangeMM;
    
    //PRINT( *comm << ": localN= "<< localNMM << ", numPoints= "<< numPoints << ", beginLocalRange= "<< beginLocalRangeMM << ", endLocalRange= " << endLocalRangeMM );
    
    //scroll forward to begin of local range
    for (IndexType i = 0; i < beginLocalRangeMM; i++) {
    	std::getline(file, line);
    }
    
    //create result vector
    std::vector<scai::utilskernel::LArray<ValueType> > coords(dimensions);
    for (IndexType dim = 0; dim < dimensions; dim++) {
    	coords[dim] = scai::utilskernel::LArray<ValueType>(localN, 0);
    }
    
    //read local range
    for (IndexType i = 0; i < localNMM; i++) {
		bool read = std::getline(file, line).good();  
		
                if (!read and i!=localNMM-1 ) {
			throw std::runtime_error("Unexpected end of coordinate file. Was the number of nodes correct?");
		}
		
		std::stringstream ss;
		ss.str( line );
                         
                ValueType c;
                ss >> c;
                coords[i%dimensions][int(i/dimensions)] = c;
                
//PRINT( *comm << ": " << i%dimensions << " , " << i/dimensions << " :: " << coords[i%dimensions][int(i/dimensions)]  );
                /*
		IndexType dim = 0;
		while (dim < dimensions) {
			bool read = std::getline(ss, item, ' ');
			if (!read or item.size() == 0) {
				throw std::runtime_error("Unexpected end of line. Was the number of dimensions correct?");
			}
			ValueType coord = std::stod(item);
			coords[dim][i] = coord;
			dim++;
		}
		
		if (dim < dimensions) {
			throw std::runtime_error("Only " + std::to_string(dim - 1)  + " values found, but " + std::to_string(dimensions) + " expected in line '" + line + "'");
		}
		*/
    }

    if (endLocalRange == numPoints) {
    	bool eof = std::getline(file, line).eof();
    	if (!eof) {
    		throw std::runtime_error(std::to_string(numPoints) + " coordinates read, but file continues.");
    	}
    }

    std::vector<DenseVector<ValueType> > result(dimensions);

    for (IndexType i = 0; i < dimensions; i++) {
        result[i] = DenseVector<ValueType>(dist, coords[i] );
    }

    return result;
}


template<typename IndexType, typename ValueType>
DenseVector<IndexType> FileIO<IndexType, ValueType>::readPartition(const std::string filename) {
	std::ifstream file(filename);

	if(file.fail())
		throw std::runtime_error("File "+ filename+ " failed.");

	std::vector<IndexType> part;
	std::string line;
	while (std::getline(file, line)) {
		part.push_back(std::stoi(line));
	}

	DenseVector<IndexType> result(part.size(), part.data());

	return result;
}

template<typename IndexType, typename ValueType>
std::pair<std::vector<ValueType>, std::vector<ValueType>> FileIO<IndexType, ValueType>::getBoundingCoords(std::vector<ValueType> centralCoords, IndexType level) {
	const IndexType dimension = centralCoords.size();
	const ValueType offset = 0.5 * (IndexType(1) << IndexType(level));
	std::vector<ValueType> minCoords(dimension);
	std::vector<ValueType> maxCoords(dimension);

	for (IndexType i = 0; i < dimension; i++) {
		minCoords[i] = centralCoords[i] - offset;
		maxCoords[i] = centralCoords[i] + offset;
	}
	return {minCoords, maxCoords};
}

template<typename IndexType, typename ValueType>
CSRSparseMatrix<ValueType> FileIO<IndexType, ValueType>::readQuadTree( std::string filename, std::vector<DenseVector<ValueType>> &coords ) {
	SCAI_REGION( "FileIO.readQuadTree" );

	const IndexType dimension = 3;
	const IndexType valuesPerLine = 1+2*dimension + 2*dimension*dimension;

    std::ifstream file(filename);

    if(file.fail())
            throw std::runtime_error("Reading file "+ filename+ " failed.");

    std::map<std::vector<ValueType>, std::shared_ptr<SpatialCell>> nodeMap;
    std::map<std::vector<ValueType>, std::set<std::vector<ValueType>>> pendingEdges;
    std::map<std::vector<ValueType>, std::set<std::vector<ValueType>>> confirmedEdges;
    std::set<std::shared_ptr<SpatialCell> > roots;

    IndexType duplicateNeighbors = 0;

    std::string line;
    while (std::getline(file, line)) {
    	std::vector<ValueType> values;
    	std::stringstream ss( line );
		std::string item;

		std::string comparison("timestep");
		std::string prefix(line.begin(), line.begin()+comparison.size());
		if (prefix == comparison) {
			std::cout << "Caught other timestep. Skip remainder of file." << std::endl;
			break;
		}

		IndexType i = 0;

		while (std::getline(ss, item, ' ')) {
			if (item.size() == 0) {
				continue;
			}

			try {
				values.push_back(std::stod(item));
			} catch (...) {
				std::cout << item << " could not be resolved as number." << std::endl;
				throw;
			}

			i++;
		}

		if (i == 0) {
			//empty line
			continue;
		} else if (i != valuesPerLine) {
			throw std::runtime_error("Expected "+std::to_string(valuesPerLine)+" values, but got "+std::to_string(i)+".");
		}

		//process quadtree node
		const std::vector<ValueType> ownCoords = {values[0], values[1], values[2]};
		const ValueType level = values[3];
		const std::vector<ValueType> parentCoords = {values[4], values[5], values[6]};

		assert(ownCoords != parentCoords);

		assert(*std::min_element(ownCoords.begin(), ownCoords.end()) >= 0);

		std::vector<ValueType> minCoords, maxCoords;
		std::tie(minCoords, maxCoords) = getBoundingCoords(ownCoords, level);

		//create own cell and add to node map
		std::shared_ptr<QuadNodeCartesianEuclid> quadNodePointer(new QuadNodeCartesianEuclid(minCoords, maxCoords));
		assert(nodeMap.count(ownCoords) == 0);
		nodeMap[ownCoords] = quadNodePointer;
		assert(confirmedEdges.count(ownCoords) == 0);
		confirmedEdges[ownCoords] = {};

		//check for pending edges
		if (pendingEdges.count(ownCoords) > 0) {
			std::set<std::vector<ValueType>> thisNodesPendingEdges = pendingEdges.at(ownCoords);
			for (std::vector<ValueType> otherCoords : thisNodesPendingEdges) {
				confirmedEdges[ownCoords].insert(otherCoords);
				confirmedEdges[otherCoords].insert(ownCoords);
			}
			pendingEdges.erase(ownCoords);
		}

		//check for parent pointer
		if (parentCoords[0] != -1 && nodeMap.count(parentCoords) == 0) {
			std::tie(minCoords, maxCoords) = getBoundingCoords(parentCoords, level+1);
			std::shared_ptr<QuadNodeCartesianEuclid> parentPointer(new QuadNodeCartesianEuclid(minCoords, maxCoords));
			nodeMap[parentCoords] = parentPointer;
			assert(confirmedEdges.count(parentCoords) == 0);
			confirmedEdges[parentCoords] = {};
			roots.insert(parentPointer);

			//check for pending edges of parent
			if (pendingEdges.count(parentCoords) > 0) {
				//std::cout << "Found pending edges for parent " << parentCoords[0] << ", " << parentCoords[1] << ", " << parentCoords[2] << std::endl;
				std::set<std::vector<ValueType>> thisNodesPendingEdges = pendingEdges.at(parentCoords);
				for (std::vector<ValueType> otherCoords : thisNodesPendingEdges) {
					confirmedEdges[parentCoords].insert(otherCoords);
					confirmedEdges[otherCoords].insert(parentCoords);
				}
				pendingEdges.erase(parentCoords);
			}
		}

		if (parentCoords[0] != -1) {
			roots.erase(quadNodePointer);
		}

		assert(nodeMap.count(parentCoords));//Why does this assert work? Why can't it happen that the parentCoords are -1?
		nodeMap[parentCoords]->addChild(quadNodePointer);
		assert(nodeMap[parentCoords]->height() > 1);

		//check own edges, possibly add to pending
		for (IndexType i = 0; i < 2*dimension; i++) {
			const IndexType beginIndex = 2*dimension+1+i*dimension;
			const IndexType endIndex = beginIndex+dimension;
			assert(endIndex <= values.size());
			if (i == 2*dimension -1) {
				assert(endIndex == values.size());
			}
			const std::vector<ValueType> possibleNeighborCoords(values.begin()+beginIndex, values.begin()+endIndex);
			assert(possibleNeighborCoords.size() == dimension);

			if (possibleNeighborCoords[0] == -1) {
				assert(possibleNeighborCoords[1] == -1);
				assert(possibleNeighborCoords[2] == -1);
				continue;
			} else {
				assert(possibleNeighborCoords[1] != -1);
				assert(possibleNeighborCoords[2] != -1);
			}

			if (nodeMap.count(possibleNeighborCoords)) {
				// this is actually not necessary, since if the other node was before this one,
				// the edges were added to the pending list and processed above - except if it was an implicitly referenced parent node.
				confirmedEdges[ownCoords].insert(possibleNeighborCoords);
				confirmedEdges[possibleNeighborCoords].insert(ownCoords);
			} else {
				//create empty set if not yet done
				if (pendingEdges.count(possibleNeighborCoords) == 0) {
					pendingEdges[possibleNeighborCoords] = {};
				}
				//target doesn't exist yet, can't have confirmed edges
				assert(confirmedEdges.count(possibleNeighborCoords) == 0);

				//if edge is already there, it was duplicate
				if (pendingEdges[possibleNeighborCoords].count(ownCoords)) {
					duplicateNeighbors++;
				}

				//finally, add pending edge
				pendingEdges[possibleNeighborCoords].insert(ownCoords);
			}
		}
    }

    file.close();
    std::cout << "Read file, found or created " << nodeMap.size() << " nodes and pending edges for " << pendingEdges.size() << " ghost nodes." << std::endl;
    if (duplicateNeighbors > 0) {
    	std::cout << "Found " << duplicateNeighbors << " duplicate neighbors." << std::endl;
    }

    assert(confirmedEdges.size() == nodeMap.size());

    for (auto pendingSets : pendingEdges) {
    	assert(nodeMap.count(pendingSets.first) == 0);
    }

    IndexType nodesInForest = 0;
    for (auto root : roots) {
    	nodesInForest += root->countNodes();
    }

    std::cout << "Found " << roots.size() << " roots with " << nodesInForest << " nodes hanging from them." << std::endl;

    assert(nodesInForest == nodeMap.size());

    //check whether all nodes have either no or the full amount of children
    for (std::pair<std::vector<ValueType>, std::shared_ptr<SpatialCell>> elems : nodeMap) {
    	bool consistent = elems.second->isConsistent();
    	if (!consistent) {
    		std::vector<ValueType> coords = elems.first;
    		//throw std::runtime_error("Node at " + std::to_string(coords[0]) + ", " + std::to_string(coords[1]) + ", " + std::to_string(coords[2]) + " inconsistent.");
    	}
    	//assert(elems.second->isConsistent());
    	assert(pendingEdges.count(elems.first) == 0);//list of pending edges was erased when node was handled, new edges should not be added to pending list
    }

    IndexType i = 0;
    IndexType totalEdges = 0;
    IndexType numLeaves = 0;
    IndexType leafEdges = 0;
    std::vector<std::set<std::shared_ptr<SpatialCell> > > result(nodeMap.size());
    for (std::pair<std::vector<ValueType>, std::set<std::vector<ValueType> > > edgeSet : confirmedEdges) {
    	result[i] = {};
    	for (std::vector<ValueType> neighbor : edgeSet.second) {
    		assert(nodeMap.count(neighbor) > 0);
    		result[i].insert(nodeMap[neighbor]);
    		totalEdges++;
    	}
    	assert(result[i].size() == edgeSet.second.size());

    	if (nodeMap[edgeSet.first]->height() == 1) {
    		numLeaves++;
    		leafEdges += result[i].size();
    		if (result[i].size() == 0) {
				//only parent nodes are allowed to have no edges.
				throw std::runtime_error("Node at " + std::to_string(edgeSet.first[0]) + ", " + std::to_string(edgeSet.first[1]) + ", " + std::to_string(edgeSet.first[2])
				+ " is isolated leaf node.");
			}
    	}

    	i++;
    }
    assert(nodeMap.size() == i++);
    std::cout << "Read " << totalEdges << " confirmed edges, among them " << leafEdges << " edges between " << numLeaves << " leaves." << std::endl;

    /**
     * now convert into CSRSparseMatrix
     */

    IndexType offset = 0;
	for (auto root : roots) {
		offset = root->indexSubtree(offset);
	}

    std::vector<std::shared_ptr<const SpatialCell> > rootVector(roots.begin(), roots.end());

	coords.clear();
	coords.resize(dimension);

	std::vector<std::vector<ValueType> > vCoords(dimension);
	std::vector< std::set<std::shared_ptr<const SpatialCell>>> graphNgbrsCells(nodesInForest);

	for (auto outgoing : confirmedEdges) {
		std::set<std::shared_ptr<const SpatialCell>> edgeSet;
		for (std::vector<ValueType> edgeTarget : outgoing.second) {
			edgeSet.insert(nodeMap[edgeTarget]);
		}
		graphNgbrsCells[nodeMap[outgoing.first]->getID()] = edgeSet;
	}

	scai::lama::CSRSparseMatrix<ValueType> matrix = SpatialTree::getGraphFromForest<IndexType, ValueType>( graphNgbrsCells, rootVector, vCoords);

	for (IndexType d = 0; d < dimension; d++) {
		assert(vCoords[d].size() == numLeaves);
		coords[d] = DenseVector<ValueType>(vCoords[d].size(), vCoords[d].data());
	}
    return matrix;
}


template<typename IndexType, typename ValueType>
std::pair<IndexType, IndexType> FileIO<IndexType, ValueType>::getMatrixMarketCoordsInfos(const std::string filename){
        
    std::ifstream file(filename);
    
    if(file.fail())
        throw std::runtime_error("File "+ filename+ " failed.");
        
    //skip the first lines that have comments starting with '%'
    std::string line;
    std::getline(file, line);

    while( line[0]== '%'){
       std::getline(file, line);
    }
    std::stringstream ss;
    ss.str( line );
    
    IndexType numPoints ;
    IndexType dimensions ;
    
    ss >> numPoints >> dimensions;
    
    return std::make_pair( numPoints, dimensions);
}




template void FileIO<int, double>::writeGraph (const CSRSparseMatrix<double> &adjM, const std::string filename);
template void FileIO<int, double>::writeGraphDistributed (const CSRSparseMatrix<double> &adjM, const std::string filename);
template void FileIO<int, double>::writeCoords (const std::vector<DenseVector<double>> &coords, const std::string filename);
template void FileIO<int, double>::writeCoordsDistributed_2D (const std::vector<DenseVector<double>> &coords, int numPoints, const std::string filename);
<<<<<<< HEAD
template CSRSparseMatrix<double> FileIO<int, double>::readGraph(const std::string filename, const FileIO<int, double>::FileFormat fileFormat);
template std::vector<DenseVector<double>> FileIO<int, double>::readCoords( const std::string filename, const int numberOfCoords, const int dimension, const FileIO<int, double>::FileFormat fileFormat);
=======
template CSRSparseMatrix<double> FileIO<int, double>::readGraph(const std::string filename, Format format);
template std::vector<DenseVector<double>> FileIO<int, double>::readCoords( std::string filename, int numberOfCoords, int dimension, Format format);
template std::vector<DenseVector<double>> FileIO<int, double>::readCoordsOcean( std::string filename, int dimension );
>>>>>>> d5f66e78
template CSRSparseMatrix<double>  FileIO<int, double>::readQuadTree( std::string filename, std::vector<DenseVector<double>> &coords );
template std::vector<DenseVector<double>> FileIO<int, double>::readCoordsMatrixMarket ( const std::string filename);
template std::pair<int, int> FileIO<int, double>::getMatrixMarketCoordsInfos(const std::string filename);
} /* namespace ITI */<|MERGE_RESOLUTION|>--- conflicted
+++ resolved
@@ -30,6 +30,7 @@
 #include <map>
 #include <tuple>
 
+
 using scai::lama::CSRStorage;
 using scai::lama::Scalar;
 
@@ -242,101 +243,6 @@
  */
 
 template<typename IndexType, typename ValueType>
-<<<<<<< HEAD
-scai::lama::CSRSparseMatrix<ValueType> FileIO<IndexType, ValueType>::readGraph(const std::string filename, const  FileIO<IndexType,ValueType>::FileFormat ff) {
-    SCAI_REGION("FileIO.readGraph");
-    
-    std::ifstream file(filename);
-    
-    if (file.fail()) {
-        throw std::runtime_error("Reading graph from " + filename + " failed.");
-    }
-    
-    IndexType globalN, globalM;
-    
-    file >> globalN >> globalM;
-    
-    const ValueType avgDegree = ValueType(2*globalM) / globalN;
-    
-    //get distribution 
-    scai::dmemo::CommunicatorPtr comm = scai::dmemo::Communicator::getCommunicatorPtr();
-    const scai::dmemo::DistributionPtr dist(new scai::dmemo::BlockDistribution(globalN, comm));
-    const scai::dmemo::DistributionPtr noDist(new scai::dmemo::NoDistribution( globalN ));
-
-    switch( ff ){
-        case FileIO<IndexType,ValueType>::FileFormat::METIS: {
-            
-            //get local range
-            IndexType beginLocalRange, endLocalRange;
-            scai::dmemo::BlockDistribution::getLocalRange(beginLocalRange, endLocalRange, globalN, comm->getRank(), comm->getSize());
-            const IndexType localN = endLocalRange - beginLocalRange;
-            
-            //scroll to begin of local range. Neighbors of node i are in line i+1
-            std::string line;
-            std::getline(file, line);
-            for (IndexType i = 0; i < beginLocalRange; i++) {
-                std::getline(file, line);
-            }
-            
-            std::vector<IndexType> ia(localN+1, 0);
-            std::vector<IndexType> ja;
-            
-            //we don't know exactly how many edges we are going to have, but in a regular mesh the average degree times the local nodes is a good estimate.
-            ja.reserve(localN*avgDegree*1.1);
-            
-            //now read in local edges
-            for (IndexType i = 0; i < localN; i++) {
-                bool read = std::getline(file, line).good();
-                assert(read);//if we have read past the end of the file, the node count was incorrect
-                std::stringstream ss( line );
-                std::string item;
-                std::vector<IndexType> neighbors;
-                
-                while (std::getline(ss, item, ' ')) {
-                    IndexType neighbor = std::stoi(item)-1;//-1 because of METIS format
-                    if (neighbor >= globalN || neighbor < 0) {
-                        throw std::runtime_error(std::string(__FILE__) +", "+std::to_string(__LINE__) + ": Found illegal neighbor " + std::to_string(neighbor) + " in line " + std::to_string(i+beginLocalRange));
-                    }
-                    //std::cout << "Converted " << item << " to " << neighbor << std::endl;
-                    neighbors.push_back(neighbor);
-                }
-                
-                //set Ia array
-                ia[i+1] = ia[i] + neighbors.size();
-                //copy neighbors to Ja array
-                std::copy(neighbors.begin(), neighbors.end(), std::back_inserter(ja));
-            }
-            
-            //TODO: maybe check that file is not longer than expected
-            
-            file.close();
-            
-            scai::utilskernel::LArray<ValueType> values(ja.size(), 1);//unweighted edges
-            assert(ja.size() == ia[localN]);
-            SCAI_ASSERT(comm->sum(localN) == globalN, "Sum " << comm->sum(localN) << " should be " << globalN);
-            
-            if (comm->sum(ja.size()) != 2*globalM) {
-                throw std::runtime_error("Expected " + std::to_string(2*globalM) + " edges, got " + std::to_string(comm->sum(ja.size())));
-            }
-            
-            //assign matrix
-            scai::lama::CSRStorage<ValueType> myStorage(localN, globalN, ja.size(), scai::utilskernel::LArray<IndexType>(ia.size(), ia.data()), scai::utilskernel::LArray<IndexType>(ja.size(), ja.data()), values);
-            
-            return scai::lama::CSRSparseMatrix<ValueType>(myStorage, dist, noDist);
-        }
-        case FileIO<IndexType,ValueType>::FileFormat::MATRIXMARKET:{
-            scai::lama::CSRSparseMatrix<ValueType> ret;
-            ret.readFromFile( filename , dist);
-            return ret;
-        }
-        default:{
-            std::cout<< __FILE__ << " , " << __LINE__ <<": In function FileIO::readGraph, file format is wrong. Accepting METIS of MATRIXMARKET formats." << std::endl;
-            throw std::runtime_error("Wrong file format");
-        }
-    }
-}
-
-=======
 scai::lama::CSRSparseMatrix<ValueType> FileIO<IndexType, ValueType>::readGraph(const std::string filename, Format format) {
 	SCAI_REGION("FileIO.readGraph");
 
@@ -344,13 +250,14 @@
 		throw std::logic_error("Format not yet implemented.");
 	}
 
-    scai::dmemo::CommunicatorPtr comm = scai::dmemo::Communicator::getCommunicatorPtr();
 	std::ifstream file(filename);
 
 	if (file.fail()) {
 		throw std::runtime_error("Reading graph from " + filename + " failed.");
 	}
-
+        
+        scai::dmemo::CommunicatorPtr comm = scai::dmemo::Communicator::getCommunicatorPtr();
+        
 	//define variables
 	std::string line;
 	IndexType globalN, globalM;
@@ -604,17 +511,10 @@
 	return result;
 }
 
->>>>>>> d5f66e78
 //-------------------------------------------------------------------------------------------------
 /*File "filename" contains the coordinates of a graph. The function reads these coordinates and returns a vector of DenseVectors, one for each dimension
  */
-
-template<typename IndexType, typename ValueType>
-<<<<<<< HEAD
-std::vector<DenseVector<ValueType>> FileIO<IndexType, ValueType>::readCoords( const std::string filename, const IndexType numberOfPoints, const IndexType dimension, const FileFormat ff){
-    SCAI_REGION( "FileIO.readCoords" )
-    
-=======
+template<typename IndexType, typename ValueType>
 std::vector<DenseVector<ValueType>> FileIO<IndexType, ValueType>::readCoords( std::string filename, IndexType numberOfPoints, IndexType dimension, Format format){
     SCAI_REGION( "FileIO.readCoords" );
 
@@ -623,18 +523,11 @@
 	}
 
     IndexType globalN= numberOfPoints;
->>>>>>> d5f66e78
     std::ifstream file(filename);
 
     if(file.fail())
         throw std::runtime_error("File "+ filename+ " failed.");
 
-    // in case of MatrixMarket format call the corresponding function
-    if( ff==FileIO<IndexType, ValueType>::FileFormat::MATRIXMARKET ){
-        return FileIO<IndexType, ValueType>::readCoordsMatrixMarket( filename );
-    }
-    
-    IndexType globalN= numberOfPoints;
     scai::dmemo::CommunicatorPtr comm = scai::dmemo::Communicator::getCommunicatorPtr();
     const scai::dmemo::DistributionPtr dist(new scai::dmemo::BlockDistribution(globalN, comm));
 
@@ -642,7 +535,6 @@
     scai::dmemo::BlockDistribution::getLocalRange(beginLocalRange, endLocalRange, globalN, comm->getRank(), comm->getSize());
     const IndexType localN = endLocalRange - beginLocalRange;
 
-    
     //scroll forward to begin of local range
     std::string line;
     for (IndexType i = 0; i < beginLocalRange; i++) {
@@ -750,7 +642,7 @@
 		bool read = std::getline(file, line).good();  
 		
                 if (!read and i!=localNMM-1 ) {
-			throw std::runtime_error("Unexpected end of coordinate file. Was the number of nodes correct?");
+			throw std::runtime_error("In FileIO.cpp, line " + std::to_string(__LINE__) +"Unexpected end of coordinate file. Was the number of nodes correct?");
 		}
 		
 		std::stringstream ss;
@@ -1115,15 +1007,11 @@
 template void FileIO<int, double>::writeGraphDistributed (const CSRSparseMatrix<double> &adjM, const std::string filename);
 template void FileIO<int, double>::writeCoords (const std::vector<DenseVector<double>> &coords, const std::string filename);
 template void FileIO<int, double>::writeCoordsDistributed_2D (const std::vector<DenseVector<double>> &coords, int numPoints, const std::string filename);
-<<<<<<< HEAD
-template CSRSparseMatrix<double> FileIO<int, double>::readGraph(const std::string filename, const FileIO<int, double>::FileFormat fileFormat);
-template std::vector<DenseVector<double>> FileIO<int, double>::readCoords( const std::string filename, const int numberOfCoords, const int dimension, const FileIO<int, double>::FileFormat fileFormat);
-=======
 template CSRSparseMatrix<double> FileIO<int, double>::readGraph(const std::string filename, Format format);
 template std::vector<DenseVector<double>> FileIO<int, double>::readCoords( std::string filename, int numberOfCoords, int dimension, Format format);
 template std::vector<DenseVector<double>> FileIO<int, double>::readCoordsOcean( std::string filename, int dimension );
->>>>>>> d5f66e78
 template CSRSparseMatrix<double>  FileIO<int, double>::readQuadTree( std::string filename, std::vector<DenseVector<double>> &coords );
-template std::vector<DenseVector<double>> FileIO<int, double>::readCoordsMatrixMarket ( const std::string filename);
 template std::pair<int, int> FileIO<int, double>::getMatrixMarketCoordsInfos(const std::string filename);
+
+
 } /* namespace ITI */