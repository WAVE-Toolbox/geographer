/*
 * KMeans.h
 *
 *  Created on: 19.07.2017
 *      Author: moritz
 */

#pragma once

#include <vector>
#include <numeric>
#include <scai/lama/DenseVector.hpp>
#include <scai/tracing.hpp>
#include <chrono>

#include "quadtree/QuadNodeCartesianEuclid.h"
#include "Settings.h"
#include "GraphUtils.h"
#include "HilbertCurve.h"

using scai::lama::DenseVector;

namespace ITI {
namespace KMeans {

template<typename IndexType, typename ValueType>
DenseVector<IndexType> computePartition(const std::vector<DenseVector<ValueType>> &coordinates, IndexType k, const DenseVector<ValueType> &nodeWeights,
		const std::vector<IndexType> &blockSizes, const Settings settings);

template<typename IndexType, typename ValueType>
DenseVector<IndexType> computePartition(const std::vector<DenseVector<ValueType>> &coordinates, IndexType k, const DenseVector<ValueType> &  nodeWeights,
		const std::vector<IndexType> &blockSizes, const DenseVector<IndexType>& previous, const Settings settings);

template<typename IndexType, typename ValueType>
DenseVector<IndexType> computePartition(const std::vector<DenseVector<ValueType>> &coordinates, IndexType k, const DenseVector<ValueType> &nodeWeights,
		const std::vector<IndexType> &blockSizes, std::vector<std::vector<ValueType> > centers, const Settings settings);

template<typename IndexType, typename ValueType>
std::vector<std::vector<ValueType> >  findInitialCentersSFC(
		const std::vector<DenseVector<ValueType> >& coordinates, IndexType k, const std::vector<ValueType> &minCoords,
		const std::vector<ValueType> &maxCoords, Settings settings);

template<typename IndexType, typename ValueType>
std::vector<std::vector<ValueType> > findInitialCentersFromSFCOnly( const IndexType k, const std::vector<ValueType> &maxCoords, Settings settings);

template<typename IndexType, typename ValueType>
std::vector<std::vector<ValueType> > findInitialCenters(const std::vector<DenseVector<ValueType>> &coordinates, IndexType k, const DenseVector<ValueType> &nodeWeights);

template<typename IndexType, typename ValueType>
std::vector<std::vector<ValueType>> findLocalCenters(	const std::vector<DenseVector<ValueType> >& coordinates, const DenseVector<ValueType> &nodeWeights);

template<typename IndexType, typename ValueType, typename Iterator>
std::vector<std::vector<ValueType> > findCenters(const std::vector<DenseVector<ValueType>> &coordinates, const DenseVector<IndexType> &partition, const IndexType k,
		const Iterator firstIndex, const Iterator lastIndex,
		const DenseVector<ValueType> &nodeWeights);

template<typename IndexType, typename ValueType>
DenseVector<IndexType> assignBlocks(const std::vector<DenseVector<ValueType> >& coordinates,
		const std::vector<std::vector<ValueType> >& centers);

template<typename IndexType, typename ValueType, typename Iterator>
DenseVector<IndexType> assignBlocks(const std::vector<std::vector<ValueType>> &coordinates, const std::vector<std::vector<ValueType> > &centers,
		const Iterator firstIndex, const Iterator lastIndex,
		const DenseVector<ValueType> &nodeWeights, const DenseVector<IndexType> &previousAssignment,
		const std::vector<IndexType> &blockSizes,  const SpatialCell &boundingBox,
		std::vector<ValueType> &upperBoundOwnCenter, std::vector<ValueType> &lowerBoundNextCenter,
		std::vector<ValueType> &influence,
		Settings settings);

template<typename IndexType, typename ValueType>
DenseVector<IndexType> getPartitionWithSFCCoords(
		const scai::lama::CSRSparseMatrix<ValueType>& adjM, \
		const std::vector<DenseVector<ValueType> >& coordinates,\
		const DenseVector<ValueType> &  nodeWeights,\
		const Settings settings);
//TODO: add block weights as an input param?: const std::vector<IndexType> &blockSizes


template<typename IndexType, typename ValueType>
DenseVector<IndexType> computeRepartition(const std::vector<DenseVector<ValueType>> &coordinates, const DenseVector<ValueType> &nodeWeights, const Settings settings);

/**
 * Implementations
 */
template<typename ValueType>
std::pair<std::vector<ValueType>, std::vector<ValueType> > getLocalMinMaxCoords(const std::vector<DenseVector<ValueType>> &coordinates) {
	const int dim = coordinates.size();
	std::vector<ValueType> minCoords(dim);
	std::vector<ValueType> maxCoords(dim);
	for (int d = 0; d < dim; d++) {
		minCoords[d] = coordinates[d].getLocalValues().min();//.Scalar::getValue<ValueType>();
		maxCoords[d] = coordinates[d].getLocalValues().max();//.Scalar::getValue<ValueType>();
	}
	return {minCoords, maxCoords};
}

//wrapper for initial partitioning
template<typename IndexType, typename ValueType>
DenseVector<IndexType> computePartition(const std::vector<DenseVector<ValueType>> &coordinates, IndexType k, const DenseVector<ValueType> &  nodeWeights,
		const std::vector<IndexType> &blockSizes, const Settings settings) {
	std::vector<ValueType> minCoords, maxCoords;
	std::tie(minCoords, maxCoords) = getLocalMinMaxCoords(coordinates);
	for(int d=0; d<settings.dimensions; d++){
		SCAI_ASSERT_NE_ERROR( minCoords[d], maxCoords[d], "min=max for dimension "<< d << ", this will cause problems to the hilbert index. local= " << coordinates[0].getLocalValues().size() );
	}
	std::vector<std::vector<ValueType> > centers = findInitialCentersSFC(coordinates, k, minCoords, maxCoords, settings);
	//TODO: why <IndexType,ValueType> is needed here??
	//std::vector<std::vector<ValueType> > centers = KMeans::findInitialCentersFromSFCOnly<IndexType,ValueType>( k, maxCoords, settings);
	
	return computePartition(coordinates, k, nodeWeights, blockSizes, centers, settings);
}

//wrapper for repartitioning
template<typename IndexType, typename ValueType>
DenseVector<IndexType> computePartition(const std::vector<DenseVector<ValueType>> &coordinates, IndexType k, const DenseVector<ValueType> &  nodeWeights, const std::vector<IndexType> &blockSizes, const DenseVector<IndexType>& previous, const Settings settings) {
	const IndexType localN = nodeWeights.getLocalValues().size();
	std::vector<IndexType> indices(localN);
	const typename std::vector<IndexType>::iterator firstIndex = indices.begin();
	typename std::vector<IndexType>::iterator lastIndex = indices.end();
	std::iota(firstIndex, lastIndex, 0);
	std::vector<std::vector<ValueType> > initialCenters = findCenters(coordinates, previous, k,	indices.begin(), indices.end(), nodeWeights);
	return computePartition(coordinates, k, nodeWeights, blockSizes, initialCenters, settings);
}

template<typename IndexType, typename ValueType>
DenseVector<IndexType> computePartition(const std::vector<DenseVector<ValueType>> &coordinates, IndexType k, const DenseVector<ValueType> &  nodeWeights,
		const std::vector<IndexType> &blockSizes, std::vector<std::vector<ValueType> > centers, const Settings settings) {
	SCAI_REGION( "KMeans.computePartition" );

	std::vector<ValueType> influence(k,1);
	const IndexType dim = coordinates.size();
	assert(dim > 0);
	const IndexType localN = nodeWeights.getLocalValues().size();
	const IndexType globalN = nodeWeights.size();
	assert(nodeWeights.getLocalValues().size() == coordinates[0].getLocalValues().size());
	scai::dmemo::CommunicatorPtr comm = scai::dmemo::Communicator::getCommunicatorPtr();

	const IndexType p = comm->getSize();
	const ValueType blocksPerProcess = ValueType(k)/p;

	std::vector<ValueType> minCoords(dim);
	std::vector<ValueType> maxCoords(dim);
	std::vector<std::vector<ValueType> > convertedCoords(dim);
	for (IndexType d = 0; d < dim; d++) {
		scai::hmemo::ReadAccess<ValueType> rAccess(coordinates[d].getLocalValues());
		assert(rAccess.size() == localN);
		convertedCoords[d] = std::vector<ValueType>(rAccess.get(), rAccess.get()+localN);
		assert(convertedCoords[d].size() == localN);
		minCoords[d] = *std::min_element(convertedCoords[d].begin(), convertedCoords[d].end());
		maxCoords[d] = *std::max_element(convertedCoords[d].begin(), convertedCoords[d].end());
	}

	//std::vector<std::vector<ValueType> > centers = findInitialCentersSFC(coordinates, k, minCoords, maxCoords, settings);

	QuadNodeCartesianEuclid boundingBox(minCoords, maxCoords);
	if (settings.verbose) {
		std::cout << "Process " << comm->getRank() << ": ( ";
		for (auto coord : minCoords) std::cout << coord << " ";
		std::cout << ") , ( ";
		for (auto coord : maxCoords) std::cout << coord << " ";
		std::cout << ")";
		std::cout << ", " << localN << " nodes, " << nodeWeights.getLocalValues().sum() << " total weight";
		std::cout << std::endl;
	}

	std::vector<ValueType> globalMinCoords(dim);
	std::vector<ValueType> globalMaxCoords(dim);
	comm->minImpl(globalMinCoords.data(), minCoords.data(), dim, scai::common::TypeTraits<ValueType>::stype);
	comm->maxImpl(globalMaxCoords.data(), maxCoords.data(), dim, scai::common::TypeTraits<ValueType>::stype);

	ValueType diagonalLength = 0;
	ValueType volume = 1;
	for (IndexType d = 0; d < dim; d++) {
		const ValueType diff = globalMaxCoords[d] - globalMinCoords[d];
		diagonalLength += diff*diff;
		volume *= diff;
	}
	diagonalLength = std::sqrt(diagonalLength);
	const ValueType expectedBlockDiameter = pow(volume / k, 1.0/dim);

	DenseVector<IndexType> result(coordinates[0].getDistributionPtr(), 0);
	std::vector<ValueType> upperBoundOwnCenter(localN, std::numeric_limits<ValueType>::max());
	std::vector<ValueType> lowerBoundNextCenter(localN, 0);

	//prepare sampling
	std::vector<IndexType> localIndices(localN);
	const typename std::vector<IndexType>::iterator firstIndex = localIndices.begin();
	typename std::vector<IndexType>::iterator lastIndex = localIndices.end();;
	std::iota(firstIndex, lastIndex, 0);

	IndexType minNodes = settings.minSamplingNodes*blocksPerProcess;
	assert(minNodes > 0);
	IndexType samplingRounds = 0;
	std::vector<IndexType> samples;
	std::vector<IndexType> adjustedBlockSizes(blockSizes);
	if (comm->all(localN > minNodes)) {
		ITI::GraphUtils::FisherYatesShuffle(firstIndex, lastIndex, localN);

		samplingRounds = std::ceil(std::log2(ValueType(globalN / (settings.minSamplingNodes*k))))+1;

		samples.resize(samplingRounds);
		samples[0] = minNodes;
	}

	if (samplingRounds > 0 && settings.verbose) {
		if (comm->getRank() == 0) std::cout << "Starting with " << samplingRounds << " sampling rounds." << std::endl;
	}

	for (IndexType i = 1; i < samplingRounds; i++) {
		samples[i] = std::min(IndexType(samples[i-1]*2), localN);
	}

	if (samplingRounds > 0) {
		assert(samples[samplingRounds-1] == localN);
	}


	scai::hmemo::ReadAccess<ValueType> rWeight(nodeWeights.getLocalValues());

	IndexType iter = 0;
	ValueType delta = 0;
	bool balanced = false;
	const ValueType threshold = 0.002*diagonalLength;//TODO: take global point density into account
<<<<<<< HEAD

	//PRINT0("threshold= " << threshold << " , samplingRounds= " << samplingRounds);	

	const IndexType maxIterations = settings.maxKMeansIterations;
	do {		
		std::chrono::time_point<std::chrono::high_resolution_clock> iterStart = std::chrono::high_resolution_clock::now();
=======
	const IndexType maxIterations = settings.maxKMeansIterations;
	do {

>>>>>>> 9945113c
		if (iter < samplingRounds) {
			lastIndex = firstIndex + samples[iter];
			std::sort(firstIndex, lastIndex);//sorting not really necessary, but increases locality
			ValueType ratio = ValueType(samples[iter]) / localN;
			for (IndexType j = 0; j < k; j++) {
				adjustedBlockSizes[j] = ValueType(blockSizes[j]) * ratio;
			}
		} else {
			assert(lastIndex == localIndices.end());
		}

		Settings balanceSettings = settings;
		//balanceSettings.balanceIterations = 0;//iter >= samplingRounds ? settings.balanceIterations : 0;
<<<<<<< HEAD

=======
>>>>>>> 9945113c
		result = assignBlocks(convertedCoords, centers, firstIndex, lastIndex, nodeWeights, result, adjustedBlockSizes, boundingBox, upperBoundOwnCenter, lowerBoundNextCenter, influence, balanceSettings);
		scai::hmemo::ReadAccess<IndexType> rResult(result.getLocalValues());

		
		std::vector<std::vector<ValueType> > newCenters;
		if( settings.repartition){
			newCenters = centers;
		}else{
			newCenters = findCenters(coordinates, result, k, firstIndex, lastIndex, nodeWeights);
		}
		
		//keep centroids of empty blocks at their last known position
		for (IndexType j = 0; j < k; j++) {
		    for (int d = 0; d < dim; d++) {
		        if (std::isnan(newCenters[d][j])) {
		            newCenters[d][j] = centers[d][j];
		        }
		    }
		}
		std::vector<ValueType> squaredDeltas(k,0);
		std::vector<ValueType> deltas(k,0);
		std::vector<ValueType> oldInfluence = influence;
		ValueType minRatio = std::numeric_limits<double>::max();

		for (IndexType j = 0; j < k; j++) {
			for (int d = 0; d < dim; d++) {
				ValueType diff = (centers[d][j] - newCenters[d][j]);
				squaredDeltas[j] += diff*diff;
			}
			deltas[j] = std::sqrt(squaredDeltas[j]);
			if (settings.erodeInfluence) {
				const ValueType erosionFactor = 2/(1+exp(-std::max(deltas[j]/expectedBlockDiameter-0.1, 0.0))) - 1;
				influence[j] = exp((1-erosionFactor)*log(influence[j]));//TODO: will only work for uniform target block sizes
				if (oldInfluence[j] / influence[j] < minRatio) minRatio = oldInfluence[j] / influence[j];
			}
		}

		delta = *std::max_element(deltas.begin(), deltas.end());
		assert(delta >= 0);
		const double deltaSq = delta*delta;
		const double maxInfluence = *std::max_element(influence.begin(), influence.end());
		//const double minInfluence = *std::min_element(influence.begin(), influence.end());

		{
			SCAI_REGION( "KMeans.computePartition.updateBounds" );
			for (auto it = firstIndex; it != lastIndex; it++) {
				const IndexType i = *it;
				IndexType cluster = rResult[i];

				if (settings.erodeInfluence) {
					//update due to erosion
					upperBoundOwnCenter[i] *= (influence[cluster] / oldInfluence[cluster]) + 1e-12;
					lowerBoundNextCenter[i] *= minRatio - 1e-12;
				}

				//update due to delta
				upperBoundOwnCenter[i] += (2*deltas[cluster]*std::sqrt(upperBoundOwnCenter[i]/influence[cluster]) + squaredDeltas[cluster])*(influence[cluster] + 1e-10);
				ValueType pureSqrt(std::sqrt(lowerBoundNextCenter[i]/maxInfluence));
				if (pureSqrt < delta) {
					lowerBoundNextCenter[i] = 0;
				} else {
					ValueType diff = (-2*delta*pureSqrt + deltaSq)*(maxInfluence + 1e-10);
                                        //TODO: assertion fails for small graphs
					assert(diff <= 0);
					lowerBoundNextCenter[i] += diff;
					if (!(lowerBoundNextCenter[i] > 0)) lowerBoundNextCenter[i] = 0;
				}
				assert(std::isfinite(lowerBoundNextCenter[i]));
			}
		}
		centers = newCenters;

		std::vector<IndexType> blockWeights(k,0);
		for (auto it = firstIndex; it != lastIndex; it++) {
			const IndexType i = *it;
			IndexType cluster = rResult[i];
			blockWeights[cluster] += rWeight[i];
		}
		{
			SCAI_REGION( "KMeans.computePartition.blockWeightSum" );
			comm->sumImpl(blockWeights.data(), blockWeights.data(), k, scai::common::TypeTraits<IndexType>::stype);
		}

		balanced = true;
		for (IndexType j = 0; j < k; j++) {
			if (blockWeights[j] > blockSizes[j]*(1+settings.epsilon)) {
				balanced = false;
			}
		}

		if (comm->getRank() == 0) {
			std::cout << "i: " << iter << ", delta: " << delta << std::endl;
		}
		iter++;
		
		if (settings.verbose) {
			std::chrono::duration<ValueType,std::ratio<1>> iterTime = std::chrono::high_resolution_clock::now() - iterStart;			
			ValueType time = iterTime.count() ;
			std::cout<< "\t"<<comm->getRank() <<": " << time << " , balanced: "<< balanced << ", iter= "<< iter<< " , samplingRounds: " << samplingRounds;

			std::cout << " , while cond: "<< (iter < samplingRounds || (iter < maxIterations && (delta > threshold || !balanced)) )  << std::endl;
		}
		
	} while (iter < samplingRounds || (iter < maxIterations && (delta > threshold || !balanced)));
<<<<<<< HEAD

=======
>>>>>>> 9945113c
	return result;
}

}
} /* namespace ITI */<|MERGE_RESOLUTION|>--- conflicted
+++ resolved
@@ -9,6 +9,7 @@
 
 #include <vector>
 #include <numeric>
+#include <cmath>
 #include <scai/lama/DenseVector.hpp>
 #include <scai/tracing.hpp>
 #include <chrono>
@@ -82,6 +83,7 @@
 /**
  * Implementations
  */
+
 template<typename ValueType>
 std::pair<std::vector<ValueType>, std::vector<ValueType> > getLocalMinMaxCoords(const std::vector<DenseVector<ValueType>> &coordinates) {
 	const int dim = coordinates.size();
@@ -96,8 +98,7 @@
 
 //wrapper for initial partitioning
 template<typename IndexType, typename ValueType>
-DenseVector<IndexType> computePartition(const std::vector<DenseVector<ValueType>> &coordinates, IndexType k, const DenseVector<ValueType> &  nodeWeights,
-		const std::vector<IndexType> &blockSizes, const Settings settings) {
+DenseVector<IndexType> computePartition(const std::vector<DenseVector<ValueType>> &coordinates, IndexType k, const DenseVector<ValueType> &  nodeWeights, const std::vector<IndexType> &blockSizes, const Settings settings) {
 	std::vector<ValueType> minCoords, maxCoords;
 	std::tie(minCoords, maxCoords) = getLocalMinMaxCoords(coordinates);
 	for(int d=0; d<settings.dimensions; d++){
@@ -121,6 +122,7 @@
 	std::vector<std::vector<ValueType> > initialCenters = findCenters(coordinates, previous, k,	indices.begin(), indices.end(), nodeWeights);
 	return computePartition(coordinates, k, nodeWeights, blockSizes, initialCenters, settings);
 }
+
 
 template<typename IndexType, typename ValueType>
 DenseVector<IndexType> computePartition(const std::vector<DenseVector<ValueType>> &coordinates, IndexType k, const DenseVector<ValueType> &  nodeWeights,
@@ -187,6 +189,7 @@
 	const typename std::vector<IndexType>::iterator firstIndex = localIndices.begin();
 	typename std::vector<IndexType>::iterator lastIndex = localIndices.end();;
 	std::iota(firstIndex, lastIndex, 0);
+	
 
 	IndexType minNodes = settings.minSamplingNodes*blocksPerProcess;
 	assert(minNodes > 0);
@@ -221,18 +224,12 @@
 	ValueType delta = 0;
 	bool balanced = false;
 	const ValueType threshold = 0.002*diagonalLength;//TODO: take global point density into account
-<<<<<<< HEAD
 
 	//PRINT0("threshold= " << threshold << " , samplingRounds= " << samplingRounds);	
 
-	const IndexType maxIterations = settings.maxKMeansIterations;
-	do {		
-		std::chrono::time_point<std::chrono::high_resolution_clock> iterStart = std::chrono::high_resolution_clock::now();
-=======
 	const IndexType maxIterations = settings.maxKMeansIterations;
 	do {
-
->>>>>>> 9945113c
+		std::chrono::time_point<std::chrono::high_resolution_clock> iterStart = std::chrono::high_resolution_clock::now();
 		if (iter < samplingRounds) {
 			lastIndex = firstIndex + samples[iter];
 			std::sort(firstIndex, lastIndex);//sorting not really necessary, but increases locality
@@ -241,15 +238,12 @@
 				adjustedBlockSizes[j] = ValueType(blockSizes[j]) * ratio;
 			}
 		} else {
+			//SCAI_ASSERT_EQ_ERROR( *lastIndex, localIndices.back(), "Index mismatch");
 			assert(lastIndex == localIndices.end());
 		}
 
 		Settings balanceSettings = settings;
 		//balanceSettings.balanceIterations = 0;//iter >= samplingRounds ? settings.balanceIterations : 0;
-<<<<<<< HEAD
-
-=======
->>>>>>> 9945113c
 		result = assignBlocks(convertedCoords, centers, firstIndex, lastIndex, nodeWeights, result, adjustedBlockSizes, boundingBox, upperBoundOwnCenter, lowerBoundNextCenter, influence, balanceSettings);
 		scai::hmemo::ReadAccess<IndexType> rResult(result.getLocalValues());
 
@@ -292,7 +286,6 @@
 		const double deltaSq = delta*delta;
 		const double maxInfluence = *std::max_element(influence.begin(), influence.end());
 		//const double minInfluence = *std::min_element(influence.begin(), influence.end());
-
 		{
 			SCAI_REGION( "KMeans.computePartition.updateBounds" );
 			for (auto it = firstIndex; it != lastIndex; it++) {
@@ -312,7 +305,6 @@
 					lowerBoundNextCenter[i] = 0;
 				} else {
 					ValueType diff = (-2*delta*pureSqrt + deltaSq)*(maxInfluence + 1e-10);
-                                        //TODO: assertion fails for small graphs
 					assert(diff <= 0);
 					lowerBoundNextCenter[i] += diff;
 					if (!(lowerBoundNextCenter[i] > 0)) lowerBoundNextCenter[i] = 0;
@@ -354,10 +346,7 @@
 		}
 		
 	} while (iter < samplingRounds || (iter < maxIterations && (delta > threshold || !balanced)));
-<<<<<<< HEAD
-
-=======
->>>>>>> 9945113c
+
 	return result;
 }
 
