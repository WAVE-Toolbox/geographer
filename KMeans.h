--- conflicted
+++ resolved
@@ -13,11 +13,8 @@
 #include <scai/tracing.hpp>
 
 #include "quadtree/QuadNodeCartesianEuclid.h"
+#include "Settings.h"
 #include "GraphUtils.h"
-#ifndef SETTINGS_H
-#include "Settings.h"
-#endif
-
 
 using scai::lama::DenseVector;
 
@@ -81,22 +78,15 @@
 template<typename IndexType, typename ValueType>
 DenseVector<IndexType> computePartition(const std::vector<DenseVector<ValueType>> &coordinates, IndexType k, const DenseVector<ValueType> &  nodeWeights,
 		const std::vector<IndexType> &blockSizes, const Settings settings) {
-<<<<<<< HEAD
 
     std::vector<ValueType> minCoords(settings.dimensions);
     std::vector<ValueType> maxCoords(settings.dimensions);
     for (IndexType dim = 0; dim < settings.dimensions; dim++) {
         minCoords[dim] = coordinates[dim].min().scai::lama::Scalar::getValue<ValueType>();
         maxCoords[dim] = coordinates[dim].max().scai::lama::Scalar::getValue<ValueType>();
+		SCAI_ASSERT_NE_ERROR( minCoords[dim], maxCoords[dim], "min=max for dimension "<< dim << ", this will cause problems to the hilbert index. local= " << coordinates[0].getLocalValues().size() );
     }
 
-=======
-	std::vector<ValueType> minCoords, maxCoords;
-	std::tie(minCoords, maxCoords) = getLocalMinMaxCoords(coordinates);
-	for(int d=0; d<settings.dimensions; d++){
-		SCAI_ASSERT_NE_ERROR( minCoords[d], maxCoords[d], "min=max for dimension "<< d << ", this will cause problems to the hilbert index. local= " << coordinates[0].getLocalValues().size() );
-	}
->>>>>>> cfcf1d4e
 	std::vector<std::vector<ValueType> > centers = findInitialCentersSFC(coordinates, k, minCoords, maxCoords, settings);
 
 	return computePartition(coordinates, k, nodeWeights, blockSizes, centers, settings);
