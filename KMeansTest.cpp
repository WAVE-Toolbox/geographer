#include "FileIO.h"

#include "KMeans.h"

#include "gtest/gtest.h"

typedef double ValueType;
typedef int IndexType;

namespace ITI {

using scai::lama::CSRSparseMatrix;
using scai::lama::DenseVector;

class KMeansTest : public ::testing::Test {

};

TEST_F(KMeansTest, testFindInitialCenters) {
	std::string path = "meshes/bubbles/";
	std::string fileName = "bubbles-00010.graph";
	std::string graphFile = path + fileName;
	std::string coordFile = graphFile + ".xyz";
	const IndexType dimensions = 2;
	const IndexType k = 8;

	CSRSparseMatrix<ValueType> graph = FileIO<IndexType, ValueType>::readGraph(graphFile );
	const IndexType n = graph.getNumRows();
	std::vector<DenseVector<ValueType>> coords = FileIO<IndexType, ValueType>::readCoords( std::string(coordFile), n, dimensions);
	DenseVector<ValueType> uniformWeights = DenseVector<ValueType>(graph.getRowDistributionPtr(), 1);
	const scai::dmemo::CommunicatorPtr comm = scai::dmemo::Communicator::getCommunicatorPtr();
	const IndexType p = comm->getSize();


	std::vector<std::vector<ValueType> > centers = KMeans::findInitialCenters(coords, k, uniformWeights);

	//check for size
	EXPECT_EQ(dimensions, centers.size());
	EXPECT_EQ(k, centers[0].size());

	//check for distinctness
	bool allDistinct = true;
	for (IndexType i = 0; i < k; i++) {
		for (IndexType j = i+1; j < k; j++) {
			bool differenceFound = false;
			for (IndexType d = 0; d < dimensions; d++) {
				if (centers[d][i] != centers[d][j]) {
					differenceFound = true;
				}
			}
			if (!differenceFound) {
				allDistinct = false;
				std::cout << "Centers " << i << " and " << j << " are both at ";
				for (IndexType d = 0; d < dimensions; d++) {
					std::cout << "(" << centers[d][i] << "|" << centers[d][j] << ") ";
				}
				std::cout << std::endl;
			}
		}
	}
	EXPECT_TRUE(allDistinct);

	//check for equality across processors
	for (IndexType d = 0; d < dimensions; d++) {
		ValueType coordSum = std::accumulate(centers[d].begin(), centers[d].end(), 0.0);
		ValueType totalSum = comm->sum(coordSum);
<<<<<<< HEAD
		SCAI_ASSERT_LT(std::abs(p*coordSum - totalSum) , 1e-5 ,  std::abs(p*coordSum - totalSum) );
=======
		EXPECT_LT(std::abs(p*coordSum - totalSum), 1e-5);
>>>>>>> a6ac4f19
	}
}

TEST_F(KMeansTest, testFindCenters) {
	std::string path = "meshes/bubbles/";
	std::string fileName = "bubbles-00010.graph";
	std::string graphFile = path + fileName;
	std::string coordFile = graphFile + ".xyz";
	const IndexType dimensions = 2;

	//load graph and coords
	CSRSparseMatrix<ValueType> graph = FileIO<IndexType, ValueType>::readGraph(graphFile );
	const scai::dmemo::DistributionPtr dist = graph.getRowDistributionPtr();
	const scai::dmemo::CommunicatorPtr comm = dist->getCommunicatorPtr();
	const IndexType n = graph.getNumRows();
	std::vector<DenseVector<ValueType>> coords = FileIO<IndexType, ValueType>::readCoords( std::string(coordFile), n, dimensions);

	const IndexType k = comm->getSize();

	//create random partition
	DenseVector<IndexType> randomValues;
	randomValues.setRandom(dist, 1);
	randomValues.sort(true);
	DenseVector<IndexType> part = DenseVector<IndexType>(randomValues.getDistributionPtr(), comm->getRank());
	part.redistribute(dist);

	DenseVector<ValueType> uniformWeights = DenseVector<ValueType>(graph.getRowDistributionPtr(), 1);

	//get centers
	std::vector<IndexType> nodeIndices(uniformWeights.getLocalValues().size());
	std::iota(nodeIndices.begin(), nodeIndices.end(), 0);
	std::vector<std::vector<ValueType> > centers = KMeans::findCenters(coords, part, k,	nodeIndices.begin(), nodeIndices.end(), uniformWeights);

	//check for size
	EXPECT_EQ(dimensions, centers.size());
	EXPECT_EQ(k, centers[0].size());

	//create invalid partition
	part = DenseVector<IndexType>(dist, 0);

	//get centers
	centers = KMeans::findCenters(coords, part, k, nodeIndices.begin(), nodeIndices.end(), uniformWeights);
}

}<|MERGE_RESOLUTION|>--- conflicted
+++ resolved
@@ -64,11 +64,7 @@
 	for (IndexType d = 0; d < dimensions; d++) {
 		ValueType coordSum = std::accumulate(centers[d].begin(), centers[d].end(), 0.0);
 		ValueType totalSum = comm->sum(coordSum);
-<<<<<<< HEAD
-		SCAI_ASSERT_LT(std::abs(p*coordSum - totalSum) , 1e-5 ,  std::abs(p*coordSum - totalSum) );
-=======
 		EXPECT_LT(std::abs(p*coordSum - totalSum), 1e-5);
->>>>>>> a6ac4f19
 	}
 }
 
