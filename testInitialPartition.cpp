--- conflicted
+++ resolved
@@ -280,7 +280,7 @@
             coordinates[i].allocate(coordDist);
             coordinates[i] = static_cast<ValueType>( 0 );
         }
-        
+
         // create the adjacency matrix and the coordinates
         ITI::MeshGenerator<IndexType, ValueType>::createStructured3DMesh_dist( graph, coordinates, maxCoord, numPoints);
         
@@ -374,28 +374,6 @@
             assert( partition.size() == N);
             assert( coordinates[0].size() == N);
             
-<<<<<<< HEAD
-=======
-            //aux::print2DGrid( graph, hilbertPartition );
-            //if(dimensions==2){
-            //    ITI::FileIO<IndexType, ValueType>::writeCoordsDistributed_2D( coordinates, N, destPath+"hilbertPart");
-            //}
-            
-            //if(dimensions==2){
-            //   ITI::FileIO<IndexType, ValueType>::writeCoordsDistributed_2D( coordinates, N, destPath+"finalWithHilbert");
-            //}
-            cut = GraphUtils::computeCut( graph, hilbertPartition);
-            imbalance = GraphUtils::computeImbalance<IndexType, ValueType>( hilbertPartition, k);
-            if(comm->getRank()==0){
-                logF<< "   Initial sfc, total time: " << partitionTime.count() << std::endl;
-                logF<< "\tfinal cut= "<< cut << ", final imbalance= "<< imbalance;
-                logF  << std::endl  <<  std::endl  << std::endl; 
-                std::cout << "\033[1;31m--Initial sfc, total time: " << partitionTime.count() << std::endl;
-                std::cout << "\tfinal cut= "<< cut << ", final imbalance= "<< imbalance << "\033[0m";
-                std::cout << std::endl  << std::endl  << std::endl; 
-            }   
-            comm->synchronize();
->>>>>>> 8f0d4273
             break;
         }
         case 1:{  //------------------------------------------- pixeled
@@ -411,23 +389,6 @@
             assert( partition.size() == N);
             assert( coordinates[0].size() == N);
             
-<<<<<<< HEAD
-=======
-            //if(dimensions==2){
-            //   ITI::FileIO<IndexType, ValueType>::writeCoordsDistributed_2D( coordinates, N, destPath+"finalWithPixel");
-            //}
-           
-            cut = GraphUtils::computeCut( graph, pixeledPartition);
-            imbalance = GraphUtils::computeImbalance<IndexType, ValueType>( pixeledPartition, k);
-            if(comm->getRank()==0){
-                logF<< "-- Initial pixeled, total time: " << partitionTime.count() << std::endl;
-                logF<< "\tfinal cut= "<< cut << ", final imbalance= "<< imbalance;
-                logF  << std::endl  << std::endl  << std::endl; 
-                std::cout << "\033[1;35m--Initial pixeled, total time: " << partitionTime.count() << std::endl;
-                std::cout << "\tfinal cut= "<< cut << ", final imbalance= "<< imbalance << "\033[0m";
-                std::cout << std::endl  << std::endl  << std::endl; 
-            }
->>>>>>> 8f0d4273
             break;
         }
         case 2:{  //------------------------------------------- spectral
@@ -494,23 +455,6 @@
                 assert( coordinates[dim].getLocalValues().size() == newDist->getLocalSize() );
             }
             
-<<<<<<< HEAD
-=======
-            cut = GraphUtils::computeCut( graph, multiSectionPartition);
-            imbalance = GraphUtils::computeImbalance<IndexType, ValueType>( multiSectionPartition, k);
-            if(comm->getRank()==0){
-                if( settings.bisect ){
-                    logF << "--  Initial bisection, total time: " << partitionTime.count() << std::endl;
-                }else{
-                    logF << "--  Initial multisection, total time: " << partitionTime.count() << std::endl;
-                }
-                logF << "\tfinal cut= "<< cut << ", final imbalance= "<< imbalance;
-                logF  << std::endl  << std::endl  << std::endl; 
-                std::cout << "\033[1;36m--Initial multisection, total time: " << partitionTime.count() << std::endl;
-                std::cout << "\tfinal cut= "<< cut << ", final imbalance= "<< imbalance << "\033[0m";
-                std::cout << std::endl  << std::endl  << std::endl;
-            }
->>>>>>> 8f0d4273
             
             if(dimensions==2){
                 ITI::FileIO<IndexType, ValueType>::writeCoordsDistributed_2D( coordinates, N, destPath+"multisectPart");
@@ -525,9 +469,9 @@
     }
     
     
-    ValueType cut = ParcoRepart<IndexType, ValueType>::computeCut( graph, partition);
-    ValueType imbalance = ParcoRepart<IndexType, ValueType>::computeImbalance( partition, k);
-    IndexType maxComm = aux::computeMaxComm( graph, partition, k);
+    ValueType cut = GraphUtils::computeCut<IndexType, ValueType>( graph, partition);
+    ValueType imbalance = GraphUtils::computeImbalance<IndexType, ValueType>( partition, k);
+    IndexType maxComm = GraphUtils::computeMaxComm<IndexType, ValueType>( graph, partition, k);
     if(comm->getRank()==0){
         logF << "--  Initial parition, total time: " << partitionTime.count() << std::endl;
         logF << "\tfinal cut= "<< cut << ", final imbalance= "<< imbalance << " ,maxComm= "<< maxComm;
