--- conflicted
+++ resolved
@@ -217,10 +217,10 @@
         gethostname(machineChar, 255);
         if (machineChar) {
             machine = std::string(machineChar);
-			settings.machine = machine;
+		settings.machine = machine;
         } else {
             std::cout << "machine char not valid" << std::endl;
- 			machine = "machine char not valid";
+ 		machine = "machine char not valid";
         }
         
         scai::lama::CSRSparseMatrix<ValueType> graph; 	// the adjacency matrix of the graph
@@ -464,59 +464,43 @@
             std::terminate();
         }
         case 3:{  //------------------------------------------- k-means
-            
+            beforeInitialTime =  std::chrono::system_clock::now();
             PRINT0( "Get a k-means partition");
             
             // get a k-means partition
-<<<<<<< HEAD
-			IndexType weightSum;
-			bool uniformWeights = true;
+		IndexType weightSum;
+		bool uniformWeights = true;
 			
-			if( not uniformWeights){
-				DenseVector<IndexType> tempResult = ParcoRepart<IndexType, ValueType>::hilbertPartition(coordinates, settings);
+		if( not uniformWeights){
+			DenseVector<IndexType> tempResult = ParcoRepart<IndexType, ValueType>::hilbertPartition(coordinates, settings);
+			
+			scai::hmemo::HArray<IndexType> localWeightsInt( rowDistPtr->getLocalSize(), 1 );
+			scai::lama::DenseVector<IndexType> nodeWeightsInt;     // node weights
+			nodeWeightsInt.swap( localWeightsInt, rowDistPtr );
+			nodeWeightsInt.redistribute(tempResult.getDistributionPtr());
 				
-				scai::hmemo::HArray<IndexType> localWeightsInt( rowDistPtr->getLocalSize(), 1 );
-				scai::lama::DenseVector<IndexType> nodeWeightsInt;     // node weights
-				nodeWeightsInt.swap( localWeightsInt, rowDistPtr );
-				nodeWeightsInt.redistribute(tempResult.getDistributionPtr());
-				
-				weightSum = nodeWeightsInt.sum().Scalar::getValue<IndexType>();
-			}else{
-				// if all nodes have weight 1 then weightSum = globalN
-				weightSum = N;
-			}
+			weightSum = nodeWeightsInt.sum().Scalar::getValue<IndexType>();
+		}else{
+			// if all nodes have weight 1 then weightSum = globalN
+			weightSum = N;
+		}
+            	const std::vector<IndexType> blockSizes(settings.numBlocks, weightSum/settings.numBlocks);
+	        
+		// WARNING: getting an error in KMeans.h, try to redistribute coordinates
+		std::vector<DenseVector<ValueType> > coordinateCopy = coordinates;
+		for (IndexType d = 0; d < dimensions; d++) {
+			coordinateCopy[d].redistribute( tempResult.getDistributionPtr() );
+		}
+	  	//
+		beforeInitialTime =  std::chrono::system_clock::now();
+
+            partition = ITI::KMeans::computePartition(coordinatesCopy, settings.numBlocks, nodeWeights, blockSizes, settings);      
+            
+            partitionTime =  std::chrono::system_clock::now() - beforeInitialTime;
+            
 			
-            const std::vector<IndexType> blockSizes(settings.numBlocks, weightSum/settings.numBlocks);
-            
-			beforeInitialTime =  std::chrono::system_clock::now();
-			
-            partition = ITI::KMeans::computePartition(coordinates, settings.numBlocks, nodeWeights, blockSizes, settings);      
-=======
-            DenseVector<IndexType> tempResult = ParcoRepart<IndexType, ValueType>::hilbertPartition(coordinates, settings);
-            
-            scai::hmemo::HArray<IndexType> localWeightsInt( rowDistPtr->getLocalSize(), 1 );
-            scai::lama::DenseVector<IndexType> nodeWeightsInt;     // node weights
-            nodeWeightsInt.swap( localWeightsInt, rowDistPtr );
-            nodeWeightsInt.redistribute( tempResult.getDistributionPtr() );
-			
-			// WARNING: getting an error in KMeans.h, try to redistribute coordinates
-			std::vector<DenseVector<ValueType> > coordinateCopy = coordinates;
-			for (IndexType d = 0; d < dimensions; d++) {
-				coordinateCopy[d].redistribute( tempResult.getDistributionPtr() );
-			}
-			//
-            
-            const IndexType weightSum = nodeWeightsInt.sum().Scalar::getValue<IndexType>();
-            const std::vector<IndexType> blockSizes(settings.numBlocks, weightSum/settings.numBlocks);
-            
-            partition = ITI::KMeans::computePartition(coordinateCopy, settings.numBlocks, nodeWeights, blockSizes, settings);      
->>>>>>> d06a8057
-            
-            partitionTime =  std::chrono::system_clock::now() - beforeInitialTime;
-            
-			
-			// must repartition graph according to the new partition/distribution
-			graph.redistribute( partition.getDistributionPtr() , noDistPtr );
+		// must repartition graph according to the new partition/distribution
+		graph.redistribute( partition.getDistributionPtr() , noDistPtr );
             rowDistPtr = graph.getRowDistributionPtr();
 			
             assert( partition.size() == N);
