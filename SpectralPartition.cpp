/*
 * SpectralPartition
 *
 *  Created on: 15.03.17
 *      Author: tzovas
 */


#include "SpectralPartition.h"

namespace ITI {


template<typename IndexType, typename ValueType>
<<<<<<< HEAD
scai::lama::DenseVector<IndexType> SpectralPartition<IndexType, ValueType>::getDegreeVector( const scai::lama::CSRSparseMatrix<ValueType>& adjM){
    SCAI_REGION("SpectralPartition.getDegreeVector");
    
    scai::dmemo::CommunicatorPtr comm = scai::dmemo::Communicator::getCommunicatorPtr();
    const scai::dmemo::DistributionPtr distPtr = adjM.getRowDistributionPtr();
    const IndexType localN = distPtr->getLocalSize();
    
    scai::lama::DenseVector<IndexType> degreeVector(distPtr);
    scai::utilskernel::LArray<IndexType>& localDegreeVector = degreeVector.getLocalValues();
    
    const scai::lama::CSRStorage<ValueType> localAdjM = adjM.getLocalStorage();
    {
        const scai::hmemo::ReadAccess<IndexType> readIA ( localAdjM.getIA() );
        scai::hmemo::WriteOnlyAccess<IndexType> writeVector( localDegreeVector, localDegreeVector.size()) ;
        
        SCAI_ASSERT_EQ_ERROR(readIA.size(), localDegreeVector.size()+1, "Probably wrong distribution");
        
        for(IndexType i=0; i<readIA.size()-1; i++){
            writeVector[i] = readIA[i+1] - readIA[i];
        }
    }
    
    return degreeVector;
}
//---------------------------------------------------------------------------------------

template<typename IndexType, typename ValueType>
scai::lama::CSRSparseMatrix<ValueType> SpectralPartition<IndexType, ValueType>::getLaplacian( const scai::lama::CSRSparseMatrix<ValueType>& adjM){
    SCAI_REGION("SpectralPartition.getLaplacian");
    
    scai::dmemo::CommunicatorPtr comm = scai::dmemo::Communicator::getCommunicatorPtr();
    const scai::dmemo::DistributionPtr distPtr = adjM.getRowDistributionPtr();
    
    const IndexType globalN = distPtr->getGlobalSize();
    const IndexType localN = distPtr->getLocalSize();
    
    const CSRStorage<ValueType>& localStorage = adjM.getLocalStorage();
    
    // vector of size globalN with the degree for every edge
    scai::lama::DenseVector<IndexType> degreeVector = SpectralPartition<IndexType, ValueType>::getDegreeVector( adjM );
    SCAI_ASSERT( degreeVector.size() == globalN, "Degree vector global size not correct: " << degreeVector.size() << " , shoulb be " << globalN);
    SCAI_ASSERT( degreeVector.getLocalValues().size() == localN,"Degree vector local size not correct: " << degreeVector.getLocalValues().size() << " , shoulb be " << localN);
    
    // data of the output graph
    scai::hmemo::HArray<IndexType> laplacianIA;
    scai::hmemo::HArray<IndexType> laplacianJA;
    scai::hmemo::HArray<ValueType> laplacianValues;
    
    IndexType laplacianNnzValues;
    {        
        // get local data of adjM
        scai::hmemo::ReadAccess<IndexType> ia(localStorage.getIA());
        scai::hmemo::ReadAccess<IndexType> ja(localStorage.getJA());
        scai::hmemo::ReadAccess<ValueType> values(localStorage.getValues());
        
        // local data of dree vector
        scai::hmemo::ReadAccess<IndexType>  rLocalDegree( degreeVector.getLocalValues() );
        assert( degreeVector.getLocalValues().size() == localN );

        laplacianNnzValues = values.size() + localN;    // add one element per node/row
        
        // data of laplacian graph. laplacian and input are of the same size globalN x globalN
        scai::hmemo::WriteOnlyAccess<IndexType> wLaplacianIA( laplacianIA , ia.size() );  
        scai::hmemo::WriteOnlyAccess<IndexType> wLaplacianJA( laplacianJA , laplacianNnzValues );
        scai::hmemo::WriteOnlyAccess<ValueType> wLaplacianValues( laplacianValues, laplacianNnzValues );
        
        IndexType nnzCounter = 0;
        for(IndexType i=0; i<localN; i++){
            const IndexType beginCols = ia[i];
            const IndexType endCols = ia[i+1];
            assert(ja.size() >= endCols);
            
            //IndexType neighbor = ja[j];  // neighbor of node i (global indexing)
            IndexType globalI = distPtr->local2global(i);
            IndexType j = beginCols;
            
            while( ja[j]< globalI and j<endCols){     //bot-left part of matrix, before diagonal
                assert(ja[j] >= 0);
                assert(ja[j] < globalN);
                
                wLaplacianJA[nnzCounter] = ja[j];          // same indices
                wLaplacianValues[nnzCounter] = -values[j]; // opposite values
                ++nnzCounter;
                assert( nnzCounter < laplacianNnzValues+1);
                ++j;
            }
            // out of while, must insert diagonal element
            wLaplacianJA[nnzCounter] = globalI;
            assert( i < rLocalDegree.size() );
            wLaplacianValues[nnzCounter] = rLocalDegree[i];      
            ++nnzCounter;
            // copy the rest of the row
            while( j<endCols){
                wLaplacianJA[nnzCounter] = ja[j];          // same indices
                wLaplacianValues[nnzCounter] = -values[j]; // opposite values
                ++nnzCounter;
                assert( nnzCounter < laplacianNnzValues+1);
                ++j;
            }
            
        }
        
        //fix ia array , we add 1 element in every row
        for(IndexType i=0; i<ia.size(); i++){
            wLaplacianIA[i] = ia[i] + i;
        }

    }
    
    SCAI_ASSERT_EQ_ERROR(laplacianJA.size(), laplacianValues.size(), "Wrong sizes." );
    {
        scai::hmemo::ReadAccess<IndexType> rLaplacianIA( laplacianIA );
        scai::hmemo::ReadAccess<IndexType> rLaplacianJA( laplacianJA );
        scai::hmemo::ReadAccess<ValueType> rLaplacianValues( laplacianValues );
        
        SCAI_ASSERT_EQ_ERROR(rLaplacianIA[ rLaplacianIA.size()-1] , laplacianJA.size(), "Wrong sizes." );
    }
    
    scai::lama::CSRStorage<ValueType> resultStorage( localN, globalN, laplacianNnzValues, laplacianIA, laplacianJA, laplacianValues);
    
    scai::lama::CSRSparseMatrix<ValueType> result(adjM.getRowDistributionPtr() , adjM.getColDistributionPtr() );
    result.swapLocalStorage( resultStorage );
    
    return result;

}
//---------------------------------------------------------------------------------------

template<typename IndexType, typename ValueType>
=======
>>>>>>> 120d75f3
scai::lama::DenseVector<IndexType> SpectralPartition<IndexType, ValueType>::getPartition(CSRSparseMatrix<ValueType> &adjM, std::vector<DenseVector<ValueType>> &coordinates, Settings settings){
    SCAI_REGION( "SpectralPartition.getPartition" )
    	
    std::chrono::time_point<std::chrono::steady_clock> start, round;
    start = std::chrono::steady_clock::now();
    
    //const scai::dmemo::DistributionPtr coordDist = coordinates[0].getDistributionPtr();
    const scai::dmemo::DistributionPtr inputDist = adjM.getRowDistributionPtr();
    const scai::dmemo::CommunicatorPtr comm = inputDist->getCommunicatorPtr();
    
    IndexType k = settings.numBlocks;
    const IndexType dimensions = coordinates.size();
    const IndexType localN = inputDist->getLocalSize();
    const IndexType globalN = inputDist->getGlobalSize();

    // get a pixeled-coarsen graph , this is replicated in every PE
    scai::lama::DenseVector<IndexType> pixelWeights;
    scai::lama::CSRSparseMatrix<ValueType> pixelGraph = MultiLevel<IndexType, ValueType>::pixeledCoarsen(adjM, coordinates, pixelWeights, settings);
    SCAI_ASSERT( pixelGraph.getRowDistributionPtr()->isReplicated() == 1, "Pixel graph should (?) be replicated.");
    
    IndexType numPixels = pixelGraph.getNumRows();
    SCAI_ASSERT( numPixels == pixelGraph.getNumColumns(), "Wrong pixeled graph.");
    SCAI_ASSERT( pixelGraph.isConsistent() == 1 , "Pixeled graph not consistent.");
    
    // get the laplacian of the pixeled graph , since the pixeled graph is replicated so should be the laplacian
    scai::lama::CSRSparseMatrix<ValueType> laplacian = SpectralPartition<IndexType, ValueType>::getLaplacian( pixelGraph );
    SCAI_ASSERT( laplacian.isConsistent() == 1 , "Laplacian graph not consistent.");
    SCAI_ASSERT( laplacian.getNumRows() == numPixels , "Wrong size of the laplacian.");
    
    if( !laplacian.getRowDistributionPtr()->isReplicated() ){
        // replicate the laplacian
        scai::dmemo::DistributionPtr pixelNoDistPointer(new scai::dmemo::NoDistribution( numPixels ));
        laplacian.redistribute( pixelNoDistPointer, pixelNoDistPointer);
    }else{
        PRINT0("Laplacian already replicated, no need to redistribute.");
    }
<<<<<<< HEAD
    // get the second eigenvector of the laplacian (local, not distributed)
    //TODO: if local, change to std::vector
    DenseVector<ValueType> eigenVec (numPixels, -1);
=======

    // the fiedler vector corresponding to second smallest eigenvalue
    scai::lama::DenseVector<ValueType> fiedler;
    ValueType fiedlerEigenvalue;

    scai::lama::DenseVector<IndexType> permutation;
    
>>>>>>> 120d75f3
    {
        SCAI_REGION( "SpectralPartition.getPartition.getFiedlerVectorAndSort" )
        fiedler= SpectralPartition<IndexType, ValueType>::getFiedlerVector( pixelGraph, fiedlerEigenvalue );
        SCAI_ASSERT( fiedler.size() == numPixels, "Sizes do not agree.");
        fiedler.sort(permutation, true);
    }
<<<<<<< HEAD
    // sort
    //TODO: if local, change to std::vector
    scai::lama::DenseVector<IndexType> permutation;
    eigenVec.sort(permutation, true);
    
    // TODO: change to localPixelPartition( numPixels, k-1); so last part get the remaining pixels (if any)
=======
    
    //TODO(?): a distributed version
    // since pixelGraph is replicated so is the permutation
    SCAI_ASSERT( true, permutation.getDistributionPtr()->isReplicated() );
    
    // TODO: change to localPixelPartition( numPixels, k-1); so that the last part get the remaining pixels (if any)
>>>>>>> 120d75f3
    // get local partition of the pixeled graph
    DenseVector<IndexType> localPixelPartition( numPixels, -1);
    IndexType averageBlockSize = globalN/k +1;
    IndexType serialPixelInd =0;
    
    for(IndexType block=0; block<k; block++){
        IndexType thisBlockSize = 0;
        // these two vectors should be replicated
        SCAI_ASSERT( localPixelPartition.getDistributionPtr()->isReplicated() == 1, "Should be (?) replicated.");
        SCAI_ASSERT( pixelWeights.getDistributionPtr()->isReplicated() == 1, "Should be (?) replicated.");
        
        scai::hmemo::WriteOnlyAccess<IndexType> wPixelPart( localPixelPartition.getLocalValues() );
        scai::hmemo::ReadAccess<IndexType> rPixelWeights( pixelWeights.getLocalValues() );
        
        while( thisBlockSize < averageBlockSize){ 
            SCAI_ASSERT( serialPixelInd<permutation.getLocalValues().size(), "Pixel index " << serialPixelInd << " too big.");
            IndexType pixel= permutation.getLocalValues()[ serialPixelInd ];
            SCAI_ASSERT( pixel<numPixels, "Wrong pixel value "<< pixel);
            wPixelPart[ pixel ] = block;
            thisBlockSize += rPixelWeights[ pixel ];
            ++serialPixelInd;
            
            if(serialPixelInd >= numPixels){
                if(block != k-1){
                    PRINT("Pixels finished but still have blocks that will be empty." << std::endl << "This should not happen. Exiting...");
                    return DenseVector<IndexType>(inputDist, -1);
                }
                break;
            }
        }
        // every block can have size > averageBlockSize but hopefully not much more...
    }
    
    {
        // TODO: for debugging, should remove
        for(int i=0; i<numPixels; i++){
            scai::hmemo::ReadAccess<IndexType> rPixelPart( localPixelPartition.getLocalValues() );
            int b = rPixelPart[i];
            SCAI_ASSERT( b>=0, "Wrong pixel partitioning " << b <<" for pixel "<< i);
            SCAI_ASSERT( b<k, "Wrong pixel partitioning " << b <<" for pixel "<< i);
        }
    }
    //
    // here, every pixel must belong to a part
    //
    
    const unsigned int detailLvl = settings.pixeledDetailLevel;
    const unsigned long sideLen = std::pow(2,detailLvl);
    
    //TODO: finding the max is also done in pixeledCoarsen, maybe we can pass max as input parameter there
    std::vector<ValueType> maxCoords(dimensions, std::numeric_limits<ValueType>::lowest());
    
    // get local max
    for (IndexType dim = 0; dim < dimensions; dim++) {
        //get local parts of coordinates
        scai::utilskernel::LArray<ValueType>& localPartOfCoords = coordinates[dim].getLocalValues();
        for (IndexType i = 0; i < localN; i++) {
            ValueType coord = localPartOfCoords[i];
            if (coord > maxCoords[dim]) maxCoords[dim] = coord;
        }
    }
    // communicate to get global  max
    for (IndexType dim = 0; dim < dimensions; dim++) {
        maxCoords[dim] = comm->max(maxCoords[dim]);
    }
    
    // set your local part of the partition/result
    DenseVector<IndexType>  result(inputDist, 0);
    
    {   
        scai::hmemo::WriteOnlyAccess<IndexType> wLocalPart ( result.getLocalValues() );
        scai::hmemo::ReadAccess<IndexType> rPixelPart( localPixelPartition.getLocalValues() );
        
        scai::hmemo::ReadAccess<ValueType> coordAccess0( coordinates[0].getLocalValues() );
        scai::hmemo::ReadAccess<ValueType> coordAccess1( coordinates[1].getLocalValues() );
        // this is faulty, if dimensions=2 coordAccess2 is equal to coordAccess1
        scai::hmemo::ReadAccess<ValueType> coordAccess2( coordinates[dimensions-1].getLocalValues() );
        
        for(IndexType i=0; i<localN; i++){
            IndexType scaledX = sideLen*coordAccess0[i]/(maxCoords[0]+1);
            IndexType scaledY = sideLen*coordAccess1[i]/(maxCoords[1]+1);
            IndexType thisPixel;    // the pixel this node belongs to
            if(dimensions==3){
                IndexType scaledZ = sideLen*coordAccess2[i]/(maxCoords[2]+1);
                thisPixel = scaledX*sideLen*sideLen + scaledY*sideLen + scaledZ;
            } else{
                thisPixel = scaledX*sideLen + scaledY;
            }
            SCAI_ASSERT( thisPixel < numPixels, "Index too big: "<< thisPixel );
            
            // set the block for this node
            wLocalPart[i] = rPixelPart[ thisPixel ];
        }
    }
<<<<<<< HEAD
    
    //
=======
        
>>>>>>> 120d75f3
    // redistribute based on the new partition
    scai::dmemo::DistributionPtr newDist(new scai::dmemo::GeneralDistribution( *inputDist, result.getLocalValues()) );
    
    result.redistribute( newDist);
    adjM.redistribute(newDist, adjM.getColDistributionPtr());
    
    // redistibute coordinates
    for (IndexType dim = 0; dim < dimensions; dim++) {
          coordinates[dim].redistribute( newDist );
    }    
    // check coordinates size
    for (IndexType dim = 0; dim < dimensions; dim++) {
        assert( coordinates[dim].size() == globalN);
        assert( coordinates[dim].getLocalValues().size() == newDist->getLocalSize() );
    }

    ValueType cut = comm->getSize() == 1 ? ParcoRepart<IndexType, ValueType>::computeCut(adjM, result) : comm->sum(ParcoRepart<IndexType, ValueType>::localSumOutgoingEdges(adjM, false)) / 2;
    ValueType imbalance = ParcoRepart<IndexType, ValueType>::computeImbalance(result, k);
    if (comm->getRank() == 0) {
        IndexType detailLvl = settings.pixeledDetailLevel;
        std::chrono::duration<double> elapsedSeconds = std::chrono::steady_clock::now() -start;
        std::cout << "\033[1;32mSpectral partition"<<" (" << elapsedSeconds.count() << " seconds), cut is " << cut << std::endl;
        std::cout<< "and imbalance= "<< imbalance << "\033[0m"  << std::endl;
    }
    
    return result;
}
//---------------------------------------------------------------------------------------

template<typename IndexType, typename ValueType>
scai::lama::CSRSparseMatrix<ValueType> SpectralPartition<IndexType, ValueType>::getLaplacian( const scai::lama::CSRSparseMatrix<ValueType>& adjM){
    SCAI_REGION("SpectralPartition.getLaplacian");
    
    scai::dmemo::CommunicatorPtr comm = scai::dmemo::Communicator::getCommunicatorPtr();
    const scai::dmemo::DistributionPtr distPtr = adjM.getRowDistributionPtr();
    
    const IndexType globalN = distPtr->getGlobalSize();
    const IndexType localN = distPtr->getLocalSize();
    
    const CSRStorage<ValueType>& localStorage = adjM.getLocalStorage();
    
    // vector of size globalN with the degree for every edge
    scai::lama::DenseVector<IndexType> degreeVector = SpectralPartition<IndexType, ValueType>::getDegreeVector( adjM );
    SCAI_ASSERT( degreeVector.size() == globalN, "Degree vector global size not correct: " << degreeVector.size() << " , shoulb be " << globalN);
    SCAI_ASSERT( degreeVector.getLocalValues().size() == localN,"Degree vector local size not correct: " << degreeVector.getLocalValues().size() << " , shoulb be " << localN);
    
    // data of the output graph
    scai::hmemo::HArray<IndexType> laplacianIA;
    scai::hmemo::HArray<IndexType> laplacianJA;
    scai::hmemo::HArray<ValueType> laplacianValues;
    
    IndexType laplacianNnzValues;
    {        
        // get local data of adjM
        scai::hmemo::ReadAccess<IndexType> ia(localStorage.getIA());
        scai::hmemo::ReadAccess<IndexType> ja(localStorage.getJA());
        scai::hmemo::ReadAccess<ValueType> values(localStorage.getValues());
        
        // local data of dree vector
        scai::hmemo::ReadAccess<IndexType>  rLocalDegree( degreeVector.getLocalValues() );
        assert( degreeVector.getLocalValues().size() == localN );

        laplacianNnzValues = values.size() + localN;    // add one element per node/row
        
        // data of laplacian graph. laplacian and input are of the same size globalN x globalN
        scai::hmemo::WriteOnlyAccess<IndexType> wLaplacianIA( laplacianIA , ia.size() );  
        scai::hmemo::WriteOnlyAccess<IndexType> wLaplacianJA( laplacianJA , laplacianNnzValues );
        scai::hmemo::WriteOnlyAccess<ValueType> wLaplacianValues( laplacianValues, laplacianNnzValues );
        
        IndexType nnzCounter = 0;
        for(IndexType i=0; i<localN; i++){
            const IndexType beginCols = ia[i];
            const IndexType endCols = ia[i+1];
            assert(ja.size() >= endCols);
            
            IndexType globalI = distPtr->local2global(i);
            IndexType j = beginCols;
            
            // the index and value of the diagonal element to be set at the end for every row
            IndexType diagonalIndex=0;
            ValueType diagonalValue=0;
            
            while( ja[j]< globalI and j<endCols){     //bot-left part of matrix, before diagonal
                assert(ja[j] >= 0);
                assert(ja[j] < globalN);
                
                wLaplacianJA[nnzCounter] = ja[j];          // same indices
                wLaplacianValues[nnzCounter] = -values[j]; // opposite values
                diagonalValue += values[j];
                ++nnzCounter;
                assert( nnzCounter < laplacianNnzValues+1);
                ++j;
            }
            // out of while, must insert diagonal element that is the sum of the edges
            wLaplacianJA[nnzCounter] = globalI;
            assert( i < rLocalDegree.size() );
            wLaplacianValues[nnzCounter] = rLocalDegree[i];
            diagonalIndex = nnzCounter;       
            ++nnzCounter;
            
            // copy the rest of the row
            while( j<endCols){
                wLaplacianJA[nnzCounter] = ja[j];          // same indices
                wLaplacianValues[nnzCounter] = -values[j]; // opposite values
                diagonalValue += values[j];
                ++nnzCounter;
                assert( nnzCounter < laplacianNnzValues+1);
                ++j;
            }
            wLaplacianValues[ diagonalIndex ] = diagonalValue;
        }
        
        //fix ia array , we just added 1 element in every row, so...
        for(IndexType i=0; i<ia.size(); i++){
            wLaplacianIA[i] = ia[i] + i;
        }

    }
    
    SCAI_ASSERT_EQ_ERROR(laplacianJA.size(), laplacianValues.size(), "Wrong sizes." );
    {
        scai::hmemo::ReadAccess<IndexType> rLaplacianIA( laplacianIA );
        scai::hmemo::ReadAccess<IndexType> rLaplacianJA( laplacianJA );
        scai::hmemo::ReadAccess<ValueType> rLaplacianValues( laplacianValues );
        
        SCAI_ASSERT_EQ_ERROR(rLaplacianIA[ rLaplacianIA.size()-1] , laplacianJA.size(), "Wrong sizes." );
    }
    
    scai::lama::CSRStorage<ValueType> resultStorage( localN, globalN, laplacianNnzValues, laplacianIA, laplacianJA, laplacianValues);
    
    scai::lama::CSRSparseMatrix<ValueType> result(adjM.getRowDistributionPtr() , adjM.getColDistributionPtr() );
    result.swapLocalStorage( resultStorage );
    
    return result;

}
//---------------------------------------------------------------------------------------

template<typename IndexType, typename ValueType>
scai::lama::DenseVector<ValueType> SpectralPartition<IndexType, ValueType>::getFiedlerVector(const scai::lama::CSRSparseMatrix<ValueType>& adjM, ValueType& eigenvalue ){
    SCAI_REGION("SpectralPartition.getFiedlerVector");
    
    IndexType globalN= adjM.getNumRows();
    SCAI_ASSERT_EQ_ERROR( globalN, adjM.getNumColumns(), "Matrix not square, numRows != numColumns");
    
    scai::lama::CSRSparseMatrix<ValueType> laplacian = SpectralPartition<IndexType, ValueType>::getLaplacian( adjM );
    
    // set u=[ 1+sqrt(n), 1, 1, 1, ... ]
    ValueType n12 = scai::common::Math::sqrt( ValueType( globalN ));
    
    scai::lama::DenseVector<ValueType> u( laplacian.getRowDistributionPtr(), 1);
    u[0] = n12 + 1;
    
    scai::lama::Scalar alpha= globalN + n12;
    
    // set h= L*u/alpha
    scai::lama::DenseVector<ValueType> h( laplacian*u );
    h /= alpha;
    
    // set v= h - gamma*u/2
    scai::lama::Scalar gamma= u.dotProduct(h)/ alpha * 0.5;
    scai::lama::DenseVector<ValueType> v(h - gamma*u);
    
    scai::lama::DenseVector<ValueType> r(u); r[0]= 0.0;
    scai::lama::DenseVector<ValueType> s(v); s[0]= 0.0;
    scai::lama::DenseVector<ValueType> t( laplacian.getRowDistributionPtr(), 1.0);
    
    scai::lama::DenseVector<ValueType> y;
    scai::lama::DenseVector<ValueType> diff;
    
    t[0] = 0.0;
    scai::lama::DenseVector<ValueType> z(t);
    
    IndexType kmax = 220;        // maximal number of iterations
    Scalar    eps  = 1e-7;       // accuracy for maxNorm
    scai::lama::Scalar lambda = 0.0;   // the eigenvalue (?) TODO: make sure
    
    for(IndexType k=0; k<kmax; k++){
        // normalize t
        t = t/t.l2Norm();
        
        y= laplacian*t;
        y[0] = 0.0;                  // fill element as we actually use L[2:n,2:n] 
        y -= s.dotProduct( t ) * r;  
        y -= r.dotProduct( t ) * s;
        
        lambda = t.dotProduct( y );
        diff = y - lambda * t;
        Scalar diffNorm = diff.maxNorm();
        
        if( diffNorm<eps){
            break;
        }
        
        //solve
        //set res
        scai::lama::DenseVector<ValueType> res ( t- laplacian*z );
        res += s.dotProduct(z) * r;
        res += r.dotProduct(z) * s;
        res[0] = 0.0;
        
        scai::lama::DenseVector<ValueType> d(res);
        
        scai::lama::Scalar rOld = res.dotProduct( res );
        scai::lama::L2Norm norm;
        scai::lama::Scalar rNorm = norm(res);
        
        IndexType maxIter= 100;
        
        for(IndexType kk=0; kk<maxIter and rNorm>eps; kk++){
            scai::lama::DenseVector<ValueType> x( laplacian*d );
            
            x -= s.dotProduct(d) * r;
            x -= r.dotProduct(d) * s;
            x[0] = 0.0;
            
            scai::lama::Scalar tmpSc = rOld/ d.dotProduct(x);
            z = z + tmpSc*d;
            res = res - tmpSc*x;
            scai::lama::Scalar rNew = res.dotProduct(res);
            scai::lama::Scalar beta = rNew/ rOld;
            d = res + beta*d;
            rOld = rNew;
            rNorm = norm( res );
        }
      
        t = z;
    }
 
    t[0] = 0.0;
    scai::lama::Scalar beta = u.dotProduct(t) / alpha;
    t = t- beta*u;
    
    eigenvalue = lambda.Scalar::getValue<ValueType>();
    
    return t;
}
//---------------------------------------------------------------------------------------

template<typename IndexType, typename ValueType>
scai::lama::DenseVector<IndexType> SpectralPartition<IndexType, ValueType>::getDegreeVector( const scai::lama::CSRSparseMatrix<ValueType>& adjM){
    SCAI_REGION("SpectralPartition.getDegreeVector");
    
    scai::dmemo::CommunicatorPtr comm = scai::dmemo::Communicator::getCommunicatorPtr();
    const scai::dmemo::DistributionPtr distPtr = adjM.getRowDistributionPtr();
    const IndexType localN = distPtr->getLocalSize();
    
    scai::lama::DenseVector<IndexType> degreeVector(distPtr);
    scai::utilskernel::LArray<IndexType>& localDegreeVector = degreeVector.getLocalValues();
    
    const scai::lama::CSRStorage<ValueType> localAdjM = adjM.getLocalStorage();
    {
        const scai::hmemo::ReadAccess<IndexType> readIA ( localAdjM.getIA() );
        scai::hmemo::WriteOnlyAccess<IndexType> writeVector( localDegreeVector, localDegreeVector.size()) ;
        
        SCAI_ASSERT_EQ_ERROR(readIA.size(), localDegreeVector.size()+1, "Probably wrong distribution");
        
        for(IndexType i=0; i<readIA.size()-1; i++){
            writeVector[i] = readIA[i+1] - readIA[i];
        }
    }
    
    return degreeVector;
}

//---------------------------------------------------------------------------------------


template scai::lama::DenseVector<int> SpectralPartition<int, double>::getDegreeVector( const scai::lama::CSRSparseMatrix<double>& adjM);

template scai::lama::CSRSparseMatrix<double> SpectralPartition<int, double>::getLaplacian( const scai::lama::CSRSparseMatrix<double>& adjM);

template scai::lama::DenseVector<int> SpectralPartition<int, double>::getPartition(CSRSparseMatrix<double> &adjM, std::vector<DenseVector<double>> &coordinates, Settings settings);

template scai::lama::DenseVector<double> SpectralPartition<int, double>::getFiedlerVector(const scai::lama::CSRSparseMatrix<double>& adjM, double& eigenvalue );

};<|MERGE_RESOLUTION|>--- conflicted
+++ resolved
@@ -12,138 +12,6 @@
 
 
 template<typename IndexType, typename ValueType>
-<<<<<<< HEAD
-scai::lama::DenseVector<IndexType> SpectralPartition<IndexType, ValueType>::getDegreeVector( const scai::lama::CSRSparseMatrix<ValueType>& adjM){
-    SCAI_REGION("SpectralPartition.getDegreeVector");
-    
-    scai::dmemo::CommunicatorPtr comm = scai::dmemo::Communicator::getCommunicatorPtr();
-    const scai::dmemo::DistributionPtr distPtr = adjM.getRowDistributionPtr();
-    const IndexType localN = distPtr->getLocalSize();
-    
-    scai::lama::DenseVector<IndexType> degreeVector(distPtr);
-    scai::utilskernel::LArray<IndexType>& localDegreeVector = degreeVector.getLocalValues();
-    
-    const scai::lama::CSRStorage<ValueType> localAdjM = adjM.getLocalStorage();
-    {
-        const scai::hmemo::ReadAccess<IndexType> readIA ( localAdjM.getIA() );
-        scai::hmemo::WriteOnlyAccess<IndexType> writeVector( localDegreeVector, localDegreeVector.size()) ;
-        
-        SCAI_ASSERT_EQ_ERROR(readIA.size(), localDegreeVector.size()+1, "Probably wrong distribution");
-        
-        for(IndexType i=0; i<readIA.size()-1; i++){
-            writeVector[i] = readIA[i+1] - readIA[i];
-        }
-    }
-    
-    return degreeVector;
-}
-//---------------------------------------------------------------------------------------
-
-template<typename IndexType, typename ValueType>
-scai::lama::CSRSparseMatrix<ValueType> SpectralPartition<IndexType, ValueType>::getLaplacian( const scai::lama::CSRSparseMatrix<ValueType>& adjM){
-    SCAI_REGION("SpectralPartition.getLaplacian");
-    
-    scai::dmemo::CommunicatorPtr comm = scai::dmemo::Communicator::getCommunicatorPtr();
-    const scai::dmemo::DistributionPtr distPtr = adjM.getRowDistributionPtr();
-    
-    const IndexType globalN = distPtr->getGlobalSize();
-    const IndexType localN = distPtr->getLocalSize();
-    
-    const CSRStorage<ValueType>& localStorage = adjM.getLocalStorage();
-    
-    // vector of size globalN with the degree for every edge
-    scai::lama::DenseVector<IndexType> degreeVector = SpectralPartition<IndexType, ValueType>::getDegreeVector( adjM );
-    SCAI_ASSERT( degreeVector.size() == globalN, "Degree vector global size not correct: " << degreeVector.size() << " , shoulb be " << globalN);
-    SCAI_ASSERT( degreeVector.getLocalValues().size() == localN,"Degree vector local size not correct: " << degreeVector.getLocalValues().size() << " , shoulb be " << localN);
-    
-    // data of the output graph
-    scai::hmemo::HArray<IndexType> laplacianIA;
-    scai::hmemo::HArray<IndexType> laplacianJA;
-    scai::hmemo::HArray<ValueType> laplacianValues;
-    
-    IndexType laplacianNnzValues;
-    {        
-        // get local data of adjM
-        scai::hmemo::ReadAccess<IndexType> ia(localStorage.getIA());
-        scai::hmemo::ReadAccess<IndexType> ja(localStorage.getJA());
-        scai::hmemo::ReadAccess<ValueType> values(localStorage.getValues());
-        
-        // local data of dree vector
-        scai::hmemo::ReadAccess<IndexType>  rLocalDegree( degreeVector.getLocalValues() );
-        assert( degreeVector.getLocalValues().size() == localN );
-
-        laplacianNnzValues = values.size() + localN;    // add one element per node/row
-        
-        // data of laplacian graph. laplacian and input are of the same size globalN x globalN
-        scai::hmemo::WriteOnlyAccess<IndexType> wLaplacianIA( laplacianIA , ia.size() );  
-        scai::hmemo::WriteOnlyAccess<IndexType> wLaplacianJA( laplacianJA , laplacianNnzValues );
-        scai::hmemo::WriteOnlyAccess<ValueType> wLaplacianValues( laplacianValues, laplacianNnzValues );
-        
-        IndexType nnzCounter = 0;
-        for(IndexType i=0; i<localN; i++){
-            const IndexType beginCols = ia[i];
-            const IndexType endCols = ia[i+1];
-            assert(ja.size() >= endCols);
-            
-            //IndexType neighbor = ja[j];  // neighbor of node i (global indexing)
-            IndexType globalI = distPtr->local2global(i);
-            IndexType j = beginCols;
-            
-            while( ja[j]< globalI and j<endCols){     //bot-left part of matrix, before diagonal
-                assert(ja[j] >= 0);
-                assert(ja[j] < globalN);
-                
-                wLaplacianJA[nnzCounter] = ja[j];          // same indices
-                wLaplacianValues[nnzCounter] = -values[j]; // opposite values
-                ++nnzCounter;
-                assert( nnzCounter < laplacianNnzValues+1);
-                ++j;
-            }
-            // out of while, must insert diagonal element
-            wLaplacianJA[nnzCounter] = globalI;
-            assert( i < rLocalDegree.size() );
-            wLaplacianValues[nnzCounter] = rLocalDegree[i];      
-            ++nnzCounter;
-            // copy the rest of the row
-            while( j<endCols){
-                wLaplacianJA[nnzCounter] = ja[j];          // same indices
-                wLaplacianValues[nnzCounter] = -values[j]; // opposite values
-                ++nnzCounter;
-                assert( nnzCounter < laplacianNnzValues+1);
-                ++j;
-            }
-            
-        }
-        
-        //fix ia array , we add 1 element in every row
-        for(IndexType i=0; i<ia.size(); i++){
-            wLaplacianIA[i] = ia[i] + i;
-        }
-
-    }
-    
-    SCAI_ASSERT_EQ_ERROR(laplacianJA.size(), laplacianValues.size(), "Wrong sizes." );
-    {
-        scai::hmemo::ReadAccess<IndexType> rLaplacianIA( laplacianIA );
-        scai::hmemo::ReadAccess<IndexType> rLaplacianJA( laplacianJA );
-        scai::hmemo::ReadAccess<ValueType> rLaplacianValues( laplacianValues );
-        
-        SCAI_ASSERT_EQ_ERROR(rLaplacianIA[ rLaplacianIA.size()-1] , laplacianJA.size(), "Wrong sizes." );
-    }
-    
-    scai::lama::CSRStorage<ValueType> resultStorage( localN, globalN, laplacianNnzValues, laplacianIA, laplacianJA, laplacianValues);
-    
-    scai::lama::CSRSparseMatrix<ValueType> result(adjM.getRowDistributionPtr() , adjM.getColDistributionPtr() );
-    result.swapLocalStorage( resultStorage );
-    
-    return result;
-
-}
-//---------------------------------------------------------------------------------------
-
-template<typename IndexType, typename ValueType>
-=======
->>>>>>> 120d75f3
 scai::lama::DenseVector<IndexType> SpectralPartition<IndexType, ValueType>::getPartition(CSRSparseMatrix<ValueType> &adjM, std::vector<DenseVector<ValueType>> &coordinates, Settings settings){
     SCAI_REGION( "SpectralPartition.getPartition" )
     	
@@ -180,11 +48,6 @@
     }else{
         PRINT0("Laplacian already replicated, no need to redistribute.");
     }
-<<<<<<< HEAD
-    // get the second eigenvector of the laplacian (local, not distributed)
-    //TODO: if local, change to std::vector
-    DenseVector<ValueType> eigenVec (numPixels, -1);
-=======
 
     // the fiedler vector corresponding to second smallest eigenvalue
     scai::lama::DenseVector<ValueType> fiedler;
@@ -192,28 +55,18 @@
 
     scai::lama::DenseVector<IndexType> permutation;
     
->>>>>>> 120d75f3
     {
         SCAI_REGION( "SpectralPartition.getPartition.getFiedlerVectorAndSort" )
         fiedler= SpectralPartition<IndexType, ValueType>::getFiedlerVector( pixelGraph, fiedlerEigenvalue );
         SCAI_ASSERT( fiedler.size() == numPixels, "Sizes do not agree.");
         fiedler.sort(permutation, true);
     }
-<<<<<<< HEAD
-    // sort
-    //TODO: if local, change to std::vector
-    scai::lama::DenseVector<IndexType> permutation;
-    eigenVec.sort(permutation, true);
-    
-    // TODO: change to localPixelPartition( numPixels, k-1); so last part get the remaining pixels (if any)
-=======
     
     //TODO(?): a distributed version
     // since pixelGraph is replicated so is the permutation
     SCAI_ASSERT( true, permutation.getDistributionPtr()->isReplicated() );
     
     // TODO: change to localPixelPartition( numPixels, k-1); so that the last part get the remaining pixels (if any)
->>>>>>> 120d75f3
     // get local partition of the pixeled graph
     DenseVector<IndexType> localPixelPartition( numPixels, -1);
     IndexType averageBlockSize = globalN/k +1;
@@ -308,12 +161,7 @@
             wLocalPart[i] = rPixelPart[ thisPixel ];
         }
     }
-<<<<<<< HEAD
-    
-    //
-=======
-        
->>>>>>> 120d75f3
+        
     // redistribute based on the new partition
     scai::dmemo::DistributionPtr newDist(new scai::dmemo::GeneralDistribution( *inputDist, result.getLocalValues()) );
     
