--- conflicted
+++ resolved
@@ -164,17 +164,6 @@
         }
     }
 
-<<<<<<< HEAD
-    ValueType cut = comm->getSize() == 1 ? ParcoRepart<IndexType, ValueType>::computeCut(adjM, result) : comm->sum(ParcoRepart<IndexType, ValueType>::localSumOutgoingEdges(adjM, false)) / 2;
-    ValueType imbalance = ParcoRepart<IndexType, ValueType>::computeImbalance(result, k);
-    if (comm->getRank() == 0) {
-        std::chrono::duration<double> elapsedSeconds = std::chrono::steady_clock::now() -start;
-        std::cout << "\033[1;32mSpectral partition"<<" (" << elapsedSeconds.count() << " seconds), cut is " << cut << std::endl;
-        std::cout<< "and imbalance= "<< imbalance << "\033[0m"  << std::endl;
-    }
-    
-=======
->>>>>>> b9f063db
     return result;
 }
 //---------------------------------------------------------------------------------------
