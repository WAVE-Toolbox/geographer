/*
 * QuadTreeTest.cpp
 *
 *  Created on: 28.05.2014
 *      Author: Moritz v. Looz (moritz.looz-corswarem@kit.edu)
 */

#include <stack>
#include <cmath>
#include <algorithm>
#include <random>

#include <scai/lama/matrix/all.hpp>

#include "QuadTreeTest.h"
#include "../../ParcoRepart.h"
#include "../../FileIO.h"

#include "../QuadTreeCartesianEuclid.h"
#include "../QuadTreePolarEuclid.h"
#include "../KDTreeEuclidean.h"

#include <boost/filesystem.hpp>

namespace ITI {

typedef double ValueType;
typedef int IndexType;
  

TEST_F(QuadTreeTest, testGetGraphFromForestRandom_2D){
    
    // every forest[i] is a pointer to the root of a tree
    std::vector<std::shared_ptr<const SpatialCell>> forest;
    
    IndexType n= 20;
    //vector<Point<double> > positions(n);
    //vector<index> content(n);

    Point<double> min(0.0, 0.0);
    Point<double> max(1.0, 1.0);
    index capacity = 1;
    
    QuadTreeCartesianEuclid quad(min, max, true, capacity);
    QuadTreeCartesianEuclid quad2(min, max, true, capacity);
    index i=0;
    srand(time(NULL));
    
    for (i = 0; i < n; i++) {
        Point<double> pos = Point<double>({double(rand()) / RAND_MAX, double(rand()) / RAND_MAX});
        Point<double> pos2 = Point<double>({double(rand()) / RAND_MAX, double(rand()) / RAND_MAX});
        quad.addContent(i, pos);
        quad2.addContent(i, pos2);
    }
<<<<<<< HEAD
    
    IndexType globIndexing = quad2.indexSubtree(quad.indexSubtree(0));
    
    forest.push_back(quad.getRoot());
    forest.push_back(quad2.getRoot());

=======

    IndexType globIndexing = quad2.indexSubtree(quad.indexSubtree(0));
	
    forest.push_back(quad.getRoot());
    forest.push_back(quad2.getRoot());


>>>>>>> 400f83ad
    IndexType numTrees = forest.size();

    
    // ^^ forest created ^^
    

    // graphNgbrsPtrs[i]= a set with pointers to the neighbours of -i- in the CSR matrix/graph
    std::vector< std::set<std::shared_ptr<const SpatialCell>>> graphNgbrsPtrs( globIndexing );
    //WARNING: this kind of edges must be symmetric
    graphNgbrsPtrs[forest[0]->getID()].insert( std::shared_ptr<const SpatialCell> (forest[1]) );
    graphNgbrsPtrs[forest[1]->getID()].insert( std::shared_ptr<const SpatialCell> (forest[0]) );
    
    PRINT("num trees= " << numTrees << ", globIndex= " << globIndexing);       
    int dimension = 2;
    std::vector<std::vector<ValueType>> coords( dimension );
    scai::lama::CSRSparseMatrix<ValueType> graph= SpatialTree::getGraphFromForest<IndexType, ValueType>( graphNgbrsPtrs, forest, coords);

    // checkSymmetry is really expensive for big graphs, used only for small instances
    graph.checkSymmetry();
    graph.isConsistent();
}
//-------------------------------------------------------------------------------------------------


TEST_F(QuadTreeTest, testGetGraphFromForestByHand_2D){
    
    // every forest[i] is a pointer to the root of a tree
    std::vector<std::shared_ptr<const SpatialCell>> forest;
    
    IndexType n= 2;
    vector<Point<double> > positions(n);
    vector<index> content(n);

    Point<double> min(0.0, 0.0);
    Point<double> max(1.0, 1.0);
    index capacity = 1;
    index i=0;
    
    QuadTreeCartesianEuclid quad0(min, max, true, capacity);
    quad0.addContent( i++, Point<double>({0.4, 0.3}) );
    quad0.addContent( i++, Point<double>({0.4, 0.8}) );

    QuadTreeCartesianEuclid quad1( Point<double>({1.0, 0.0}), Point<double>({2.0, 1.0}), true, capacity);
    quad1.addContent(i++, Point<double>({1.3, 0.2}));
    quad1.addContent(i++, Point<double>({1.3, 0.8}));
    
    QuadTreeCartesianEuclid quad2( Point<double>({0.0, 1.0}), Point<double>({1.0, 2.0}), true, capacity);
    quad2.addContent( i++, Point<double>({0.6, 1.1}) );
    quad2.addContent( i++, Point<double>({0.6, 1.8}) );
    
    QuadTreeCartesianEuclid quad3( Point<double>({1.0, 1.0}), Point<double>({2.0, 2.0}), true, capacity);
    quad3.addContent( i++, Point<double>({1.3, 1.2}) );
    quad3.addContent( i++, Point<double>({1.3, 1.8}) );
 
    IndexType globIndexing=0;
    globIndexing = quad0.indexSubtree(globIndexing);
    globIndexing = quad1.indexSubtree(globIndexing);
    globIndexing = quad2.indexSubtree(globIndexing);
    globIndexing = quad3.indexSubtree(globIndexing);

    forest.push_back(quad0.getRoot());
    forest.push_back(quad1.getRoot());
    forest.push_back(quad2.getRoot());
    forest.push_back(quad3.getRoot());
    
<<<<<<< HEAD
    // make more trees and pass them to the forest
    // CARE though, indexing should be one for all trees, maybe a forestIndex() routine or just a for 
    IndexType globIndexing=0;
    globIndexing = quad0.indexSubtree(globIndexing);
    globIndexing = quad1.indexSubtree(globIndexing);
    globIndexing = quad2.indexSubtree(globIndexing);
    globIndexing = quad3.indexSubtree(globIndexing);

=======
>>>>>>> 400f83ad
    IndexType numTrees = forest.size();
    for(i=0; i<numTrees; i++){
        PRINT(i << ",forest root id= "<< forest[i]->getID());
    }
    
    // ^^ forest created ^^
    

    // graphNgbrsPtrs[i]= a set with pointers to the neighbours of -i- in the CSR matrix/graph
    // graphNgbrsPtrs.size() == size of the forest , all nodes on every tree
    std::vector< std::set<std::shared_ptr<const SpatialCell>>> graphNgbrsPtrs( globIndexing );
    //WARNING: this kind of edges must be symmetric
    
    // quad0 connects with quad1 and 2
    graphNgbrsPtrs[forest[0]->getID()].insert( std::shared_ptr<const SpatialCell> (forest[1]) );
    graphNgbrsPtrs[forest[1]->getID()].insert( std::shared_ptr<const SpatialCell> (forest[0]) );
    graphNgbrsPtrs[forest[0]->getID()].insert( std::shared_ptr<const SpatialCell> (forest[2]) );
    graphNgbrsPtrs[forest[2]->getID()].insert( std::shared_ptr<const SpatialCell> (forest[0]) );
    
    // quad1 connects with 0 and 3
    graphNgbrsPtrs[forest[1]->getID()].insert( std::shared_ptr<const SpatialCell> (forest[3]) );
    graphNgbrsPtrs[forest[3]->getID()].insert( std::shared_ptr<const SpatialCell> (forest[1]) );
    
    graphNgbrsPtrs[forest[2]->getID()].insert( std::shared_ptr<const SpatialCell> (forest[3]) );
    graphNgbrsPtrs[forest[3]->getID()].insert( std::shared_ptr<const SpatialCell> (forest[2]) );
    
    int dimension = 2;
    std::vector<std::vector<ValueType>> coords( dimension );
    PRINT("num trees= " << numTrees << ", globInde= " << globIndexing);        
    scai::lama::CSRSparseMatrix<ValueType> graph= SpatialTree::getGraphFromForest<IndexType, ValueType>( graphNgbrsPtrs,  forest, coords);
    
    EXPECT_EQ(coords.size(), dimension);
    EXPECT_EQ(coords[0].size(), graph.getNumRows());
    
    // check coords are the same
    for(int d=0; d<coords.size(); d++){
        for(int i=0; i<coords[d].size(); i++){
            std::cout << coords[d][i] << ", ";
        }
        std::cout<< std::endl;
    }

    // checkSymmetry is really expensive for big graphs, used only for small instances
    graph.checkSymmetry();
    graph.isConsistent();
    
    //print graph
    /*
    for(int i=0; i<graph.getNumRows(); i++){
        std::cout << i <<": ";
        for(int j=0; j<graph.getNumColumns(); j++){
            std::cout<< j << ":"<< graph(i,j).Scalar::getValue<ValueType>() << " , ";
        }
        std::cout<< std::endl;
    }
    */
    PRINT("num edges= "<< graph.getNumValues() << " , num nodes= " << graph.getNumRows() );
}


TEST_F(QuadTreeTest, testGetGraphMatrixFromTree_3D) {
	count n = 3500;

	vector<Point<double> > positions(n);
	vector<index> content(n);

        Point<double> min(0.0, 0.0, 0.0);
        Point<double> max(1.0, 1.0, 1.0);
        index capacity = 1;
        
	QuadTreeCartesianEuclid quad(min, max, true, capacity);
        index i=0;
        srand(time(NULL));
    
        for (i = 0; i < n; i++) {
		Point<double> pos = Point<double>({double(rand()) / RAND_MAX, double(rand()) / RAND_MAX, double(rand()) / RAND_MAX});
		positions[i] = pos;
		content[i] = i;
		quad.addContent(i, pos);
	}
	
	//PRINT("Num of leaves= N = "<< quad.countLeaves() );
	index N= quad.countLeaves();
        
        // index the tree
        index treeSize = quad.indexSubtree(0);
PRINT("N= " << N << " , treeSize= "<< treeSize );        
        // A set for every node in the tree, graphNgbrsCells[i] contains shared_ptrs to every neighbour
        // of -i- in the output graph, not the quad tree.
        std::vector< std::set<std::shared_ptr<const SpatialCell>>> graphNgbrsCells( treeSize );
        int dimension = 3;
        std::vector<std::vector<ValueType>> coords( dimension );
        
	scai::lama::CSRSparseMatrix<double> graph= quad.getTreeAsGraph<int, double>( graphNgbrsCells, coords );

        // checkSymmetry is really expensive for big graphs, used only for small instances
        //graph.checkSymmetry();
	graph.isConsistent();
        
        //EXPECT_EQ( graph.getNumRows(), graph.getNumColumns() );
	ASSERT_EQ( graph.getNumRows(), N);
	ASSERT_EQ( graph.getNumColumns(), N);

	const scai::lama::CSRStorage<ValueType>& localStorage = graph.getLocalStorage();
	const scai::hmemo::ReadAccess<IndexType> ia(localStorage.getIA());
	const scai::hmemo::ReadAccess<IndexType> ja(localStorage.getJA());
        
        // 50 is too large upper bound (is it?). Should be around 24 for 3D and 8 (or 10) for 2D
        //TODO: maybe 30 is not so large... find another way to do it or skip it entirely
        IndexType upBound= 50;
        std::vector<IndexType> degreeCount( upBound*2, 0 );
        
        for(IndexType i=0; i<N; i++){
            IndexType nodeDegree = ia[i+1] -ia[i];
            if( nodeDegree > upBound){
               //throw std::warning( "Node with large degree, degree= "+  std::to_string(nodeDegree) + " > current upper bound= " + std::to_string(upBound) );
                // throw as a warning for now
                PRINT("WARNING: degree too high= "<< nodeDegree);
            }
            ++degreeCount[nodeDegree];
        }
        
        IndexType numEdges = 0;
        IndexType maxDegree = 0;
        std::cout<< "\t Num of nodes"<< std::endl;
        for(int i=0; i<degreeCount.size(); i++){
            if(  degreeCount[i] !=0 ){
                //PRINT("degree " << i << ":   "<< degreeCount[i]);
                numEdges += i*degreeCount[i];
                maxDegree = i;
            }
        }
        EXPECT_EQ(numEdges, graph.getNumValues() );
        
        ValueType averageDegree = ValueType( numEdges)/N;
        
        PRINT("num edges= "<< graph.getNumValues() << " , num nodes= " << graph.getNumRows() << ", average degree= "<< averageDegree << ", max degree= "<< maxDegree);  
        
}
//-------------------------------------------------------------------------------------------------    

TEST_F(QuadTreeTest, testGetGraphMatrixFromTree_Distributed_3D) {

	count n = 500;
    scai::dmemo::CommunicatorPtr comm = scai::dmemo::Communicator::getCommunicatorPtr();

	vector<Point<double> > positions(n);
	vector<index> content(n);

	Point<double> min(0.0, 0.0, 0.0);
	Point<double> max(1.0, 1.0, 1.0);
	index capacity = 1;
        
	QuadTreeCartesianEuclid quad(min, max, true, capacity);
	index i=0;

	//broadcast seed value from root to ensure equal pseudorandom numbers.
	ValueType seed[1] = {static_cast<ValueType>(time(NULL))};
	comm->bcast( seed, 1, 0 );
	srand(seed[0]);
    
	for (i = 0; i < n; i++) {
		Point<double> pos = Point<double>({double(rand()) / RAND_MAX, double(rand()) / RAND_MAX, double(rand()) / RAND_MAX});
		positions[i] = pos;
		content[i] = i;
		quad.addContent(i, pos);
	}
	
	PRINT("Num of leaves = N = "<< quad.countLeaves() );
	index N = quad.countLeaves();
	// index the tree
	index treeSize = quad.indexSubtree(0);
	ASSERT_GT(treeSize, 0);
        
	// A set for every node in the tree, graphNgbrsCells[i] contains shared_ptrs to every neighbour
	// of -i- in the output graph, not the quad tree.
	std::vector< std::set<std::shared_ptr<const SpatialCell>>> graphNgbrsCells( treeSize );
	int dimension = 3;
	std::vector<std::vector<ValueType>> coords( dimension );
        
	scai::lama::CSRSparseMatrix<double> graph= quad.getTreeAsGraph<int, double>(graphNgbrsCells, coords);
        /*
        //print graph
        for(int i=0; i<graph.getNumRows(); i++){
            std::cout << i <<": \t";
            for(int j=0; j<graph.getNumColumns(); j++){
                std::cout<< j << ":"<< graph.getValue(i,j).Scalar::getValue<ValueType>() << " , ";
            }
            std::cout<< std::endl;
        }
        */
        
        // checkSymmetry is really expensive for big graphs, use only for small instances
	graph.checkSymmetry();
	graph.isConsistent();
        
	ASSERT_EQ(coords[0].size(), N);
            
	ASSERT_EQ( graph.getNumRows(), N);
	ASSERT_EQ( graph.getNumColumns(), N);
        {
            const scai::lama::CSRStorage<ValueType>& localStorage = graph.getLocalStorage();
            const scai::hmemo::ReadAccess<IndexType> ia(localStorage.getIA());
            const scai::hmemo::ReadAccess<IndexType> ja(localStorage.getJA());
            
            // 20 is too large upper bound. Should be around 24 for 3D and 8 (or 10) for 2D
            //TODO: maybe 30 is not so large... find another way to do it or skip it entirely
            IndexType upBound= 50;
            std::vector<IndexType> degreeCount( upBound, 0 );
            for(IndexType i=0; i<N; i++){
                IndexType nodeDegree = ia[i+1] -ia[i];
                if( nodeDegree > upBound){
                    throw std::logic_error( "Node with large degree, degree= "+  std::to_string(nodeDegree) + " > current upper bound= " + std::to_string(upBound) );
                }
                ++degreeCount[nodeDegree];
            }
            
            IndexType numEdges = 0;
            IndexType maxDegree = 0;
            //std::cout<< "\t Num of nodes"<< std::endl;
            for(int i=0; i<degreeCount.size(); i++){
                if(  degreeCount[i] !=0 ){
                    //std::cout << "degree " << i << ":   "<< degreeCount[i]<< std::endl;
                    numEdges += i*degreeCount[i];
                    maxDegree = i;
                }
            }
            EXPECT_EQ(numEdges, graph.getNumValues() );
            
            ValueType averageDegree = ValueType( numEdges)/N;
        
            //PRINT("num edges= "<< graph.getNumValues() << " , num nodes= " << graph.getNumRows() << ", average degree= "<< averageDegree << ", max degree= "<< maxDegree);  
        }
        
        // communicate/distribute graph
    
        IndexType k = comm->getSize();

        scai::dmemo::DistributionPtr dist ( scai::dmemo::Distribution::getDistributionPtr( "BLOCK", comm, N) );
        scai::dmemo::DistributionPtr noDistPointer(new scai::dmemo::NoDistribution( N ));
        
        graph.redistribute( dist, noDistPointer);
        
        //TODO: change coords data type to vector<double> ? or the way we copy to a DenseVector
        std::vector<DenseVector<ValueType>> coordsDV(dimension);
        
        for(int d=0; d<dimension; d++){
            coordsDV[d].allocate(coords[d].size() );
            for(IndexType j=0; j<coords[d].size(); j++){
                coordsDV[d].setValue(j , coords[d][j]);
            }
            coordsDV[d].redistribute(dist);
        }
        
        EXPECT_EQ(coordsDV[0].getLocalValues().size() , graph.getLocalNumRows() ); 
        
        const ValueType epsilon = 0.05;        
        struct Settings Settings;
        Settings.numBlocks= k;
        Settings.epsilon = epsilon;
        Settings.dimensions = 3;
        
        EXPECT_EQ(coords[0].size(), N);
	EXPECT_EQ( graph.getNumRows(), N);
	EXPECT_EQ( graph.getNumColumns(), N);
        
        scai::lama::DenseVector<IndexType> partition = ITI::ParcoRepart<IndexType, ValueType>::partitionGraph(graph, coordsDV, Settings);

        ParcoRepart<IndexType, ValueType> repart;
        EXPECT_LE(repart.computeImbalance(partition, k), epsilon);

        const ValueType cut = ParcoRepart<IndexType, ValueType>::computeCut(graph, partition, true);

        if (comm->getRank() == 0) {
            std::cout << "Commit " << version << ": Partitioned graph with " << N << " nodes into " << k << " blocks with a total cut of " << cut << std::endl;
        }
        
}


TEST_F(QuadTreeTest, testGetGraphMatrixFromTree_2D) {
    
    index n=8;
    vector<Point<double> > positions(n);
    vector<index> content(n);
    
    Point<double> min(0.0, 0.0);
    Point<double> max(2.0, 2.0);
    index capacity = 1;
        
    // the quadtree 
    QuadTreeCartesianEuclid quad(min, max, true, capacity);
    
    index i=0;
    // 2D points
    quad.addContent(i++, Point<double>({0.2, 0.2}) );
    quad.addContent(i++, Point<double>({0.8, 0.7}) );
    quad.addContent(i++, Point<double>({1.4, 0.7}) );
    quad.addContent(i++, Point<double>({1.8, 0.3}) );
    
    quad.addContent(i++, Point<double>({0.2, 0.8}) );
    quad.addContent(i++, Point<double>({0.2, 0.6}) );
    
    quad.addContent(i++, Point<double>({0.7, 1.1}) );
    quad.addContent(i++, Point<double>({0.2, 1.6}) );
    
    PRINT("Num of leaves= N = "<< quad.countLeaves() );
    index N= quad.countLeaves();
    // index the tree
    index treeSize = quad.indexSubtree(0);
        
    // A set for every node in the tree, graphNgbrsCells[i] contains shared_ptrs to every neighbour
    // of -i- in the output graph, not the quad tree.
    std::vector< std::set<std::shared_ptr<const SpatialCell>>> graphNgbrsCells( treeSize );
    int dimension = 2;
    std::vector<std::vector<ValueType>> coords( dimension );
        
    scai::lama::CSRSparseMatrix<double> graph= quad.getTreeAsGraph<int, double>(graphNgbrsCells, coords);
    
    /*
    //print graph
    for(int i=0; i<graph.getNumRows(); i++){
        std::cout << i <<": \t";
        for(int j=0; j<graph.getNumColumns(); j++){
            std::cout<< j << ":"<< graph.getValue(i,j).Scalar::getValue<ValueType>() << " , ";
        }
        std::cout<< std::endl;
    }
    */
        
    // checkSymmetry is really expensive for big graphs, used only for small instances
    graph.checkSymmetry();
    graph.isConsistent();
    
    ASSERT_EQ( graph.getNumRows(), N);
    ASSERT_EQ( graph.getNumColumns(), N);
    
    const scai::lama::CSRStorage<ValueType>& localStorage = graph.getLocalStorage();
    const scai::hmemo::ReadAccess<IndexType> ia(localStorage.getIA());
    const scai::hmemo::ReadAccess<IndexType> ja(localStorage.getJA());
    
    // 20 is too large upper bound. Should be around 24 for 3D and 8 (or 10) for 2D
    //TODO: maybe 20 is not so large... find another way to do it or skip it entirely
    IndexType upBound= 20;
    std::vector<IndexType> degreeCount( upBound, 0 );
    for(IndexType i=0; i<N; i++){
        IndexType nodeDegree = ia[i+1] -ia[i];
        if( nodeDegree > upBound){
            throw std::logic_error( "Node with large degree, degree= "+  std::to_string(nodeDegree) + " > current upper bound= " + std::to_string(upBound) );
        }
        /*
        PRINT("node "<< i << " has edges with nodes (from "<< ia[i]<< " to "<< ia[i+1]<<"): ");
        for(int ii=ia[i]; ii<ia[i+1]; ii++){
            std::cout<< ja[ii] << ", ";
        }
        std::cout<< std::endl;
        */
        ++degreeCount[nodeDegree];
    }
    
    IndexType numEdges = 0;
    IndexType maxDegree = 0;
        std::cout<< "\t Num of nodes"<< std::endl;    
    for(int i=0; i<degreeCount.size(); i++){
        if(  degreeCount[i] !=0 ){
            std::cout << "degree " << i << ":   "<< degreeCount[i]<< std::endl;
            numEdges += i*degreeCount[i];
            maxDegree = i;
        }
    }
    EXPECT_EQ(numEdges, graph.getNumValues() );
    
    ValueType averageDegree = ValueType( numEdges)/N;
        
    PRINT("num edges= "<< graph.getNumValues() << " , num nodes= " << graph.getNumRows() << ", average degree= "<< averageDegree << ", max degree= "<< maxDegree);   

}



TEST_F(QuadTreeTest, testGetGraphMatrixFromTree_Distributed_2D) {

	count n = 100;

	vector<Point<double> > positions(n);
	vector<index> content(n);

	Point<double> min(0.0, 0.0);
	Point<double> max(1000.0, 1000.0);
	index capacity = 1;
        
	QuadTreeCartesianEuclid quad(min, max, true, capacity);
	index i=0;

	scai::dmemo::CommunicatorPtr comm = scai::dmemo::Communicator::getCommunicatorPtr();

	//broadcast seed value from root to ensure equal pseudorandom numbers.
	ValueType seed[1] = {static_cast<ValueType>(time(NULL))};
	comm->bcast( seed, 1, 0 );
	srand(seed[0]);
  
	for (i = 0; i < n; i++) {
		Point<double> pos = Point<double>({ max[0]*(double(rand()) / RAND_MAX), max[1]*(double(rand()) / RAND_MAX) });
		positions[i] = pos;
		content[i] = i;
		quad.addContent(i, pos);                
	}

	// 2D points
	quad.addContent(i++, Point<double>({818, 170 }) );
	quad.addContent(i++, Point<double>({985, 476 }) );
	quad.addContent(i++, Point<double>({128, 174 }) );
	quad.addContent(i++, Point<double>({771, 11 }) );
	quad.addContent(i++, Point<double>({614, 458 }) );
	quad.addContent(i++, Point<double>({10, 91 }) );
	quad.addContent(i++, Point<double>({740, 930 }) );
	quad.addContent(i++, Point<double>({749, 945 }) );
	quad.addContent(i++, Point<double>({249, 945 }) );
	quad.addContent(i++, Point<double>({430, 845 }) );
	quad.addContent(i++, Point<double>({430, 825 }) );
        
	PRINT("Num of leaves= N = "<< quad.countLeaves() );
	index N= quad.countLeaves();
	// index the tree
	index treeSize = quad.indexSubtree(0);

	// A set for every node in the tree, graphNgbrsCells[i] contains shared_ptrs to every neighbour
	// of -i- in the output graph, not the quad tree.
	std::vector< std::set<std::shared_ptr<const SpatialCell>>> graphNgbrsCells( treeSize );
	int dimension = 2;
	std::vector<std::vector<ValueType>> coords( dimension );
        
	scai::lama::CSRSparseMatrix<double> graph= quad.getTreeAsGraph<int, double>(graphNgbrsCells, coords);
        
	// checkSymmetry is really expensive for big graphs, use only for small instances
	if(N<3000){
		graph.checkSymmetry();
	}
	graph.isConsistent();
        
	ASSERT_EQ(coords[0].size(), N);
            
	ASSERT_EQ( graph.getNumRows(), N);
	ASSERT_EQ( graph.getNumColumns(), N);
	{
		const scai::lama::CSRStorage<ValueType>& localStorage = graph.getLocalStorage();
		const scai::hmemo::ReadAccess<IndexType> ia(localStorage.getIA());
		const scai::hmemo::ReadAccess<IndexType> ja(localStorage.getJA());
            
		// 20 is too large upper bound. Should be around 24 for 3D and 8 (or 10) for 2D
		//TODO: maybe 30 is not so large... find another way to do it or skip it entirely
		IndexType upBound= 20;
		std::vector<IndexType> degreeCount( upBound, 0 );
		for(IndexType i=0; i<N; i++){
			IndexType nodeDegree = ia[i+1] -ia[i];
			if( nodeDegree > upBound){
				throw std::logic_error( "Node with large degree, degree= "+  std::to_string(nodeDegree) + " > current upper bound= " + std::to_string(upBound) );
			}
			++degreeCount[nodeDegree];
		}

		IndexType numEdges = 0;
		IndexType maxDegree = 0;
		//std::cout<< "\t Num of nodes"<< std::endl;
		for(int i=0; i<degreeCount.size(); i++){
			if(  degreeCount[i] !=0 ){
				//std::cout << "degree " << i << ":   "<< degreeCount[i]<< std::endl;
				numEdges += i*degreeCount[i];
				maxDegree = i;
			}
		}
		EXPECT_EQ(numEdges, graph.getNumValues() );

		ValueType averageDegree = ValueType( numEdges)/N;

		//PRINT("num edges= "<< graph.getNumValues() << " , num nodes= " << graph.getNumRows() << ", average degree= "<< averageDegree << ", max degree= "<< maxDegree);
	}
        
        // communicate/distribute graph

        IndexType k = comm->getSize();

        scai::dmemo::DistributionPtr dist ( scai::dmemo::Distribution::getDistributionPtr( "BLOCK", comm, N) );
        scai::dmemo::DistributionPtr noDistPointer(new scai::dmemo::NoDistribution( N ));
        
        graph.redistribute( dist, noDistPointer);
        
        //TODO: change coords data type to vector<double> ? or the way we copy to a DenseVector
        std::vector<DenseVector<ValueType>> coordsDV(dimension);
        
        for(int d=0; d<dimension; d++){
            coordsDV[d].allocate(coords[d].size() );
            for(IndexType j=0; j<coords[d].size(); j++){
                coordsDV[d].setValue(j , coords[d][j]);
            }
            coordsDV[d].redistribute(dist);
        }
        
        EXPECT_EQ(coordsDV[0].getLocalValues().size() , graph.getLocalNumRows() );
        
        // write coords in files for visualization purposes
        std::string destPath = "./partResults/fromQuadTree/blocks_"+std::to_string(k)+"/";
        boost::filesystem::create_directories( destPath );  
        
        const ValueType epsilon = 0.05;        
        struct Settings settings;
        settings.numBlocks= k;
        settings.epsilon = epsilon;
        settings.dimensions = dimension;
        settings.useGeometricTieBreaking = 1;
        
        ParcoRepart<IndexType, ValueType> repart;
        ValueType cut , maxCut= N;
        ValueType imbalance;
        IndexType bestPixelCut=0;
        
        IndexType np = 3;
        scai::dmemo::DistributionPtr bestDist = dist;
        //std::vector<scai::lama::DenseVector<IndexType>> pixelPartition(np);
        scai::lama::DenseVector<IndexType> pixelPartition;
        
        for(int detail= 0; detail<np; detail++){           
            settings.pixeledDetailLevel= detail + np;
            pixelPartition = ITI::ParcoRepart<IndexType, ValueType>::pixelPartition(graph, coordsDV, settings);
            cut = ParcoRepart<IndexType, ValueType>::computeCut(graph, pixelPartition, true);
            if (cut<maxCut){
                maxCut = cut;
                bestPixelCut = detail;
                bestDist = pixelPartition.getDistributionPtr();
            }
        }
        // TODO: must save best distibution and redistribute with the best distribution
        
        settings.dimensions = bestPixelCut;
        pixelPartition = ITI::ParcoRepart<IndexType, ValueType>::pixelPartition(graph, coordsDV, settings);
        bestDist = pixelPartition.getDistributionPtr();
        for(int d=0; d<dimension; d++){
            coordsDV[d].redistribute(bestDist);
        }
        if(dimension==2){
            ITI::FileIO<IndexType, ValueType>::writeCoordsDistributed_2D( coordsDV, N, destPath+"pixel");
        }
        
        //redistribute
        graph.redistribute( dist, noDistPointer);
        for(int d=0; d<dimension; d++){
            coordsDV[d].redistribute(dist);
        }
        
        scai::lama::DenseVector<IndexType> hilbertPartition = ITI::ParcoRepart<IndexType, ValueType>::hilbertPartition(graph, coordsDV, settings);
        if(dimension==2){
            ITI::FileIO<IndexType, ValueType>::writeCoordsDistributed_2D( coordsDV, N, destPath+"hilbert");
        }
        
        cut = ParcoRepart<IndexType, ValueType>::computeCut(graph, hilbertPartition, true);
        imbalance = repart.computeImbalance(hilbertPartition, k);
        
        if( imbalance>epsilon ){
            PRINT0("WARNING, imbalance: "<< imbalance <<" more than epislon: "<< epsilon);
        }
        if (comm->getRank() == 0) {
            std::cout << "Commit " << version << ": Partitioned graph with " << N << " nodes into " << k << " blocks with a total cut of " << cut << std::endl;
        }        

}


//

TEST_F(QuadTreeTest, testCartesianEuclidQuery) {
	count n = 10000;

	assert(n > 0);

	std::vector<Point<double> > positions(n);
	std::vector<index> content(n);

	QuadTreeCartesianEuclid quad({0,0}, {1,1}, true);
	for (index i = 0; i < n; i++) {
		Point<double> pos = Point<double>({double(rand()) / RAND_MAX, double(rand()) / RAND_MAX});
		positions[i] = pos;
		content[i] = i;
		quad.addContent(i, pos);
	}



	EXPECT_EQ(n, quad.size());
	quad.recount();
	EXPECT_EQ(n, quad.size());

	quad.trim();

	for (index i = 0; i < 200; i++) {
		index query = (double(rand()) / RAND_MAX)*(n);
		double acc = double(rand()) / RAND_MAX ;
		auto edgeProb = [acc](double distance) -> double {return acc;};
		std::vector<index> near;
		quad.getElementsProbabilistically(positions[query], edgeProb, near);
		EXPECT_NEAR(near.size(), acc*n, std::max(acc*n*0.25, 10.0));
	}

	for (index i = 0; i < 200; i++) {
		index query = (double(rand()) / RAND_MAX)*(n);
		double threshold = double(rand()) / RAND_MAX;
		auto edgeProb = [threshold](double distance) -> double {return distance <= threshold ? 1 : 0;};
		std::vector<index> near;
		quad.getElementsProbabilistically(positions[query], edgeProb, near);
		std::vector<index> circleDenizens;
		quad.getElementsInEuclideanCircle(positions[query], threshold, circleDenizens);
		EXPECT_EQ(near.size(), circleDenizens.size());
	}

	//TODO: some test about appropriate subtrees and leaves

	auto edgeProb = [](double distance) -> double {return 1;};
	std::vector<index> near;
	quad.getElementsProbabilistically(positions[0], edgeProb, near);
	EXPECT_EQ(n, near.size());

	auto edgeProb2 = [](double distance) -> double {return 0;};
	near.clear();
	quad.getElementsProbabilistically(positions[0], edgeProb2, near);
	EXPECT_EQ(0, near.size());
}




TEST_F(QuadTreeTest, testPolarEuclidQuery) {
	/**
	 * setup of data structures and constants
	 */
	double maxR = 2;
	count n = 10000;
	std::vector<double> angles(n);
	std::vector<double> radii(n);
	std::vector<index> content(n);

	double minPhi = 0;
	double maxPhi = 2*M_PI;
	double minR = 0;

	/**
	 * get random number generators
	 */

	std::uniform_real_distribution<double> phidist{minPhi, maxPhi};
	std::uniform_real_distribution<double> rdist{minR, maxR};

	/**
	 * fill vectors
	 */
	for (index i = 0; i < n; i++) {
		angles[i] = (double(rand()) / RAND_MAX)*(2*M_PI);
		radii[i] = (double(rand()) / RAND_MAX)*(maxR-minR)+minR;
		content[i] = i;
	}

	const bool splitTheoretical = true;
	QuadTreePolarEuclid tree(angles, radii, content, splitTheoretical);
	EXPECT_EQ(n, tree.size());

	tree.trim();

	for (index i = 0; i < 200; i++) {
		index query = (double(rand()) / RAND_MAX)*(n);
		double acc = double(rand()) / RAND_MAX ;
		auto edgeProb = [acc](double distance) -> double {return acc;};
		std::vector<index> near;
		tree.getElementsProbabilistically({angles[query], radii[query]}, edgeProb, near);
		EXPECT_NEAR(near.size(), acc*n, std::max(acc*n*0.25, 10.0));
	}

	//TODO: some test about appropriate subtrees and leaves

	auto edgeProb = [](double distance) -> double {return 1;};
	std::vector<index> near;
	tree.getElementsProbabilistically({angles[0], radii[0]}, edgeProb, near);
	EXPECT_EQ(n, near.size());

	auto edgeProb2 = [](double distance) -> double {return 0;};
	near.clear();
	tree.getElementsProbabilistically({angles[0], radii[0]}, edgeProb2, near);
	EXPECT_EQ(0, near.size());
}

TEST_F(QuadTreeTest, testQuadTreePolarEuclidInsertion) {
	/**
	 * setup of data structures and constants
	 */
	double maxR = 2;
	count n = 1000;
	std::vector<double> angles(n);
	std::vector<double> radii(n);
	std::vector<index> content(n);

	double minPhi = 0;
	double maxPhi = 2*M_PI;
	double minR = 0;

	/**
	 * get random number generators
	 */

	std::uniform_real_distribution<double> phidist{minPhi, maxPhi};
	std::uniform_real_distribution<double> rdist{minR, maxR};

	/**
	 * fill vectors
	 */
	for (index i = 0; i < n; i++) {
		angles[i] = (double(rand()) / RAND_MAX)*(2*M_PI);
		radii[i] = (double(rand()) / RAND_MAX)*(maxR-minR)+minR;
		content[i] = i;
	}

	QuadTreePolarEuclid tree(angles, radii, content);
	EXPECT_EQ(n, tree.size());

	/**
	 * elements are returned
	 */
	std::vector<index> returned = tree.getElements();
	EXPECT_EQ(n, returned.size());
	sort(returned.begin(), returned.end());
	for (index i = 0; i < returned.size(); i++) {
		EXPECT_EQ(i, returned[i]);
	}
}

TEST_F(QuadTreeTest, testQuadNodePolarEuclidDistanceBounds) {
	Point<double> query = {3.81656, 1.18321};
	Point<double> lowerLeft = {1.5708, 0};
	Point<double> upperRight = {2.35619, 0.706942};
	Point<double> interior = {2.35602,0.129449};
	Point<double> projected = {2.35619,0.129449};

	QuadNodePolarEuclid testNode(lowerLeft, upperRight);
	ASSERT_TRUE(testNode.responsible(interior));
	EXPECT_LE(testNode.distances(query).first, testNode.euclidDistancePolar(query[0], query[1], interior[0], interior[1]));

	EXPECT_LE(testNode.distances(query).first, testNode.euclidDistancePolar(1.5708, 0, 3.81656, 1.18321));
	EXPECT_LE(testNode.distances(query).first, testNode.euclidDistancePolar(2.35619, 0.706942, 3.81656, 1.18321));
	EXPECT_LE(testNode.distances(query).first, testNode.euclidDistancePolar(1.5708, 0.706942, 3.81656, 1.18321));
	EXPECT_LE(testNode.distances(query).first, testNode.euclidDistancePolar(1.5708, 0.706942, 3.81656, 1.18321));
}


TEST_F(QuadTreeTest, testQuadNodeCartesianDistances) {
	Point<double> lower({0.24997519780061023, 0.7499644402803205});
	Point<double> upper({0.49995039560122045, 0.99995258704042733});

	ASSERT_LE(lower[0], upper[0]);
	ASSERT_LE(lower[1], upper[1]);
	ASSERT_EQ(2, lower.getDimensions());
	ASSERT_EQ(2, upper.getDimensions());

	Point<double> query({0.81847946542324035, 0.91885035291473593});

	QuadNodeCartesianEuclid node(lower, upper, 1000);
	//count steps = 100;
	Point<double> posAtMin = lower;
	double minDistance = posAtMin.distance(query);

	Point<double> p(0.49969783875749996, 0.87199796797360407);

	EXPECT_TRUE(node.responsible(p));
	double distanceQueryToCell = node.distances(query).first;
	double distanceQueryToPoint = query.distance(p);

	EXPECT_LE(distanceQueryToCell, distanceQueryToPoint);
	EXPECT_LE(distanceQueryToCell, minDistance);
}

TEST_F(QuadTreeTest, DISABLED_benchCartesianQuadProbabilisticQueryUniform) {
	const index maxDim = 10;
	const count n = 50000;
	std::vector<Point<double> > points;
	auto edgeProb = [n](double distance) -> double {return std::min<double>(1, (1/(distance*n)));};

	for (index dim = 1; dim < maxDim; dim++) {
		std::vector<double> minCoords(dim, 0);
		std::vector<double> maxCoords(dim, 1);

		std::vector<Point<double> > coordVector;
		QuadTreeCartesianEuclid quad(minCoords, maxCoords);
		for (index i = 0; i < n; i++) {
			std::vector<double> coords(dim);
			for (index j = 0; j < dim; j++) {
				coords[j] = double(rand()) / RAND_MAX;
			}
			quad.addContent(i, coords);
			coordVector.push_back(coords);
		}

		count numResults = 0;

		for (index i = 0; i < n; i++) {
			std::vector<index> result;
			quad.getElementsProbabilistically(coordVector[i], edgeProb, result);
			numResults += result.size();
		}
	}
}

TEST_F(QuadTreeTest, DISABLED_benchCartesianKDProbabilisticQueryUniform) {
	const index maxDim = 10;
	const count n = 50000;
	std::vector<Point<double> > points;
	auto edgeProb = [n](double distance) -> double {return std::min<double>(1, (1/(distance*n)));};

	for (index dim = 1; dim < maxDim; dim++) {
		std::vector<double> minCoords(dim, 0);
		std::vector<double> maxCoords(dim, 1);

		std::vector<Point<double> > coordVector;
		KDTreeEuclidean<true> tree(minCoords, maxCoords);
		for (index i = 0; i < n; i++) {
			std::vector<double> coords(dim);
			for (index j = 0; j < dim; j++) {
				coords[j] = double(rand()) / RAND_MAX;
			}
			tree.addContent(i, coords);
			coordVector.push_back(coords);
		}

		count numResults = 0;

		for (index i = 0; i < n; i++) {
			std::vector<index> result;
			tree.getElementsProbabilistically(coordVector[i], edgeProb, result);
			numResults += result.size();
		}
	}
}

TEST_F(QuadTreeTest, DISABLED_benchPolarQuadProbabilisticQueryUniform) {
	const count n = 50000;
	std::vector<Point<double> > points;
	auto edgeProb = [n](double distance) -> double {return std::min<double>(1, (1/(distance*n)));};

	std::vector<double> minCoords(2, 0);
	std::vector<double> maxCoords(2);
	maxCoords[0] = 2*M_PI;
	maxCoords[1] = 1;

	std::vector<Point<double> > coordVector;
	QuadTreePolarEuclid quad(minCoords, maxCoords);
	for (index i = 0; i < n; i++) {
		Point<double> coords = {(double(rand()) / RAND_MAX)*2*M_PI, double(rand()) / RAND_MAX};
		quad.addContent(i, coords);
		coordVector.push_back(coords);
	}

	count numResults = 0;

	for (index i = 0; i < n; i++) {
		std::vector<index> result;
		quad.getElementsProbabilistically(coordVector[i], edgeProb, result);
		numResults += result.size();
	}
}

TEST_F(QuadTreeTest, DISABLED_benchPolarKDProbabilisticQueryUniform) {
	const count n = 50000;
	std::vector<Point<double> > points;
	auto edgeProb = [n](double distance) -> double {return std::min<double>(1, (1/(distance*n)));};

	std::vector<double> minCoords({0,0});
	std::vector<double> maxCoords({2*M_PI, 1});

	std::vector<Point<double> > coordVector;
	KDTreeEuclidean<false> tree(minCoords, maxCoords);
	for (index i = 0; i < n; i++) {
		std::vector<double> coords = {(double(rand()) / RAND_MAX)*2*M_PI, double(rand()) / RAND_MAX};
		tree.addContent(i, coords);
		coordVector.push_back(coords);
	}

	count numResults = 0;

	for (index i = 0; i < n; i++) {
		std::vector<index> result;
		tree.getElementsProbabilistically(coordVector[i], edgeProb, result);
		numResults += result.size();
	}
}



} /* namespace ITI */<|MERGE_RESOLUTION|>--- conflicted
+++ resolved
@@ -52,22 +52,12 @@
         quad.addContent(i, pos);
         quad2.addContent(i, pos2);
     }
-<<<<<<< HEAD
     
     IndexType globIndexing = quad2.indexSubtree(quad.indexSubtree(0));
     
     forest.push_back(quad.getRoot());
     forest.push_back(quad2.getRoot());
 
-=======
-
-    IndexType globIndexing = quad2.indexSubtree(quad.indexSubtree(0));
-	
-    forest.push_back(quad.getRoot());
-    forest.push_back(quad2.getRoot());
-
-
->>>>>>> 400f83ad
     IndexType numTrees = forest.size();
 
     
@@ -83,7 +73,7 @@
     PRINT("num trees= " << numTrees << ", globIndex= " << globIndexing);       
     int dimension = 2;
     std::vector<std::vector<ValueType>> coords( dimension );
-    scai::lama::CSRSparseMatrix<ValueType> graph= SpatialTree::getGraphFromForest<IndexType, ValueType>( graphNgbrsPtrs, forest, coords);
+    scai::lama::CSRSparseMatrix<ValueType> graph= SpatialTree::getGraphFromForest<IndexType, ValueType>( graphNgbrsPtrs,  forest, coords);
 
     // checkSymmetry is really expensive for big graphs, used only for small instances
     graph.checkSymmetry();
@@ -133,17 +123,6 @@
     forest.push_back(quad2.getRoot());
     forest.push_back(quad3.getRoot());
     
-<<<<<<< HEAD
-    // make more trees and pass them to the forest
-    // CARE though, indexing should be one for all trees, maybe a forestIndex() routine or just a for 
-    IndexType globIndexing=0;
-    globIndexing = quad0.indexSubtree(globIndexing);
-    globIndexing = quad1.indexSubtree(globIndexing);
-    globIndexing = quad2.indexSubtree(globIndexing);
-    globIndexing = quad3.indexSubtree(globIndexing);
-
-=======
->>>>>>> 400f83ad
     IndexType numTrees = forest.size();
     for(i=0; i<numTrees; i++){
         PRINT(i << ",forest root id= "<< forest[i]->getID());
@@ -230,7 +209,7 @@
         
         // index the tree
         index treeSize = quad.indexSubtree(0);
-PRINT("N= " << N << " , treeSize= "<< treeSize );        
+        
         // A set for every node in the tree, graphNgbrsCells[i] contains shared_ptrs to every neighbour
         // of -i- in the output graph, not the quad tree.
         std::vector< std::set<std::shared_ptr<const SpatialCell>>> graphNgbrsCells( treeSize );
