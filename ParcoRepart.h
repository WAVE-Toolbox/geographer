#pragma once

#include <scai/lama.hpp>

#include <scai/lama/matrix/all.hpp>

#include <scai/lama/Vector.hpp>
#include <scai/dmemo/Halo.hpp>
#include <scai/lama/storage/MatrixStorage.hpp>

#include <boost/config.hpp>
#include <boost/graph/adjacency_list.hpp>
#include <boost/graph/edge_coloring.hpp>
#include <boost/graph/properties.hpp>

#include <set>

#include "Settings.h"

using namespace scai::lama;
using scai::dmemo::Halo;

#define STRINGIZER(arg)     #arg
#define STR_VALUE(arg)      STRINGIZER(arg)
#define BUILD_COMMIT_STRING STR_VALUE(BUILD_COMMIT)

const std::string version = BUILD_COMMIT_STRING;

namespace ITI {

	template <typename IndexType, typename ValueType>
	class ParcoRepart {
		public:
			/**
	 		* Partitions the given input graph with a space-filling curve and (in future versions) local refinement
	 		*
	 		* @param[in] input Adjacency matrix of the input graph
	 		* @param[in] coordinates Node positions
	 		*
	 		* @return Distributed DenseVector	, at position i is the block node i is assigned to
	 		*/
			static DenseVector<IndexType> partitionGraph(CSRSparseMatrix<ValueType> &input, std::vector<DenseVector<ValueType>> &coordinates, struct Settings Settings);

			static ValueType computeCut(const CSRSparseMatrix<ValueType> &input, const DenseVector<IndexType> &part, bool weighted = false);

			/**
			 * This method takes a (possibly distributed) partition and computes its imbalance.
			 * The number of blocks is also a required input, since it cannot be guessed accurately from the partition vector if a block is empty.
			 *
			 * @param[in] part partition
			 * @param[in] k number of blocks in partition.
			 */
			static ValueType computeImbalance(const DenseVector<IndexType> &part, IndexType k, const DenseVector<IndexType> &nodeWeights = {});

			/**
			* Performs local refinement of a given partition
			*
	 		* @param[in] input Adjacency matrix of the input graph
			* @param[in,out] part Partition which is to be refined
	 		* @param[in] k Number of desired blocks. Must be the same as in the previous partition.
	 		* @param[in] epsilon Tolerance of block size
			*
			* @return The difference in cut weight between this partition and the previous one
			*/
			static ValueType replicatedMultiWayFM(const CSRSparseMatrix<ValueType> &input, DenseVector<IndexType> &part, IndexType k, ValueType epsilon, bool unweighted = true);

			static std::vector<DenseVector<IndexType>> computeCommunicationPairings(const CSRSparseMatrix<ValueType> &input, const DenseVector<IndexType> &part, const DenseVector<IndexType> &blocksToPEs);

			/**
			 * Computes a list of global IDs of nodes which are adjacent to nodes local on this processor, but are themselves not local.
			 */
			static std::vector<IndexType> nonLocalNeighbors(const CSRSparseMatrix<ValueType>& input);

			static std::vector<ValueType> distancesFromBlockCenter(const std::vector<DenseVector<ValueType>> &coordinates);

			/**
			 * redistributes a matrix from a local halo object without communication. It that is impossible, throw an error.
			 */
			static void redistributeFromHalo(CSRSparseMatrix<ValueType>& matrix, scai::dmemo::DistributionPtr newDistribution, Halo& halo, CSRStorage<ValueType>& haloMatrix);

			template<typename T>
			static void redistributeFromHalo(DenseVector<T>& input, scai::dmemo::DistributionPtr newDist, Halo& halo, scai::utilskernel::LArray<T>& haloData);

			/**
			 * Builds a halo containing all non-local neighbors.
			 */
			static scai::dmemo::Halo buildNeighborHalo(const CSRSparseMatrix<ValueType> &input);

			/**
			 * Computes the border region within one block, adjacent to another block
			 * @param[in] input Adjacency matrix of the input graph
			 * @param[in] part Partition vector
			 * @param[in] otherBlock block to which the border region should be adjacent
			 * @param[in] depth Width of the border region, measured in hops
			 */
			static std::pair<std::vector<IndexType>, std::vector<IndexType>> getInterfaceNodes(const CSRSparseMatrix<ValueType> &input, const DenseVector<IndexType> &part, const std::vector<IndexType>& nodesWithNonLocalNeighbors, IndexType otherBlock, IndexType depth);

			static std::vector<IndexType> distributedFMStep(CSRSparseMatrix<ValueType> &input, DenseVector<IndexType> &part, std::vector<DenseVector<ValueType>> &coordinates, Settings settings);

			static std::vector<IndexType> distributedFMStep(CSRSparseMatrix<ValueType> &input, DenseVector<IndexType> &part, std::vector<IndexType>& nodesWithNonLocalNeighbors,
					DenseVector<IndexType> &nodeWeights, const std::vector<DenseVector<IndexType>>& communicationScheme, std::vector<DenseVector<ValueType>> &coordinates,
					std::vector<ValueType> &distances, Settings settings);

			/**
			 * Iterates over the local part of the adjacency matrix and counts local edges.
			 * If an inconsistency in the graph is detected, it tries to find the inconsistent edge and throw a runtime error.
			 * Not guaranteed to find inconsistencies. Iterates once over the edge list.
			 */
			static void checkLocalDegreeSymmetry(const CSRSparseMatrix<ValueType> &input);

			/**
			 * Returns true if the node identified with globalID has a neighbor that is not local on this process.
			 * Since this method acquires reading locks on the CSR structure, it might be expensive to call often
			 */
			static bool hasNonLocalNeighbors(const CSRSparseMatrix<ValueType> &input, IndexType globalID);

			/**
			 * Returns a vector of global indices of nodes which are local on this process, but have neighbors that are node.
			 * No communication required, iterates once over the local adjacency matrix
			 * @param[in] input Adjacency matrix of the input graph
			 */
			static std::vector<IndexType> getNodesWithNonLocalNeighbors(const CSRSparseMatrix<ValueType>& input);

			//------------------------------------------------------------------------

			/** Get the borders nodes of each block.
			*/
			static DenseVector<IndexType> getBorderNodes( const CSRSparseMatrix<ValueType> &adjM, const DenseVector<IndexType> &part);

			/**Returns the processor graph. Every processor traverses its local part of adjM: and for every
			 * edge (u,v) that one node, say u, is not local it gets the owner processor of u. The returned graph is distributed with a BLOCK distribution.
			 *
			 * @param[in] adjM The adjacency matrix of the input graph.
			 * @return A [#PE x #PE] adjacency matrix of the processor graph.
			 */
			static scai::lama::CSRSparseMatrix<ValueType> getPEGraph( const CSRSparseMatrix<ValueType> &adjM);

			/** Returns the edges of the block graph only for the local part. Eg. if blocks 1 and 2 are local
			 * in this processor it finds the edge (1,2) ( and the edge (2,1)).
			 * Also if the other endpoint is in another processor it finds this edge: block 1 is local, it
			 * shares an edge with block 3 that is not local, this edge is found and returned.
			 *
			 * @param[in] adjM The adjacency matrix of the input graph.
			 * @param[in] part The partition of the input graph.
			 *
			 * @return A 2 dimensional vector with the edges of the local parts of the block graph:
			 * edge (u,v) is (ret[0][i], ret[1][i]) if block u and block v are connected.
			*/
			static std::vector<std::vector<IndexType> > getLocalBlockGraphEdges( const CSRSparseMatrix<ValueType> &adjM, const DenseVector<IndexType> &part);
                        
			/** Builds the block graph of the given partition.
			 * Creates an HArray that is passed around in numPEs (=comm->getSize()) rounds and every time
			 * a processor writes in the array its part.
			 *
			 * Not distributed.
			 *
			 * @param[in] adjM The adjacency matric of the input graph.
			 * @param[in] part The partition of the input garph.
			 * @param[in] k Number of blocks.
			 *
			 * @return The "adjacency matrix" of the block graph. In this version is a 1-dimensional array
			 * with size k*k and [i,j]= i*k+j.
			 */
			static scai::lama::CSRSparseMatrix<ValueType> getBlockGraph( const CSRSparseMatrix<ValueType> &adjM, const DenseVector<IndexType> &part, const int k);

			/** Colors the edges of the graph using max_vertex_degree + 1 colors.
			 *
			 * @param[in] adjM The graph with N vertices given as an NxN adjacency matrix.
			 *
			 * @return A 3xN vector with the edges and the color of each edge: retG[0][i] the first node, retG[1][i] the second node, retG[2][i] the color of the edge.
			 */
			static std::vector< std::vector<IndexType>>  getGraphEdgeColoring_local( CSRSparseMatrix<ValueType> &adjM, IndexType& colors);

			/** Given the block graph, creates an edge coloring of the graph and returns a communication
			 *  scheme based on the coloring
			 *
			 * @param[in] adjM The adjacency matrix of a graph.
			 * @return std::vector.size()= number of colors used for coloring the graph. If D is the
			 *  maximum number of edges for a node, then numbers of colors is D or D+1.
			 *  vector[i].size()= number of nodes in the graph = adjM.numRows = adjMnumCols.
			 *  return[i][j] = k : in round i, node j talks with node k. Must also be that return[i][k] = j.
			 *  Inactive nodes have their own rank: rank[i][j] = j.
			 */
			static std::vector<DenseVector<IndexType>> getCommunicationPairs_local( CSRSparseMatrix<ValueType> &adjM);
<<<<<<< HEAD
                        
                        //static std::vector<std::vector<IndexType>> maxLocalMatching(scai::lama::CSRSparseMatrix<ValueType>& graph);
                        static std::vector<std::pair<IndexType,IndexType>> maxLocalMatching(scai::lama::CSRSparseMatrix<ValueType>& graph);
                        
                        static void coarsening(scai::lama::CSRSparseMatrix<ValueType>& graph);
=======
>>>>>>> ecda1618

			static std::vector<std::pair<IndexType,IndexType>> maxLocalMatching(scai::lama::CSRSparseMatrix<ValueType>& graph);


			template<typename T>
			static DenseVector<T> computeGlobalPrefixSum(DenseVector<T> input);

		private:
			static ValueType twoWayLocalFM(const CSRSparseMatrix<ValueType> &input, const CSRStorage<ValueType> &haloStorage,
				const Halo &matrixHalo, const std::vector<IndexType>& borderRegionIDs, const std::vector<IndexType>& nodeWeights, std::pair<IndexType, IndexType> secondRoundMarkers,
				std::vector<bool>& assignedToSecondBlock, const std::pair<IndexType, IndexType> blockCapacities, std::pair<IndexType, IndexType>& blockSizes,
				std::vector<ValueType> tieBreakingKeys, Settings settings);

			static IndexType twoWayLocalCut(const CSRSparseMatrix<ValueType> &input, const CSRStorage<ValueType> &haloStorage, const Halo &matrixHalo, const std::vector<IndexType>& borderRegionIDs, const std::vector<bool>& assignedToSecondBlock);

			static ValueType twoWayLocalDiffusion(const CSRSparseMatrix<ValueType> &input, const CSRStorage<ValueType> &haloStorage,
				const Halo &matrixHalo, const std::vector<IndexType>& borderRegionIDs, std::pair<IndexType, IndexType> secondRoundMarkers,
				std::vector<bool>& assignedToSecondBlock, const std::pair<IndexType, IndexType> blockCapacities, std::pair<IndexType, IndexType>& blockSizes,
				Settings settings);

			static std::vector<ValueType> twoWayLocalDiffusion(const CSRSparseMatrix<ValueType> &input, const CSRStorage<ValueType> &haloStorage,
				const Halo &matrixHalo, const std::vector<IndexType>& borderRegionIDs, std::pair<IndexType, IndexType> secondRoundMarkers,
				const std::vector<bool>& assignedToSecondBlock, Settings settings);

			static IndexType localBlockSize(const DenseVector<IndexType> &part, IndexType blockID);

			static ValueType localSumOutgoingEdges(const CSRSparseMatrix<ValueType> &input, const bool weighted);

			static IndexType getDegreeSum(const CSRSparseMatrix<ValueType> &input, const std::vector<IndexType> &nodes);
	};
}<|MERGE_RESOLUTION|>--- conflicted
+++ resolved
@@ -36,7 +36,7 @@
 	 		*
 	 		* @param[in] input Adjacency matrix of the input graph
 	 		* @param[in] coordinates Node positions
-	 		*
+		 		*
 	 		* @return Distributed DenseVector	, at position i is the block node i is assigned to
 	 		*/
 			static DenseVector<IndexType> partitionGraph(CSRSparseMatrix<ValueType> &input, std::vector<DenseVector<ValueType>> &coordinates, struct Settings Settings);
@@ -182,14 +182,9 @@
 			 *  Inactive nodes have their own rank: rank[i][j] = j.
 			 */
 			static std::vector<DenseVector<IndexType>> getCommunicationPairs_local( CSRSparseMatrix<ValueType> &adjM);
-<<<<<<< HEAD
-                        
-                        //static std::vector<std::vector<IndexType>> maxLocalMatching(scai::lama::CSRSparseMatrix<ValueType>& graph);
-                        static std::vector<std::pair<IndexType,IndexType>> maxLocalMatching(scai::lama::CSRSparseMatrix<ValueType>& graph);
+
                         
                         static void coarsening(scai::lama::CSRSparseMatrix<ValueType>& graph);
-=======
->>>>>>> ecda1618
 
 			static std::vector<std::pair<IndexType,IndexType>> maxLocalMatching(scai::lama::CSRSparseMatrix<ValueType>& graph);
 
