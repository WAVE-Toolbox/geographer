--- conflicted
+++ resolved
@@ -7,15 +7,7 @@
 set(Geographer_VERSION_MINOR 9 STRING "minor version")
 set(Geographer_VERSION ${Geographer_VERSION_MAJOR}.${Geographer_VERSION_MINOR} STRING "version")
 
-<<<<<<< HEAD
-if (NOT DEFINED SCAI_DIR)
-	message( FATAL_ERROR "Install Directory of LAMA not defined, specify with -DSCAI_DIR" )
-endif (NOT DEFINED SCAI_DIR)
-
-set(CMAKE_VERBOSE_MAKEFILE ON)
-=======
 #set(CMAKE_VERBOSE_MAKEFILE ON)
->>>>>>> 30f5ca9d
 
 option(USE_NETWORKIT "Use NETWORKIT package." OFF)
 if(USE_NETWORKIT)
@@ -152,12 +144,11 @@
 
 if( Zoltan2_FOUND )
 	message( "\n\tFound package Zoltan2\n")
-	
+
 	link_directories( ${Zoltan2_LIBRARY_DIRS} ) # not sure if needed, "/home/hpc/pr87si/di36qin/Code/Trilinos/install/lib/"
 	# maybe ${Zoltan2_TPL_LIBRARY_DIRS} is needed but, at least in my installation, it is empty
 
-	#add_executable( allCompetitors src/Wrappers.cpp src/allCompetitorsPart.cpp src/GraphUtils.cpp src/FileIO.cpp src/Settings.cpp src/Metrics.cpp)
-	add_executable( allCompetitors src/Wrappers.cpp src/allCompetitorsPart.cpp ${FILES_COMMON} )
+	add_executable( allCompetitors Wrappers.cpp ${FILES_COMMON} allCompetitorsPart.cpp )
 	target_include_directories( allCompetitors PUBLIC ${Zoltan2_INCLUDE_DIRS}  ${Zoltan2_TPL_INCLUDE_DIRS} )
 	
 	### include parmetis and metis ###
