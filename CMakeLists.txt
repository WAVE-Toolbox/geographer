--- conflicted
+++ resolved
@@ -17,10 +17,6 @@
 
 if(NOT CMAKE_BUILD_TYPE) 
     set(CMAKE_BUILD_TYPE Release)
-<<<<<<< HEAD
-    #set(CMAKE_BUILD_TYPE Debug)
-=======
->>>>>>> ee55cb27
 endif(NOT CMAKE_BUILD_TYPE)
 
 if(NOT CODE_COVERAGE)
