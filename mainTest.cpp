#include <scai/lama.hpp>

#include <scai/lama/matrix/all.hpp>
#include <scai/lama/matutils/MatrixCreator.hpp>

#include <scai/dmemo/BlockDistribution.hpp>
#include <scai/dmemo/Distribution.hpp>

#include <scai/hmemo/Context.hpp>
#include <scai/hmemo/HArray.hpp>

#include <scai/utilskernel/LArray.hpp>
#include <scai/lama/Vector.hpp>

#include <boost/algorithm/string.hpp>
#include <boost/program_options.hpp>

#include <memory>
#include <cstdlib>
#include <chrono>

#include "MeshGenerator.h"
#include "FileIO.h"
#include "ParcoRepart.h"
#include "Settings.h"

typedef double ValueType;
typedef int IndexType;


/**
 *  Examples of use:
 * 
 *  for reading from file "fileName" 
 * ./a.out --graphFile fileName --epsilon 0.05 --sfcRecursionSteps=10 --dimensions=2 --borderDepth=10  --stopAfterNoGainRounds=3 --minGainForNextGlobalRound=10
 * 
 * for generating a 10x20x30 mesh
 * ./a.out --generate --numX=10 --numY=20 --numZ=30 --epsilon 0.05 --sfcRecursionSteps=10 --dimensions=3 --borderDepth=10  --stopAfterNoGainRounds=3 --minGainForNextGlobalRound=10
 * 
 * !! for now, when reading a file --dimensions must be 2
 */

//----------------------------------------------------------------------------

std::istream& operator>>(std::istream& in, InitialPartitioningMethods& method)
{
    std::string token;
    in >> token;
    if (token == "SFC" or token == "0")
        method = InitialPartitioningMethods::SFC;
    else if (token == "Pixel" or token == "1")
        method = InitialPartitioningMethods::Pixel;
    else if (token == "Spectral" or token == "2")
    	method = InitialPartitioningMethods::Spectral;
    else if (token == "Multisection" or token == "3")
    	method = InitialPartitioningMethods::Multisection;
    else
        in.setstate(std::ios_base::failbit);
    return in;
}

std::ostream& operator<<(std::ostream& out, InitialPartitioningMethods& method)
{
    std::string token;

    if (method == InitialPartitioningMethods::SFC)
        token = "SFC";
    else if (method == InitialPartitioningMethods::Pixel)
    	token = "Pixel";
    else if (method == InitialPartitioningMethods::Spectral)
    	token = "Spectral";
    else if (method == InitialPartitioningMethods::Multisection)
    	token = "Multisection";
    out << token;
    return out;
}

int main(int argc, char** argv) {
	using namespace boost::program_options;
	options_description desc("Supported options");

	struct Settings settings;

	desc.add_options()
				("help", "display options")
				("version", "show version")
				("graphFile", value<std::string>(), "read graph from file")
				("quadTreeFile", value<std::string>(), "read QuadTree from file")
				("coordFile", value<std::string>(), "coordinate file. If none given, assume that coordinates for graph arg are in file arg.xyz")
				("generate", "generate random graph. Currently, only uniform meshes are supported.")
				("dimensions", value<int>(&settings.dimensions)->default_value(settings.dimensions), "Number of dimensions of generated graph")
				("numX", value<int>(&settings.numX)->default_value(settings.numX), "Number of points in x dimension of generated graph")
				("numY", value<int>(&settings.numY)->default_value(settings.numY), "Number of points in y dimension of generated graph")
				("numZ", value<int>(&settings.numZ)->default_value(settings.numZ), "Number of points in z dimension of generated graph")
				("epsilon", value<double>(&settings.epsilon)->default_value(settings.epsilon), "Maximum imbalance. Each block has at most 1+epsilon as many nodes as the average.")
				("minBorderNodes", value<int>(&settings.minBorderNodes)->default_value(settings.minBorderNodes), "Tuning parameter: Minimum number of border nodes used in each refinement step")
				("stopAfterNoGainRounds", value<int>(&settings.stopAfterNoGainRounds)->default_value(settings.stopAfterNoGainRounds), "Tuning parameter: Number of rounds without gain after which to abort localFM. A value of 0 means no stopping.")
<<<<<<< HEAD
				//("sfcRecursionSteps", value<int>(&settings.sfcResolution)->default_value(settings.sfcResolution), "Tuning parameter: Recursion Level of space filling curve. A value of 0 causes the recursion level to be derived from the graph size.")
				("initialPartition", value<int>(&settings.initialPartition)->default_value(settings.initialPartition), "Parameter for different initial partition: 0 for the hilbert space filling curve, 1 for the pixeled method, 2 for spectral parition")
				("pixeledSideLen", value<int>(&settings.pixeledSideLen)->default_value(settings.pixeledSideLen), "The resolution for the pixeled partition or the spectral")
=======
				("initialPartition", value<InitialPartitioningMethods>(&settings.initialPartition), "Parameter for different initial partition: 0 for the hilbert space filling curve, 1 for the pixeled method, 2 for spectral parition")
				("pixeledDetailLevel", value<int>(&settings.pixeledDetailLevel)->default_value(settings.pixeledDetailLevel), "The resolution for the pixeled partition or the spectral")
>>>>>>> bf95f32a
				("minGainForNextGlobalRound", value<int>(&settings.minGainForNextRound)->default_value(settings.minGainForNextRound), "Tuning parameter: Minimum Gain above which the next global FM round is started")
				("gainOverBalance", value<bool>(&settings.gainOverBalance)->default_value(settings.gainOverBalance), "Tuning parameter: In local FM step, choose queue with best gain over queue with best balance")
				("useDiffusionTieBreaking", value<bool>(&settings.useDiffusionTieBreaking)->default_value(settings.useDiffusionTieBreaking), "Tuning Parameter: Use diffusion to break ties in Fiduccia-Mattheyes algorithm")
				("useGeometricTieBreaking", value<bool>(&settings.useGeometricTieBreaking)->default_value(settings.useGeometricTieBreaking), "Tuning Parameter: Use distances to block center for tie breaking")
				("skipNoGainColors", value<bool>(&settings.skipNoGainColors)->default_value(settings.skipNoGainColors), "Tuning Parameter: Skip Colors that didn't result in a gain in the last global round")
				("writeDebugCoordinates", value<bool>(&settings.writeDebugCoordinates)->default_value(settings.writeDebugCoordinates), "Write Coordinates of nodes in each block")
				("multiLevelRounds", value<int>(&settings.multiLevelRounds)->default_value(settings.multiLevelRounds), "Tuning Parameter: How many multi-level rounds with coarsening to perform")
				;

	variables_map vm;
	store(command_line_parser(argc, argv).
			  options(desc).run(), vm);
	notify(vm);

	if (vm.count("help")) {
		std::cout << desc << "\n";
		return 0;
	}

	if (vm.count("version")) {
		std::cout << "Git commit " << version << std::endl;
		return 0;
	}

	if (vm.count("generate") + vm.count("graphFile") + vm.count("quadTreeFile") != 1) {
		std::cout << "Pick one of --graphFile, --quadTreeFile or --generate" << std::endl;
		return 0;
	}

	if (vm.count("generate") && (vm["dimensions"].as<int>() != 3)) {
		std::cout << "Mesh generation currently only supported for three dimensions" << std::endl;
		return 0;
	}

    IndexType N = -1; 		// total number of points

    scai::lama::CSRSparseMatrix<ValueType> graph; 	// the adjacency matrix of the graph
    std::vector<DenseVector<ValueType>> coordinates(settings.dimensions); // the coordinates of the graph

    std::vector<ValueType> maxCoord(settings.dimensions); // the max coordinate in every dimensions, used only for 3D

    scai::dmemo::CommunicatorPtr comm = scai::dmemo::Communicator::getCommunicatorPtr();

    /* timing information
     */
    std::chrono::time_point<std::chrono::system_clock> startTime;
     
    startTime = std::chrono::system_clock::now();
    
    if (comm->getRank() == 0)
	{
    	std::string inputstring;
    	if (vm.count("graphFile")) {
    		inputstring = vm["graphFile"].as<std::string>();
    	} else if (vm.count("quadTreeFile")) {
    		inputstring = vm["quadTreeFile"].as<std::string>();
    	} else {
    		inputstring = "generate";
    	}

        std::cout<< "commit:"<< version<< " input:"<< inputstring << std::endl;
	}

    if (vm.count("graphFile")) {
    	std::string graphFile = vm["graphFile"].as<std::string>();
    	std::string coordFile;
    	if (vm.count("coordFile")) {
    		coordFile = vm["coordFile"].as<std::string>();
    	} else {
    		coordFile = graphFile + ".xyz";
    	}

        if (comm->getRank() == 0)
        {
            std::cout<< "Reading from file \""<< graphFile << "\" for the graph and \"" << coordFile << "\" for coordinates"<< std::endl;
        }

        // read the adjacency matrix and the coordinates from a file
        graph = ITI::FileIO<IndexType, ValueType>::readGraph( graphFile );
        N = graph.getNumRows();
        scai::dmemo::DistributionPtr rowDistPtr = graph.getRowDistributionPtr();
        scai::dmemo::DistributionPtr noDistPtr( new scai::dmemo::NoDistribution( N ));
        assert(graph.getColDistribution().isEqual(*noDistPtr));

        // for 2D we do not know the size of every dimension
		settings.numX = N;
		settings.numY = 1;
		settings.numZ = 1;

        if (comm->getRank() == 0) {
        	std::cout<< "Read " << N << " points." << std::endl;
        }
        
        coordinates = ITI::FileIO<IndexType, ValueType>::readCoords(coordFile, N, settings.dimensions );

        if (comm->getRank() == 0) {
        	std::cout << "Read coordinates." << std::endl;
        }

    } else if(vm.count("generate")){
    	if (settings.dimensions == 2) {
    		settings.numZ = 1;
    	}

        N = settings.numX * settings.numY * settings.numZ;
            
        maxCoord[0] = settings.numX;
        maxCoord[1] = settings.numY;
        maxCoord[2] = settings.numZ;

        std::vector<IndexType> numPoints(3); // number of points in each dimension, used only for 3D

        for (IndexType i = 0; i < 3; i++) {
        	numPoints[i] = maxCoord[i];
        }

        if( comm->getRank()== 0){
            std::cout<< "Generating for dim= "<< settings.dimensions << " and numPoints= "<< settings.numX << ", " << settings.numY << ", "<< settings.numZ << ", in total "<< N << " number of points" << std::endl;
            std::cout<< "\t\t and maxCoord= "<< maxCoord[0] << ", "<< maxCoord[1] << ", " << maxCoord[2]<< std::endl;
        }
        
        scai::dmemo::DistributionPtr rowDistPtr ( scai::dmemo::Distribution::getDistributionPtr( "BLOCK", comm, N) );
        scai::dmemo::DistributionPtr noDistPtr(new scai::dmemo::NoDistribution(N));
        graph = scai::lama::CSRSparseMatrix<ValueType>( rowDistPtr , noDistPtr );
        
        scai::dmemo::DistributionPtr coordDist ( scai::dmemo::Distribution::getDistributionPtr( "BLOCK", comm, N) );
        for(IndexType i=0; i<settings.dimensions; i++){
            coordinates[i].allocate(coordDist);
            coordinates[i] = static_cast<ValueType>( 0 );
        }

        // create the adjacency matrix and the coordinates
        ITI::MeshGenerator<IndexType, ValueType>::createStructured3DMesh_dist( graph, coordinates, maxCoord, numPoints);
        
        if(comm->getRank()==0){
            IndexType nodes= graph.getNumRows();
            IndexType edges= graph.getNumValues()/2;	
            std::cout<< "Generated random 3D graph with "<< nodes<< " and "<< edges << " edges."<< std::endl;
        }
	} else if (vm.count("quadTreeFile")) {
		//if (comm->getRank() == 0) {
			graph = ITI::FileIO<IndexType, ValueType>::readQuadTree(vm["quadTreeFile"].as<std::string>(), coordinates);
			N = graph.getNumRows();
		//}

		//broadcast graph size from root to initialize distributions
		//IndexType NTransport[1] = {static_cast<IndexType>(graph.getNumRows())};
		//comm->bcast( NTransport, 1, 0 );
		//N = NTransport[0];

        scai::dmemo::DistributionPtr rowDistPtr ( scai::dmemo::Distribution::getDistributionPtr( "BLOCK", comm, N) );
        scai::dmemo::DistributionPtr noDistPtr(new scai::dmemo::NoDistribution(N));
        graph.redistribute(rowDistPtr, noDistPtr);
        for (IndexType i = 0; i < settings.dimensions; i++) {
        	coordinates[i].redistribute(rowDistPtr);
        }

    } else{
    	std::cout << "Either an input file or generation parameters are needed. Call again with --graphFile, --quadTreeFile, or --generate" << std::endl;
    	return 0;
    }
    
    // time needed to get the input
    std::chrono::duration<double> inputTime = std::chrono::system_clock::now() - startTime;

    assert(N > 0);

    if (comm->getSize() > 0) {
    	settings.numBlocks = comm->getSize();
    }

    if( comm->getRank() ==0){
          settings.print(std::cout);
    }
    
    std::chrono::time_point<std::chrono::system_clock> beforePartTime =  std::chrono::system_clock::now();
    
    scai::lama::DenseVector<IndexType> partition = ITI::ParcoRepart<IndexType, ValueType>::partitionGraph( graph, coordinates, settings );
    assert( partition.size() == N);
    assert( coordinates[0].size() == N);
    
    std::chrono::duration<double> partitionTime =  std::chrono::system_clock::now() - beforePartTime;
    
    // the code below writes the output coordinates in one file per processor for visualization purposes.
    //=================
    if (settings.writeDebugCoordinates) {
		for (IndexType dim = 0; dim < settings.dimensions; dim++) {
			assert( coordinates[dim].size() == N);
			coordinates[dim].redistribute(partition.getDistributionPtr());
		}
		ITI::FileIO<IndexType, ValueType>::writeCoordsDistributed_2D( coordinates, N, "debugResult");
    }
    
    std::chrono::time_point<std::chrono::system_clock> beforeReport = std::chrono::system_clock::now();
    
    ValueType cut = ITI::ParcoRepart<IndexType, ValueType>::computeCut(graph, partition, true); 
    ValueType imbalance = ITI::ParcoRepart<IndexType, ValueType>::computeImbalance( partition, comm->getSize() );
    
    std::chrono::duration<double> reportTime =  std::chrono::system_clock::now() - beforeReport;
    
    
    // Reporting output to std::cout
    ValueType inputT = ValueType ( comm->max(inputTime.count() ));
    ValueType partT = ValueType (comm->max(partitionTime.count()));
    ValueType repT = ValueType (comm->max(reportTime.count()));
        
    if (comm->getRank() == 0) {
        std::cout<< "commit:"<< version<< " input:"<< ( vm.count("graphFile") ? vm["graphFile"].as<std::string>() :"generate");
        std::cout<< " nodes:"<< N<< " dimensions:"<< settings.dimensions <<" k:" << settings.numBlocks;
        std::cout<< " epsilon:" << settings.epsilon << " minBorderNodes:"<< settings.minBorderNodes;
        std::cout<< " minGainForNextRound:" << settings.minGainForNextRound;
        std::cout<< " stopAfterNoGainRounds:"<< settings.stopAfterNoGainRounds << std::endl;
        
        std::cout<< "Cut is: "<< cut<< " and imbalance: "<< imbalance << std::endl;
        std::cout<<"inputTime:" << inputT << " partitionTime:" << partT <<" reportTime:"<< repT << std::endl;
    }
}<|MERGE_RESOLUTION|>--- conflicted
+++ resolved
@@ -95,14 +95,8 @@
 				("epsilon", value<double>(&settings.epsilon)->default_value(settings.epsilon), "Maximum imbalance. Each block has at most 1+epsilon as many nodes as the average.")
 				("minBorderNodes", value<int>(&settings.minBorderNodes)->default_value(settings.minBorderNodes), "Tuning parameter: Minimum number of border nodes used in each refinement step")
 				("stopAfterNoGainRounds", value<int>(&settings.stopAfterNoGainRounds)->default_value(settings.stopAfterNoGainRounds), "Tuning parameter: Number of rounds without gain after which to abort localFM. A value of 0 means no stopping.")
-<<<<<<< HEAD
-				//("sfcRecursionSteps", value<int>(&settings.sfcResolution)->default_value(settings.sfcResolution), "Tuning parameter: Recursion Level of space filling curve. A value of 0 causes the recursion level to be derived from the graph size.")
-				("initialPartition", value<int>(&settings.initialPartition)->default_value(settings.initialPartition), "Parameter for different initial partition: 0 for the hilbert space filling curve, 1 for the pixeled method, 2 for spectral parition")
+				("initialPartition", value<InitialPartitioningMethods>(&settings.initialPartition), "Parameter for different initial partition: 0 for the hilbert space filling curve, 1 for the pixeled method, 2 for spectral parition")
 				("pixeledSideLen", value<int>(&settings.pixeledSideLen)->default_value(settings.pixeledSideLen), "The resolution for the pixeled partition or the spectral")
-=======
-				("initialPartition", value<InitialPartitioningMethods>(&settings.initialPartition), "Parameter for different initial partition: 0 for the hilbert space filling curve, 1 for the pixeled method, 2 for spectral parition")
-				("pixeledDetailLevel", value<int>(&settings.pixeledDetailLevel)->default_value(settings.pixeledDetailLevel), "The resolution for the pixeled partition or the spectral")
->>>>>>> bf95f32a
 				("minGainForNextGlobalRound", value<int>(&settings.minGainForNextRound)->default_value(settings.minGainForNextRound), "Tuning parameter: Minimum Gain above which the next global FM round is started")
 				("gainOverBalance", value<bool>(&settings.gainOverBalance)->default_value(settings.gainOverBalance), "Tuning parameter: In local FM step, choose queue with best gain over queue with best balance")
 				("useDiffusionTieBreaking", value<bool>(&settings.useDiffusionTieBreaking)->default_value(settings.useDiffusionTieBreaking), "Tuning Parameter: Use diffusion to break ties in Fiduccia-Mattheyes algorithm")
