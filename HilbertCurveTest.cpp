--- conflicted
+++ resolved
@@ -35,12 +35,8 @@
 
 };
 
-<<<<<<< HEAD
-
-=======
 /* Read from file and test hilbert indices. No sorting.
  * */
->>>>>>> 13033aa8
 TEST_F(HilbertCurveTest, testHilbertIndexUnitSquare_Local_2D) {
   const IndexType dimensions = 2;
   const IndexType recursionDepth = 7;
@@ -52,12 +48,9 @@
   }
   
   std::vector<ValueType> maxCoords({0,0});
-<<<<<<< HEAD
+
   MeshIO<IndexType, ValueType>::fromFile2Coords_2D("./Grid32x32.xyz", coords,  N);
-=======
-  MeshIO<IndexType, ValueType>::fromFile2Coords_2D("./Grid8x8.xyz", coords,  N);
->>>>>>> 13033aa8
-  
+
   for(IndexType j=0; j<dimensions; j++){
       for (IndexType i = 0; i < N; i++){
         coords[j].setValue(i, (coords[j].getValue(i)+0.17)/8.2 );
@@ -168,38 +161,21 @@
     maxCoords[dim] = globalMax;
   }
 
-<<<<<<< HEAD
-  DenseVector<ValueType> indices(dist, 17);
-  DenseVector<IndexType> perm(dist, 17);
-=======
   //the hilbert indices initiated with the dummy value 19
   DenseVector<ValueType> indices(dist, 19);
   DenseVector<IndexType> perm(dist, 19);
->>>>>>> 13033aa8
+
   const IndexType localN = dist->getLocalSize();
   
   for (IndexType i = 0; i < localN; i++) {
     //check if the new function return the same index. seems OK.
     indices.getLocalValues()[i] = HilbertCurve<IndexType, ValueType>::getHilbertIndex(coordinates, dimensions, dist->local2global(i), recursionDepth, minCoords, maxCoords);
     
-<<<<<<< HEAD
-    /*
-    EXPECT_LE(indices.getLocalValues()[i], 1);
-    EXPECT_GE(indices.getLocalValues()[i], 0);
-    */
-=======
-    EXPECT_LE(indices.getLocalValues()[i], 1);
-    EXPECT_GE(indices.getLocalValues()[i], 0);
-    
->>>>>>> 13033aa8
   }
   
   indices.sort(perm, true);
   
-<<<<<<< HEAD
-=======
   //check that indices are sorted
->>>>>>> 13033aa8
   for(IndexType i=0; i<N-1; i++){
     ValueType ind1 = indices.getValue(i ).Scalar::getValue<ValueType>(); 
     ValueType ind2 = indices.getValue(i+1 ).Scalar::getValue<ValueType>();
@@ -243,10 +219,7 @@
 	++i;
  }
 
-<<<<<<< HEAD
-=======
  //the hilbert indices initiated with the dummy value 19
->>>>>>> 13033aa8
  DenseVector<ValueType> hilbertIndex(dist, 19);
  DenseVector<IndexType> perm(dist);
 
@@ -265,13 +238,6 @@
  const IndexType localN = dist->getLocalSize();
 
   //calculate the hilbert index of the points located in the processor and sort them
-<<<<<<< HEAD
- for(int i=0; i<localN; i++)
-    hilbertIndex.getLocalValues()[i] = HilbertCurve<IndexType, ValueType>::getHilbertIndex(coordinates, dimensions, distIndices->local2global(i), recursionDepth ,minCoords, maxCoords) ;
-  
-  hilbertIndex.sort(perm, true);
-  
-=======
  for(int i=0; i<localN; i++){
     hilbertIndex.getLocalValues()[i] = HilbertCurve<IndexType, ValueType>::getHilbertIndex(coordinates, dimensions, distIndices->local2global(i), recursionDepth ,minCoords, maxCoords) ;
     EXPECT_LE( hilbertIndex.getLocalValues()[i] , 1);
@@ -284,8 +250,7 @@
   for(int i=1; i<localN; i++){
       EXPECT_GE( hilbertIndex.getLocalValues()[i] , hilbertIndex.getLocalValues()[i-1]); 
   }
-  
->>>>>>> 13033aa8
+
   std::ofstream f;
   std::string fileName = std::string("meshes/my_meshes/hilbert3D_" + std::to_string(comm->getRank()) + ".plt");
   f.open(fileName);
