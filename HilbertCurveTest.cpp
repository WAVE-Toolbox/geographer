--- conflicted
+++ resolved
@@ -41,17 +41,10 @@
 
 /* Read from file and test hilbert indices. No sorting.
  * */
-<<<<<<< HEAD
-TEST_F(HilbertCurveTest, testHilbertIndexUnitSquare_Local_2D) {
-  const IndexType dimensions = 2;
-  const IndexType recursionDepth = 7;
-  const IndexType N=16*16;
-=======
 TEST_P(HilbertCurveTest, testHilbertIndexUnitSquare_Local) {
   const IndexType dimensions = GetParam();
   ASSERT_GE(dimensions, 2);
   ASSERT_LE(dimensions, 3);
->>>>>>> 500b43c5
 
   const IndexType recursionDepth = 11;
   IndexType N;
@@ -125,24 +118,6 @@
 
 //-------------------------------------------------------------------------------------------------
 
-<<<<<<< HEAD
-TEST_F(HilbertCurveTest, testInverseHilbertIndex_Local_2D) {
-  //const IndexType dimensions = 2;
-  const IndexType recursionDepth = 15;
-  
-  ValueType divisor=16;
-  for(int i=0; i<divisor; i++){
-    DenseVector<ValueType> point = HilbertCurve<IndexType, ValueType>::Hilbert2DIndex2Point( double(i)/divisor, recursionDepth);
-    
-    assert(point.size()==2);
-    ValueType x = point.getLocalValues()[0];
-    ValueType y = point.getLocalValues()[1];
-    PRINT(i << ": 1D index= \t"<< double(i)/divisor << " >> \t( "<< x <<" , "<< y << " )");
-    assert(x<=1);
-    assert(x>=0);
-    assert(y<=1);
-    assert(y>=0);
-=======
 TEST_P(HilbertCurveTest, testInverseHilbertIndex_Local) {
   const IndexType dimensions = GetParam();
   const IndexType recursionDepth = 7;
@@ -162,35 +137,9 @@
       EXPECT_GE(point[d], 0);
       EXPECT_LE(point[d], 1);
     }
->>>>>>> 500b43c5
-  }
-    
-}
-
-//-------------------------------------------------------------------------------------------------
-
-TEST_F(HilbertCurveTest, testInverseHilbertIndex_Local_3D) {
-  //const IndexType dimensions = 3;
-  const IndexType recursionDepth = 7;
-  
-  ValueType divisor=16;
-  for(int i=0; i<divisor; i++){
-    DenseVector<ValueType> point = HilbertCurve<IndexType, ValueType>::Hilbert3DIndex2Point( double(i)/divisor, recursionDepth);
-    
-    assert(point.size()==2);
-    ValueType x = point.getLocalValues()[0];
-    ValueType y = point.getLocalValues()[1];
-	ValueType z = point.getLocalValues()[2];
-    //PRINT(i << ": 1D index= \t"<< double(i)/divisor << " >> \t( "<< x <<" , "<< y << " )");
-    assert(x<=1);
-    assert(x>=0);
-    assert(y<=1);
-    assert(y>=0);
-	assert(z<=1);
-    assert(z>=0);
-  }
-    
-} 
+  }
+    
+}    
 //-------------------------------------------------------------------------------------------------
 
 /* Read from file and test hilbert indices.
@@ -424,7 +373,6 @@
       EXPECT_GE( hilbertIndex.getLocalValues()[i] , hilbertIndex.getLocalValues()[i-1]); 
   }
 
-<<<<<<< HEAD
 }
 	
 //-----------------------------------------------------------------
@@ -444,129 +392,10 @@
       coordinates[i] = static_cast<ValueType>( 0 );
   }
 
-  srand(time(NULL));
-  ValueType r;
-  
-  // create own part of coordinates 
-  for(IndexType i=0; i<dimensions; i++){
-    SCAI_REGION("testNewVsOldVersionRandom_Distributed_3D.create_coords");
-    scai::hmemo::WriteOnlyAccess<ValueType> wCoords(coordinates[i].getLocalValues());
-    for(IndexType j=0; j<coordinates[i].getLocalValues().size(); j++){ 
-      r= ((double) rand()/RAND_MAX * 100);
-      wCoords[j] = r;
-    }
-  }
-  
-  std::vector<ValueType> minCoords(dimensions, std::numeric_limits<ValueType>::max());
-  std::vector<ValueType> maxCoords(dimensions, std::numeric_limits<ValueType>::lowest());
-
-  for (IndexType dim = 0; dim < dimensions; dim++) {
-    for (IndexType i = 0; i < N; i++) {
-      ValueType coord = coordinates[dim].getValue(i).Scalar::getValue<ValueType>();
-      if (coord < minCoords[dim]) minCoords[dim] = coord;
-      if (coord > maxCoords[dim]) maxCoords[dim] = coord;
-    }
-  }
-
-  //communicate minima/maxima over processors. Not strictly necessary right now, since the RNG creates the same vector on all processors.
-  for (IndexType dim = 0; dim < dimensions; dim++) {
-    ValueType globalMin = comm->min(minCoords[dim]);
-    ValueType globalMax = comm->max(maxCoords[dim]);
-    assert(globalMin <= minCoords[dim]);
-    assert(globalMax >= maxCoords[dim]);
-    minCoords[dim] = globalMin;
-    maxCoords[dim] = globalMax;
-  }
-
-  //the hilbert indices initiated with the dummy value 19
-  DenseVector<ValueType> indices(dist, 19);
-  scai::hmemo::ReadAccess<ValueType> coordAccess0( coordinates[0].getLocalValues() );
-  scai::hmemo::ReadAccess<ValueType> coordAccess1( coordinates[1].getLocalValues() );
-  scai::hmemo::ReadAccess<ValueType> coordAccess2( coordinates[2].getLocalValues() );
-  
-  const IndexType localN = dist->getLocalSize();
-
-  ValueType point[3];
-  
-  for (IndexType i = 0; i < localN; i++) {
-    //check if the new function return the same index. seems OK.
-      
-    SCAI_REGION_START("testNewVsOldVersionRandom_Distributed_3D.getPoint");
-    coordAccess0.getValue(point[0], i);
-    coordAccess1.getValue(point[1], i);
-    coordAccess2.getValue(point[2], i);
-    SCAI_REGION_END("testNewVsOldVersionRandom_Distributed_3D.getPoint");      
-    
-    indices.getLocalValues()[i] = HilbertCurve<IndexType, ValueType>::getHilbertIndex(point , dimensions, recursionDepth, minCoords, maxCoords);    
-    
-    EXPECT_LE(indices.getLocalValues()[i], 1);
-    EXPECT_GE(indices.getLocalValues()[i], 0);
-  }
-  
-  DenseVector<IndexType> perm(dist, 19);
-  indices.sort(perm, true);
-  
-  //check that indices are sorted
-  // if not maybe the curve recursionDepth was not enough
-  for(IndexType i=0; i<N-1; i++){
-    ValueType ind1 = indices.getValue(i ).Scalar::getValue<ValueType>(); 
-    ValueType ind2 = indices.getValue(i+1 ).Scalar::getValue<ValueType>();
-    EXPECT_LE(ind1 , ind2);
-  }
-  
-}
-//-----------------------------------------------------------------
-//
-//Creates random coordinates for n points in 3D and test the new.
-//
-TEST_F(HilbertCurveTest, testSortedHilbertIndices) {
-	
-	
-	std::string coordFile = graphPath + "trace-00008.graph.xyz";
-	const IndexType N=8993;	//for trace-00008
-	
-	//std::string coordFile = graphPath + "Grid16x16.xyz";
-	//const IndexType N=16*16;
-	
-	const IndexType dimensions = 2;
-	
-	std::vector<DenseVector<ValueType>> coords =  FileIO<IndexType, ValueType>::readCoords( coordFile, N, dimensions);
-	
-	const scai::dmemo::DistributionPtr coordDist = coords[0].getDistributionPtr();
-	const scai::dmemo::CommunicatorPtr comm = coordDist->getCommunicatorPtr();
-	const IndexType localN = coordDist->getLocalSize();
-	
-	std::vector<sort_pair> localHilbertIndices = HilbertCurve<IndexType, ValueType>::getSortedHilbertIndices( coords);
-	
-	
-	// checks
-	
-	//const ValueType maxLocalIndex = *std::max_element( localHilbertIndices.begin(), localHilbertIndices.end() );
-	
-	//this assertion is wrong as the new local N can be different from the previous one
-	//SCAI_ASSERT_EQ_ERROR( localN, localHilbertIndices.size(), "Possible local size mismatch")
-	const IndexType newLocalN = localHilbertIndices.size();
-	PRINT(*comm<< ": previous local N=" << localN <<" , new local N= " << newLocalN);
-	
-	for( int i=0; i<newLocalN; i++){
-		//PRINT( *comm << ": "<< localHilbertIndices[i]);
-		SCAI_ASSERT_LE_ERROR(localHilbertIndices[i].value, 1, "Hilbert index too high.");
-		SCAI_ASSERT_GE_ERROR(localHilbertIndices[i].value, 0, "Hilbert index too low.");
-		if(i>0){
-			SCAI_ASSERT_LE_ERROR(localHilbertIndices[i-1].value, localHilbertIndices[i].value, "Indices not sorted?");
-		}
-	}
-	
-}
-=======
-  
-}
-
 INSTANTIATE_TEST_CASE_P(InstantiationName,
                         HilbertCurveTest,
                         testing::Values(2,3));
 
->>>>>>> 500b43c5
 //-------------------------------------------------------------------------------------------------
 
 } //namespace ITI
