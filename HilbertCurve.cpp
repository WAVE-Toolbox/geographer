/*
 * ParcoReportHilbert.cpp
 *
 *  Created on: 15.11.2016
 *      Author: tzovas
 */

#include "HilbertCurve.h"

#include "RBC/Sort/SQuick.hpp"

namespace ITI{

template<typename IndexType, typename ValueType>
ValueType HilbertCurve<IndexType, ValueType>::getHilbertIndex(ValueType const * point, IndexType dimensions, IndexType recursionDepth, const std::vector<ValueType> &minCoords, const std::vector<ValueType> &maxCoords){
    SCAI_REGION( "HilbertCurve.getHilbertIndex_newVersion")

      /*
    //probably wrong
    if (sizeof(point) != sizeof( ValueType)*dimensions){
        PRINT( sizeof(point) << " <> " <<sizeof( ValueType)*dimensions);
        throw  std::runtime_error("Input point not correct. In file " +std::string( __FILE__) + ", line "+ std::to_string(__LINE__) );
    }
    */
    if(dimensions==3) 
        return HilbertCurve<IndexType, ValueType>::getHilbertIndex3D( point, dimensions, recursionDepth,
            minCoords, maxCoords);
    
    if(dimensions==2) 
        return HilbertCurve<IndexType, ValueType>::getHilbertIndex2D( point, dimensions, recursionDepth,
            minCoords, maxCoords);
    
    throw std::logic_error("Space filling curve currently only implemented for two or three dimensions");
}

//-------------------------------------------------------------------------------------------------

template<typename IndexType, typename ValueType>
ValueType HilbertCurve<IndexType, ValueType>::getHilbertIndex2D(ValueType const* point, IndexType dimensions, IndexType recursionDepth, const std::vector<ValueType> &minCoords, const std::vector<ValueType> &maxCoords) {
    SCAI_REGION("HilbertCurve.getHilbertIndex2D")
   
    size_t bitsInValueType = sizeof(ValueType) * CHAR_BIT;
    if (recursionDepth > bitsInValueType/dimensions) {
        throw std::runtime_error("A space-filling curve that precise won't fit into the return datatype.");
    }
    
    std::vector<ValueType> scaledCoord(dimensions);

    for (IndexType dim = 0; dim < dimensions; dim++) {
        scaledCoord[dim] = (point[dim] - minCoords[dim]) / (maxCoords[dim] - minCoords[dim]);
        if (scaledCoord[dim] < 0 || scaledCoord[dim] > 1) {
            throw std::runtime_error("Coordinate " + std::to_string(point[dim]) +" does not agree with bounds "
            + std::to_string(minCoords[dim]) + " and " + std::to_string(maxCoords[dim]));
        }
    }
    
    unsigned long integerIndex = 0;//TODO: also check whether this data type is long enough
    for (IndexType i = 0; i < recursionDepth; i++) {
        int subSquare;
        //two dimensions only, for now
        if (scaledCoord[0] < 0.5) {
            if (scaledCoord[1] < 0.5) {
                subSquare = 0;
                //apply inverse hilbert operator
                double temp = scaledCoord[0];
                scaledCoord[0] = 2*scaledCoord[1];
                scaledCoord[1] = 2*temp;
            } else {
                subSquare = 1;
                //apply inverse hilbert operator
                scaledCoord[0] *= 2;
                scaledCoord[1] = 2*scaledCoord[1] -1;
            }
        } else {
            if (scaledCoord[1] < 0.5) {
                subSquare = 3;
                //apply inverse hilbert operator
                double temp = scaledCoord[0];
                scaledCoord[0] = -2*scaledCoord[1]+1;
                scaledCoord[1] = -2*temp+2;
            } else {
                subSquare = 2;
                //apply inverse hilbert operator
                scaledCoord[0] = 2*scaledCoord[0]-1;
                scaledCoord[1] = 2*scaledCoord[1]-1;
            }
        }
        //std::cout<< subSquare<<std::endl;
        integerIndex = (integerIndex << 2) | subSquare;	
    }
    unsigned long divisor = size_t(1) << size_t(2*int(recursionDepth));
    return double(integerIndex) / double(divisor);
    
}
//-------------------------------------------------------------------------------------------------

template<typename IndexType, typename ValueType>
std::vector<ValueType> HilbertCurve<IndexType, ValueType>::getHilbertIndexVector (const std::vector<DenseVector<ValueType>> &coordinates, IndexType recursionDepth, const IndexType dimensions) {

	if(dimensions==3) 
        return HilbertCurve<IndexType, ValueType>::getHilbertIndex3DVector( coordinates, recursionDepth);
    
    if(dimensions==2) 
        return HilbertCurve<IndexType, ValueType>::getHilbertIndex2DVector( coordinates, recursionDepth);
    
    throw std::logic_error("Space filling curve currently only implemented for two or three dimensions");
}

//-------------------------------------------------------------------------------------------------

template<typename IndexType, typename ValueType>
std::vector<ValueType> HilbertCurve<IndexType, ValueType>::getHilbertIndex2DVector (const std::vector<DenseVector<ValueType>> &coordinates, IndexType recursionDepth) {
    SCAI_REGION("HilbertCurve.getHilbertIndex2DVector")
	
	using scai::lama::Scalar;
	
	const IndexType dimensions = coordinates.size();
	
    size_t bitsInValueType = sizeof(ValueType) * CHAR_BIT;
    if (recursionDepth > bitsInValueType/dimensions) {
        throw std::runtime_error("A space-filling curve that precise won't fit into the return datatype.");
    }    
    
	if( dimensions!=2 ){
		PRINT("In HilbertCurve.getHilbertIndex2DVector but dimensions is " << dimensions << " and not 2");
		throw std::runtime_error("Wrong dimensions given");
	}
	
	/**
     * get minimum / maximum of coordinates
     */
	ValueType minCoords[2];
	ValueType maxCoords[2];

	{
		SCAI_REGION( "HilbertCurve.getHilbertIndex2DVector.minMax" )
		for (IndexType dim = 0; dim < 2; dim++) {
			minCoords[dim] = coordinates[dim].min().Scalar::getValue<ValueType>();
			maxCoords[dim] = coordinates[dim].max().Scalar::getValue<ValueType>();
			assert(std::isfinite(minCoords[dim]));
			assert(std::isfinite(maxCoords[dim]));
			SCAI_ASSERT(maxCoords[dim] > minCoords[dim], "Wrong coordinates.");
		}
    }
    
    ValueType dim0Extent = maxCoords[0] - minCoords[0];
    ValueType dim1Extent = maxCoords[1] - minCoords[1];
    
    ValueType scaledPoint[2];
	unsigned long integerIndex = 0;//TODO: also check whether this data type is long enough
	const IndexType localN = coordinates[0].getLocalValues().size();
	
	// the DV to be returned
	std::vector<ValueType> hilbertIndices(localN,-1);
	
	{
		SCAI_REGION( "HilbertCurve.getHilbertIndex2DVector.indicesCalculation" )
		
		scai::hmemo::ReadAccess<ValueType> coordAccess0( coordinates[0].getLocalValues() );
        scai::hmemo::ReadAccess<ValueType> coordAccess1( coordinates[1].getLocalValues() );
		//scai::hmemo::WriteOnlyAccess<ValueType> hilbertIndices(hilbertIndices.getLocalValues());
		
		for (IndexType i = 0; i < localN; i++) {
			scaledPoint[0] = (coordAccess0[i]-minCoords[0])/dim0Extent;
			scaledPoint[1] = (coordAccess1[i]-minCoords[1])/dim1Extent;
			/*
			if (scaledCoord[dim] < 0 || scaledCoord[dim] > 1) {
				throw std::runtime_error("Coordinate " + std::to_string(point[dim]) +" does not agree with bounds "
            + std::to_string(minCoords[dim]) + " and " + std::to_string(maxCoords[dim]));
			}
			*/
			integerIndex = 0;
			for (IndexType j = 0; j < recursionDepth; j++) {
				int subSquare;
				//two dimensions only, for now
				if (scaledPoint[0] < 0.5) {
					if (scaledPoint[1] < 0.5) {
						subSquare = 0;
						//apply inverse hilbert operator
						double temp = scaledPoint[0];
						scaledPoint[0] = 2*scaledPoint[1];
						scaledPoint[1] = 2*temp;
					} else {
						subSquare = 1;
						//apply inverse hilbert operator
						scaledPoint[0] *= 2;
						scaledPoint[1] = 2*scaledPoint[1] -1;
					}
				} else {
					if (scaledPoint[1] < 0.5) {
						subSquare = 3;
						//apply inverse hilbert operator
						double temp = scaledPoint[0];
						scaledPoint[0] = -2*scaledPoint[1]+1;
						scaledPoint[1] = -2*temp+2;
					} else {
						subSquare = 2;
						//apply inverse hilbert operator
						scaledPoint[0] = 2*scaledPoint[0]-1;
						scaledPoint[1] = 2*scaledPoint[1]-1;
					}
				}
				//std::cout<< subSquare<<std::endl;
				integerIndex = (integerIndex << 2) | subSquare;	
			}
			unsigned long divisor = size_t(1) << size_t(2*int(recursionDepth));
			hilbertIndices[i] = double(integerIndex) / double(divisor);
		}
	}
	
    return hilbertIndices;   
    
}
//-------------------------------------------------------------------------------------------------

template<typename IndexType, typename ValueType>
std::vector<ValueType> HilbertCurve<IndexType, ValueType>::getHilbertIndex3DVector (const std::vector<DenseVector<ValueType>> &coordinates, IndexType recursionDepth) {
    SCAI_REGION("HilbertCurve.getHilbertIndex2DVector")
	
	using scai::lama::Scalar;
	
	const IndexType dimensions = coordinates.size();
	
    size_t bitsInValueType = sizeof(ValueType) * CHAR_BIT;
    if (recursionDepth > bitsInValueType/dimensions) {
        throw std::runtime_error("A space-filling curve that precise won't fit into the return datatype.");
    }    
    
	if( dimensions!=3 ){
		PRINT("In HilbertCurve.getHilbertIndex2DVector but dimensions is " << dimensions << " and not 3");
		throw std::runtime_error("Wrong dimensions given");
	}
	
	/**
     * get minimum / maximum of coordinates
     */
	ValueType minCoords[3];
	ValueType maxCoords[3];

	{
		SCAI_REGION( "HilbertCurve.getHilbertIndex3DVector.minMax" )
		for (IndexType dim = 0; dim < 3; dim++) {
			minCoords[dim] = coordinates[dim].min().Scalar::getValue<ValueType>();
			maxCoords[dim] = coordinates[dim].max().Scalar::getValue<ValueType>();
			assert(std::isfinite(minCoords[dim]));
			assert(std::isfinite(maxCoords[dim]));
			SCAI_ASSERT(maxCoords[dim] > minCoords[dim], "Wrong coordinates.");
		}
    }
    
    ValueType dim0Extent = maxCoords[0] - minCoords[0];
    ValueType dim1Extent = maxCoords[1] - minCoords[1];
	ValueType dim2Extent = maxCoords[2] - minCoords[2];
    
    ValueType x ,y ,z;
	unsigned long integerIndex = 0;	//TODO: also check whether this data type is long enough
	const IndexType localN = coordinates[0].getLocalValues().size();
	
	// the DV to be returned
	std::vector<ValueType> hilbertIndices(localN,-1);
	
	{
		SCAI_REGION( "HilbertCurve.getHilbertIndex3DVector.indicesCalculation" )
		
		scai::hmemo::ReadAccess<ValueType> coordAccess0( coordinates[0].getLocalValues() );
        scai::hmemo::ReadAccess<ValueType> coordAccess1( coordinates[1].getLocalValues() );
		scai::hmemo::ReadAccess<ValueType> coordAccess2( coordinates[2].getLocalValues() );
		//scai::hmemo::WriteOnlyAccess<ValueType> hilbertIndices(hilbertIndices.getLocalValues());
		
		for (IndexType i = 0; i < localN; i++) {
			x = (coordAccess0[i]-minCoords[0])/dim0Extent;
			y = (coordAccess1[i]-minCoords[1])/dim1Extent;
			z = (coordAccess2[i]-minCoords[2])/dim2Extent;
			/*
			if (scaledCoord[dim] < 0 || scaledCoord[dim] > 1) {
				throw std::runtime_error("Coordinate " + std::to_string(point[dim]) +" does not agree with bounds "
            + std::to_string(minCoords[dim]) + " and " + std::to_string(maxCoords[dim]));
			}
			*/
			integerIndex = 0;
			for (IndexType j = 0; j < recursionDepth; j++) {
				int subSquare;
				if (z < 0.5) {
					if (x < 0.5) {
						if (y <0.5){		//x,y,z <0.5
							subSquare= 0;
							//apply inverse hilbert operator
							ValueType tmpX= x;
							x= 2*z;
							z= 2*y;
							y= 2*tmpX;
						} else{			//z<0.5, y>0.5, x<0.5
							subSquare= 1;
							ValueType tmpX= x;
							x= 2*y-1;
							y= 2*z;
							z= 2*tmpX;
						}
					} else if (y>=0.5){		//z<0.5, y,x>0,5
						subSquare= 2;
						//apply inverse hilbert operator
						ValueType tmpX= x;					
						x= 2*y-1;
						y= 2*z;
						z= 2*tmpX-1;
					}else{			//z<0.5, y<0.5, x>0.5
						subSquare= 3;
						x= -2*x+2;
						y= -2*y+1;
						z= 2*z;
					}
				} else if(x>=0.5){
					if(y<0.5){ 		//z>0.5, y<0.5, x>0.5
						subSquare= 4;
						x= -2*x+2;
						y= -2*y+1;
						z= 2*z-1;
					} else{			//z>0.5, y>0.5, x>0.5
						subSquare= 5;
						ValueType tmpX= x;
						x= 2*y-1;
						y= -2*z+2;
						z= -2*tmpX+2;				
					}
				}else if(y<0.5){		//z>0.5, y<0.5, x<0.5
					subSquare= 7;	//care, this is 7, not 6	
					ValueType tmpX= x;
					x= -2*z+2;
					z= -2*y+1;
					y= 2*tmpX;				
				}else{			//z>0.5, y>0.5, x<0.5
					subSquare= 6;	//this is case 6
					ValueType tmpX= x;
					x= 2*y-1;
					y= -2*z +2;
					z= -2*tmpX+1;				
				}
				integerIndex = (integerIndex << 3) | subSquare;	
			}
			unsigned long long divisor = size_t(1) << size_t(3*int(recursionDepth));
			hilbertIndices[i] = double(integerIndex) / double(divisor);
		}
	}
	
    return hilbertIndices;   
    
}

//-------------------------------------------------------------------------------------------------
template<typename IndexType, typename ValueType>
std::vector<ValueType> HilbertCurve<IndexType, ValueType>::Hilbert2DIndex2Point(ValueType index, IndexType level){
	SCAI_REGION( "HilbertCurve.Hilbert2DIndex2Point" )
    std::vector<ValueType>  p(2,0), ret(2,0);
	ValueType r;
	IndexType q;
    if(index>1 || index < 0){
        throw std::runtime_error("Index: " + std::to_string(index) +" for hilbert curve must be >0 and <1");
    }

	if (level > 0) {
		q=int(4*index);
    		r= 4*index-q;
		p = HilbertCurve<IndexType, ValueType>::Hilbert2DIndex2Point(r, level-1);
		switch(q){
			case 0: ret = {p[1]/2,      p[0]/2}; break;
			case 1: ret = {p[0]/2,      p[1]/2 + 0.5}; break;
			case 2: ret = {p[0]/2+0.5,  p[1]/2 + 0.5}; break;
			case 3: ret = {-p[1]/2+1,   -p[0]/2 + 0.5}; break;
		}
	}
	return ret;
}

//-------------------------------------------------------------------------------------------------
template<typename IndexType, typename ValueType>
std::vector<ValueType> HilbertCurve<IndexType, ValueType>::Hilbert2DIndex2PointVec(ValueType index, IndexType level){
	SCAI_REGION( "HilbertCurve.Hilbert2DIndex2Point" )
	std::vector<ValueType>  p(2,0), ret(2,0);
	ValueType r;
	IndexType q;
        if(index>1){
            throw std::runtime_error("Index: " + std::to_string(index) +" for hilbert curve must be >0 and <1");
        }
	if(level==0)
		return ret;
	else{
		q=int(4*index);
    		r= 4*index-q;
		p = HilbertCurve<IndexType, ValueType>::Hilbert2DIndex2PointVec(r, level-1);
		switch(q){
			case 0: ret[0]=p[1]/2;		ret[1]=p[0]/2;	return ret;
			case 1: ret[0]=p[0]/2;		ret[1]=p[1]/2 +0.5;	return ret;
			case 2: ret[0]=p[0]/2 +0.5;	ret[1]=p[1]/2 +0.5;	return ret;
			case 3: ret[0]=1-p[1]/2;	ret[1]=0.5-p[0]/2;	return ret;
		}
	}
	return ret;
}

//-------------------------------------------------------------------------------------------------

template<typename IndexType, typename ValueType>
ValueType HilbertCurve<IndexType, ValueType>::getHilbertIndex3D(ValueType const* point, IndexType dimensions, IndexType recursionDepth,	const std::vector<ValueType> &minCoords, const std::vector<ValueType> &maxCoords) {
        SCAI_REGION("HilbertCurve.getHilbertIndex3D")
        
	if (dimensions != 3) {
		throw std::logic_error("Space filling curve for 3 dimensions.");
	}

	size_t bitsInValueType = sizeof(ValueType) * CHAR_BIT;
	if ((unsigned int) recursionDepth > bitsInValueType/dimensions) {
		throw std::runtime_error("A space-filling curve that precise won't fit into the return datatype.");
	}
	
	std::vector<ValueType> scaledCoord(dimensions);

	for (IndexType dim = 0; dim < dimensions; dim++) {
		scaledCoord[dim] = (point[dim] - minCoords[dim]) / (maxCoords[dim] - minCoords[dim]);
		if (scaledCoord[dim] < 0 || scaledCoord[dim] > 1) {
			throw std::runtime_error("Coordinate " + std::to_string(point[dim])+" does not agree with bounds "
				+ std::to_string(minCoords[dim]) + " and " + std::to_string(maxCoords[dim]));
		}
	}
	
	ValueType x ,y ,z; 	//the coordinates each of the three dimensions
	x= scaledCoord[0];
	y= scaledCoord[1];
	z= scaledCoord[2];
	//PRINT( x <<"__" << y<< "__"<<z );
	SCAI_ASSERT(x>=0 && x<=1, x);
	SCAI_ASSERT(y>=0 && y<=1, y);
	SCAI_ASSERT(z>=0 && z<=1, z);
	unsigned long long integerIndex = 0;	//TODO: also check whether this data type is long enough

	for (IndexType i = 0; i < recursionDepth; i++) {
		int subSquare;
		if (z < 0.5) {
			if (x < 0.5) {
				if (y <0.5){		//x,y,z <0.5
					subSquare= 0;
					//apply inverse hilbert operator
					ValueType tmpX= x;
					x= 2*z;
					z= 2*y;
					y= 2*tmpX;
				} else{			//z<0.5, y>0.5, x<0.5
					subSquare= 1;
					ValueType tmpX= x;
					x= 2*y-1;
					y= 2*z;
					z= 2*tmpX;
				}
			} else if (y>=0.5){		//z<0.5, y,x>0,5
					subSquare= 2;
					//apply inverse hilbert operator
					ValueType tmpX= x;					
					x= 2*y-1;
					y= 2*z;
					z= 2*tmpX-1;
				}else{			//z<0.5, y<0.5, x>0.5
					subSquare= 3;
					x= -2*x+2;
					y= -2*y+1;
					z= 2*z;
				}
		} else if(x>=0.5){
				if(y<0.5){ 		//z>0.5, y<0.5, x>0.5
					subSquare= 4;
					x= -2*x+2;
					y= -2*y+1;
					z= 2*z-1;
				} else{			//z>0.5, y>0.5, x>0.5
					subSquare= 5;
					ValueType tmpX= x;
					x= 2*y-1;
					y= -2*z+2;
					z= -2*tmpX+2;				
				}
			}else if(y<0.5){		//z>0.5, y<0.5, x<0.5
					subSquare= 7;	//care, this is 7, not 6	
					ValueType tmpX= x;
					x= -2*z+2;
					z= -2*y+1;
					y= 2*tmpX;				
				}else{			//z>0.5, y>0.5, x<0.5
					subSquare= 6;	//this is case 6
					ValueType tmpX= x;
					x= 2*y-1;
					y= -2*z +2;
					z= -2*tmpX+1;				
				}
		integerIndex = (integerIndex << 3) | subSquare;		
	}
	unsigned long long divisor = size_t(1) << size_t(3*int(recursionDepth));
	double ret = double(integerIndex) / double(divisor);
	SCAI_ASSERT(ret<1, ret << " , divisor= "<< divisor << " , integerIndex=" << integerIndex <<" , recursionDepth= " << recursionDepth << ", sizeof(unsigned long long)="<< sizeof(unsigned long long));
	return ret;

}

//-------------------------------------------------------------------------------------------------

/*
* Given a 3D point it returns its index in [0,1] on the hilbert curve based on the level depth.
*/

template<typename IndexType, typename ValueType>
std::vector<ValueType> HilbertCurve<IndexType, ValueType>::Hilbert3DIndex2Point(ValueType index, IndexType level){
	SCAI_REGION( "HilbertCurve.Hilbert3DIndex2Point" )
	
<<<<<<< HEAD
	DenseVector<ValueType>  p(3,0), ret(3,0);
=======
    std::vector<ValueType>  p(3,0), ret(3,0);
>>>>>>> 500b43c5
	ValueType r;
	IndexType q;
	
	if (level > 0) {
		q=int(8*index); 
    		r= 8*index-q;
		if( (q==0) && r==0 ) return ret;
		p = HilbertCurve<IndexType, ValueType>::Hilbert3DIndex2Point(r, level-1);

        switch(q){
            case 0: ret = {p[1]/2,   p[2]/2,     p[0]/2};  break;
            case 1: ret = {p[2]/2,   0.5+p[0]/2,     p[1]/2};  break;
            case 2: ret = {0.5+p[2]/2,   0.5+p[0]/2,     p[1]/2};  break;
            case 3: ret = {1-p[0]/2,     0.5-p[1]/2,     p[2]/2};  break;
            case 4: ret = {1-p[0]/2,     0.5-p[1]/2,     0.5+p[2]/2};  break;
            case 5: ret = {1-p[2]/2,     0.5+p[0]/2,     1-p[1]/2};    break;
            case 6: ret = {0.5-p[2]/2,   0.5+p[0]/2,     1-p[1]/2};    break;
            case 7: ret = {p[1]/2,   0.5-p[2]/2,     1-p[0]/2};    break;
		}
	}
	return ret;
}
//-------------------------------------------------------------------------------------------------

template<typename IndexType, typename ValueType>
std::vector<ValueType> HilbertCurve<IndexType, ValueType>::HilbertIndex2PointVec(ValueType index, IndexType level, IndexType dimensions){
	
	if( dimensions==2 )
		return HilbertCurve<IndexType, ValueType>::Hilbert2DIndex2PointVec(index, level);
	
	if( dimensions==3 )
		return HilbertCurve<IndexType, ValueType>::Hilbert3DIndex2PointVec(index, level);
	
	throw std::logic_error("Space filling curve currently only implemented for two or three dimensions");
}


/*
* Given a 3D point it returns its index in [0,1] on the hilbert curve based on the level depth.
*/

template<typename IndexType, typename ValueType>
std::vector<ValueType> HilbertCurve<IndexType, ValueType>::Hilbert3DIndex2PointVec(ValueType index, IndexType level){
	SCAI_REGION( "HilbertCurve.Hilbert3DIndex2Point" )
	
	std::vector<ValueType>  p(3,0), ret(3,0);
	ValueType r;
	IndexType q;
	
	if(level==0)
		return ret;
	else{		
		q=int(8*index); 
		r= 8*index-q;
		if( (q==0) && r==0 ) return ret;
		p = HilbertCurve<IndexType, ValueType>::Hilbert3DIndex2PointVec(r, level-1);

		switch(q){
			case 0: ret[0]=p[1]/2;		ret[1]=p[2]/2;		ret[2]=p[0]/2;	return ret;
			case 1: ret[0]=p[2]/2;		ret[1]=0.5+p[0]/2;	ret[2]=p[1]/2;	return ret;
			case 2: ret[0]=0.5+p[2]/2;	ret[1]=0.5+p[0]/2;	ret[2]=p[1]/2;	return ret;
			case 3: ret[0]=1-p[0]/2;	ret[1]=0.5-p[1]/2;	ret[2]=-p[2]/2;	return ret;
			case 4: ret[0]=1-p[0]/2;	ret[1]=0.5-p[1]/2;	ret[2]=0.5+p[2]/2;	return ret;
			case 5: ret[0]=1-p[2]/2;	ret[1]=0.5+p[0]/2;	ret[2]=1-p[1]/2;	return ret;
			case 6: ret[0]=0.5-p[2]/2;	ret[1]=0.5+p[0]/2;	ret[2]=1-p[1]/2;	return ret;
			case 7: ret[0]=p[1]/2;		ret[1]=0.5-p[2]/2;	ret[2]=1-p[0]/2;	return ret;			
		}
	}
	return ret;
}


//-------------------------------------------------------------------------------------------------

template<typename IndexType, typename ValueType>
std::vector<sort_pair> HilbertCurve<IndexType, ValueType>::getSortedHilbertIndices( const std::vector<DenseVector<ValueType>> &coordinates){
	
	using scai::lama::Scalar;
	
	const scai::dmemo::DistributionPtr coordDist = coordinates[0].getDistributionPtr();
    const scai::dmemo::CommunicatorPtr comm = coordDist->getCommunicatorPtr();
	
	const IndexType dimensions = coordinates.size();
	const IndexType localN = coordDist->getLocalSize();
    const IndexType globalN = coordDist->getGlobalSize();
	
	/**
     * get minimum / maximum of coordinates
     */
	std::vector<ValueType> minCoords(dimensions);
    std::vector<ValueType> maxCoords(dimensions);
    {
		SCAI_REGION( "ParcoRepart.getSortedHilbertIndices.minMax" )
		for (IndexType dim = 0; dim < dimensions; dim++) {
			minCoords[dim] = coordinates[dim].min().Scalar::getValue<ValueType>();
			maxCoords[dim] = coordinates[dim].max().Scalar::getValue<ValueType>();
			assert(std::isfinite(minCoords[dim]));
			assert(std::isfinite(maxCoords[dim]));
			SCAI_ASSERT(maxCoords[dim] > minCoords[dim], "Wrong coordinates.");
		}
    }
    
    //const IndexType recursionDepth = settings.sfcResolution > 0 ? settings.sfcResolution : std::min(std::log2(globalN), double(21));
    const IndexType recursionDepth = std::min(std::log2(globalN), double(21));
	
	 /**
     *	create space filling curve indices.
     */
    
	std::vector<sort_pair> localPairs(localN);
	
    {
        SCAI_REGION("ParcoRepart.getSortedHilbertIndices.spaceFillingCurve");
        // get local part of hilbert indices
        // get read access to the local part of the coordinates
        // TODO: should be coordAccess[dimension] but I don't know how ... maybe HArray::acquireReadAccess? (harry)
        scai::hmemo::ReadAccess<ValueType> coordAccess0( coordinates[0].getLocalValues() );
        scai::hmemo::ReadAccess<ValueType> coordAccess1( coordinates[1].getLocalValues() );
        // this is faulty, if dimensions=2 coordAccess2 is equal to coordAccess1
        scai::hmemo::ReadAccess<ValueType> coordAccess2( coordinates[dimensions-1].getLocalValues() );
        
        ValueType point[dimensions];
        for (IndexType i = 0; i < localN; i++) {
            coordAccess0.getValue(point[0], i);
            coordAccess1.getValue(point[1], i);
            // TODO change how I treat different dimensions
            if(dimensions == 3){
                coordAccess2.getValue(point[2], i);
            }
            
            ValueType globalHilbertIndex = HilbertCurve<IndexType, ValueType>::getHilbertIndex( point, dimensions, recursionDepth, minCoords, maxCoords);
			localPairs[i].value = globalHilbertIndex;
			//localPairs[i].index = 0; // we do need the index now
        	localPairs[i].index = coordDist->local2global(i);
        }
    }
    
     /**
     * now sort the global indices by where they are on the space-filling curve.
     */
	 
	 {
        SCAI_REGION( "ParcoRepart.getSortedHilbertIndices.sorting" );
        
        int typesize;
        MPI_Type_size(SortingDatatype<sort_pair>::getMPIDatatype(), &typesize);
        assert(typesize == sizeof(sort_pair));
        
		
		//call distributed sort
        //MPI_Comm mpi_comm, std::vector<value_type> &data, long long global_elements = -1, Compare comp = Compare()
        MPI_Comm mpi_comm = MPI_COMM_WORLD;
        SQuick::sort<sort_pair>(mpi_comm, localPairs, -1);

        //copy hilbert indices into array
        //IndexType newLocalN = localPairs.size();

        //check size and sanity
        //SCAI_ASSERT_EQ_ERROR( newLocalN, localPairs.size(), "New local indices mismatch.");
        //SCAI_ASSERT_LT_ERROR( *std::max_element(newLocalIndices.begin(), newLocalIndices.end()) , globalN, "Too large index (possible IndexType overflow?).");
        SCAI_ASSERT_EQ_ERROR( comm->sum(localPairs.size()), globalN, "Global index mismatch.");

		/*
        //check checksum
        long indexSumAfter = 0;
        for (IndexType i = 0; i < newLocalN; i++) {
        	indexSumAfter += newLocalIndices[i];
        }

        const long newCheckSum = comm->sum(indexSumAfter);
        SCAI_ASSERT( newCheckSum == checkSum, "Old checksum: " << checkSum << ", new checksum: " << newCheckSum );
		*/
    }
	 
	 return localPairs;
}

//-------------------------------------------------------------------------------------------------


template class HilbertCurve<long int, double>;
template class HilbertCurve<int, double>;

} //namespace ITI<|MERGE_RESOLUTION|>--- conflicted
+++ resolved
@@ -109,245 +109,6 @@
 //-------------------------------------------------------------------------------------------------
 
 template<typename IndexType, typename ValueType>
-std::vector<ValueType> HilbertCurve<IndexType, ValueType>::getHilbertIndex2DVector (const std::vector<DenseVector<ValueType>> &coordinates, IndexType recursionDepth) {
-    SCAI_REGION("HilbertCurve.getHilbertIndex2DVector")
-	
-	using scai::lama::Scalar;
-	
-	const IndexType dimensions = coordinates.size();
-	
-    size_t bitsInValueType = sizeof(ValueType) * CHAR_BIT;
-    if (recursionDepth > bitsInValueType/dimensions) {
-        throw std::runtime_error("A space-filling curve that precise won't fit into the return datatype.");
-    }    
-    
-	if( dimensions!=2 ){
-		PRINT("In HilbertCurve.getHilbertIndex2DVector but dimensions is " << dimensions << " and not 2");
-		throw std::runtime_error("Wrong dimensions given");
-	}
-	
-	/**
-     * get minimum / maximum of coordinates
-     */
-	ValueType minCoords[2];
-	ValueType maxCoords[2];
-
-	{
-		SCAI_REGION( "HilbertCurve.getHilbertIndex2DVector.minMax" )
-		for (IndexType dim = 0; dim < 2; dim++) {
-			minCoords[dim] = coordinates[dim].min().Scalar::getValue<ValueType>();
-			maxCoords[dim] = coordinates[dim].max().Scalar::getValue<ValueType>();
-			assert(std::isfinite(minCoords[dim]));
-			assert(std::isfinite(maxCoords[dim]));
-			SCAI_ASSERT(maxCoords[dim] > minCoords[dim], "Wrong coordinates.");
-		}
-    }
-    
-    ValueType dim0Extent = maxCoords[0] - minCoords[0];
-    ValueType dim1Extent = maxCoords[1] - minCoords[1];
-    
-    ValueType scaledPoint[2];
-	unsigned long integerIndex = 0;//TODO: also check whether this data type is long enough
-	const IndexType localN = coordinates[0].getLocalValues().size();
-	
-	// the DV to be returned
-	std::vector<ValueType> hilbertIndices(localN,-1);
-	
-	{
-		SCAI_REGION( "HilbertCurve.getHilbertIndex2DVector.indicesCalculation" )
-		
-		scai::hmemo::ReadAccess<ValueType> coordAccess0( coordinates[0].getLocalValues() );
-        scai::hmemo::ReadAccess<ValueType> coordAccess1( coordinates[1].getLocalValues() );
-		//scai::hmemo::WriteOnlyAccess<ValueType> hilbertIndices(hilbertIndices.getLocalValues());
-		
-		for (IndexType i = 0; i < localN; i++) {
-			scaledPoint[0] = (coordAccess0[i]-minCoords[0])/dim0Extent;
-			scaledPoint[1] = (coordAccess1[i]-minCoords[1])/dim1Extent;
-			/*
-			if (scaledCoord[dim] < 0 || scaledCoord[dim] > 1) {
-				throw std::runtime_error("Coordinate " + std::to_string(point[dim]) +" does not agree with bounds "
-            + std::to_string(minCoords[dim]) + " and " + std::to_string(maxCoords[dim]));
-			}
-			*/
-			integerIndex = 0;
-			for (IndexType j = 0; j < recursionDepth; j++) {
-				int subSquare;
-				//two dimensions only, for now
-				if (scaledPoint[0] < 0.5) {
-					if (scaledPoint[1] < 0.5) {
-						subSquare = 0;
-						//apply inverse hilbert operator
-						double temp = scaledPoint[0];
-						scaledPoint[0] = 2*scaledPoint[1];
-						scaledPoint[1] = 2*temp;
-					} else {
-						subSquare = 1;
-						//apply inverse hilbert operator
-						scaledPoint[0] *= 2;
-						scaledPoint[1] = 2*scaledPoint[1] -1;
-					}
-				} else {
-					if (scaledPoint[1] < 0.5) {
-						subSquare = 3;
-						//apply inverse hilbert operator
-						double temp = scaledPoint[0];
-						scaledPoint[0] = -2*scaledPoint[1]+1;
-						scaledPoint[1] = -2*temp+2;
-					} else {
-						subSquare = 2;
-						//apply inverse hilbert operator
-						scaledPoint[0] = 2*scaledPoint[0]-1;
-						scaledPoint[1] = 2*scaledPoint[1]-1;
-					}
-				}
-				//std::cout<< subSquare<<std::endl;
-				integerIndex = (integerIndex << 2) | subSquare;	
-			}
-			unsigned long divisor = size_t(1) << size_t(2*int(recursionDepth));
-			hilbertIndices[i] = double(integerIndex) / double(divisor);
-		}
-	}
-	
-    return hilbertIndices;   
-    
-}
-//-------------------------------------------------------------------------------------------------
-
-template<typename IndexType, typename ValueType>
-std::vector<ValueType> HilbertCurve<IndexType, ValueType>::getHilbertIndex3DVector (const std::vector<DenseVector<ValueType>> &coordinates, IndexType recursionDepth) {
-    SCAI_REGION("HilbertCurve.getHilbertIndex2DVector")
-	
-	using scai::lama::Scalar;
-	
-	const IndexType dimensions = coordinates.size();
-	
-    size_t bitsInValueType = sizeof(ValueType) * CHAR_BIT;
-    if (recursionDepth > bitsInValueType/dimensions) {
-        throw std::runtime_error("A space-filling curve that precise won't fit into the return datatype.");
-    }    
-    
-	if( dimensions!=3 ){
-		PRINT("In HilbertCurve.getHilbertIndex2DVector but dimensions is " << dimensions << " and not 3");
-		throw std::runtime_error("Wrong dimensions given");
-	}
-	
-	/**
-     * get minimum / maximum of coordinates
-     */
-	ValueType minCoords[3];
-	ValueType maxCoords[3];
-
-	{
-		SCAI_REGION( "HilbertCurve.getHilbertIndex3DVector.minMax" )
-		for (IndexType dim = 0; dim < 3; dim++) {
-			minCoords[dim] = coordinates[dim].min().Scalar::getValue<ValueType>();
-			maxCoords[dim] = coordinates[dim].max().Scalar::getValue<ValueType>();
-			assert(std::isfinite(minCoords[dim]));
-			assert(std::isfinite(maxCoords[dim]));
-			SCAI_ASSERT(maxCoords[dim] > minCoords[dim], "Wrong coordinates.");
-		}
-    }
-    
-    ValueType dim0Extent = maxCoords[0] - minCoords[0];
-    ValueType dim1Extent = maxCoords[1] - minCoords[1];
-	ValueType dim2Extent = maxCoords[2] - minCoords[2];
-    
-    ValueType x ,y ,z;
-	unsigned long integerIndex = 0;	//TODO: also check whether this data type is long enough
-	const IndexType localN = coordinates[0].getLocalValues().size();
-	
-	// the DV to be returned
-	std::vector<ValueType> hilbertIndices(localN,-1);
-	
-	{
-		SCAI_REGION( "HilbertCurve.getHilbertIndex3DVector.indicesCalculation" )
-		
-		scai::hmemo::ReadAccess<ValueType> coordAccess0( coordinates[0].getLocalValues() );
-        scai::hmemo::ReadAccess<ValueType> coordAccess1( coordinates[1].getLocalValues() );
-		scai::hmemo::ReadAccess<ValueType> coordAccess2( coordinates[2].getLocalValues() );
-		//scai::hmemo::WriteOnlyAccess<ValueType> hilbertIndices(hilbertIndices.getLocalValues());
-		
-		for (IndexType i = 0; i < localN; i++) {
-			x = (coordAccess0[i]-minCoords[0])/dim0Extent;
-			y = (coordAccess1[i]-minCoords[1])/dim1Extent;
-			z = (coordAccess2[i]-minCoords[2])/dim2Extent;
-			/*
-			if (scaledCoord[dim] < 0 || scaledCoord[dim] > 1) {
-				throw std::runtime_error("Coordinate " + std::to_string(point[dim]) +" does not agree with bounds "
-            + std::to_string(minCoords[dim]) + " and " + std::to_string(maxCoords[dim]));
-			}
-			*/
-			integerIndex = 0;
-			for (IndexType j = 0; j < recursionDepth; j++) {
-				int subSquare;
-				if (z < 0.5) {
-					if (x < 0.5) {
-						if (y <0.5){		//x,y,z <0.5
-							subSquare= 0;
-							//apply inverse hilbert operator
-							ValueType tmpX= x;
-							x= 2*z;
-							z= 2*y;
-							y= 2*tmpX;
-						} else{			//z<0.5, y>0.5, x<0.5
-							subSquare= 1;
-							ValueType tmpX= x;
-							x= 2*y-1;
-							y= 2*z;
-							z= 2*tmpX;
-						}
-					} else if (y>=0.5){		//z<0.5, y,x>0,5
-						subSquare= 2;
-						//apply inverse hilbert operator
-						ValueType tmpX= x;					
-						x= 2*y-1;
-						y= 2*z;
-						z= 2*tmpX-1;
-					}else{			//z<0.5, y<0.5, x>0.5
-						subSquare= 3;
-						x= -2*x+2;
-						y= -2*y+1;
-						z= 2*z;
-					}
-				} else if(x>=0.5){
-					if(y<0.5){ 		//z>0.5, y<0.5, x>0.5
-						subSquare= 4;
-						x= -2*x+2;
-						y= -2*y+1;
-						z= 2*z-1;
-					} else{			//z>0.5, y>0.5, x>0.5
-						subSquare= 5;
-						ValueType tmpX= x;
-						x= 2*y-1;
-						y= -2*z+2;
-						z= -2*tmpX+2;				
-					}
-				}else if(y<0.5){		//z>0.5, y<0.5, x<0.5
-					subSquare= 7;	//care, this is 7, not 6	
-					ValueType tmpX= x;
-					x= -2*z+2;
-					z= -2*y+1;
-					y= 2*tmpX;				
-				}else{			//z>0.5, y>0.5, x<0.5
-					subSquare= 6;	//this is case 6
-					ValueType tmpX= x;
-					x= 2*y-1;
-					y= -2*z +2;
-					z= -2*tmpX+1;				
-				}
-				integerIndex = (integerIndex << 3) | subSquare;	
-			}
-			unsigned long long divisor = size_t(1) << size_t(3*int(recursionDepth));
-			hilbertIndices[i] = double(integerIndex) / double(divisor);
-		}
-	}
-	
-    return hilbertIndices;   
-    
-}
-
-//-------------------------------------------------------------------------------------------------
-template<typename IndexType, typename ValueType>
 std::vector<ValueType> HilbertCurve<IndexType, ValueType>::Hilbert2DIndex2Point(ValueType index, IndexType level){
 	SCAI_REGION( "HilbertCurve.Hilbert2DIndex2Point" )
     std::vector<ValueType>  p(2,0), ret(2,0);
@@ -366,32 +127,6 @@
 			case 1: ret = {p[0]/2,      p[1]/2 + 0.5}; break;
 			case 2: ret = {p[0]/2+0.5,  p[1]/2 + 0.5}; break;
 			case 3: ret = {-p[1]/2+1,   -p[0]/2 + 0.5}; break;
-		}
-	}
-	return ret;
-}
-
-//-------------------------------------------------------------------------------------------------
-template<typename IndexType, typename ValueType>
-std::vector<ValueType> HilbertCurve<IndexType, ValueType>::Hilbert2DIndex2PointVec(ValueType index, IndexType level){
-	SCAI_REGION( "HilbertCurve.Hilbert2DIndex2Point" )
-	std::vector<ValueType>  p(2,0), ret(2,0);
-	ValueType r;
-	IndexType q;
-        if(index>1){
-            throw std::runtime_error("Index: " + std::to_string(index) +" for hilbert curve must be >0 and <1");
-        }
-	if(level==0)
-		return ret;
-	else{
-		q=int(4*index);
-    		r= 4*index-q;
-		p = HilbertCurve<IndexType, ValueType>::Hilbert2DIndex2PointVec(r, level-1);
-		switch(q){
-			case 0: ret[0]=p[1]/2;		ret[1]=p[0]/2;	return ret;
-			case 1: ret[0]=p[0]/2;		ret[1]=p[1]/2 +0.5;	return ret;
-			case 2: ret[0]=p[0]/2 +0.5;	ret[1]=p[1]/2 +0.5;	return ret;
-			case 3: ret[0]=1-p[1]/2;	ret[1]=0.5-p[0]/2;	return ret;
 		}
 	}
 	return ret;
@@ -508,11 +243,7 @@
 std::vector<ValueType> HilbertCurve<IndexType, ValueType>::Hilbert3DIndex2Point(ValueType index, IndexType level){
 	SCAI_REGION( "HilbertCurve.Hilbert3DIndex2Point" )
 	
-<<<<<<< HEAD
-	DenseVector<ValueType>  p(3,0), ret(3,0);
-=======
     std::vector<ValueType>  p(3,0), ret(3,0);
->>>>>>> 500b43c5
 	ValueType r;
 	IndexType q;
 	
