--- conflicted
+++ resolved
@@ -18,7 +18,7 @@
 #include <scai/solver/criteria/ResidualThreshold.hpp>
 #include <scai/solver/criteria/IterationCount.hpp>
 
-#include <eigen3/Eigen/Dense>
+#include "../Eigen/Dense"
 
 #include <algorithm>
 #include <memory>
@@ -225,8 +225,22 @@
     scai::lama::DenseVector<IndexType> degreeVector = SpectralPartition<IndexType, ValueType>::getDegreeVector( graph);
     SCAI_ASSERT_EQ_ERROR( degreeVector.sum() , 2*edges , "Wrong degree vector sum.");
     
+    /*
+    for(int i=0; i<localN; i++){
+        PRINT(*comm << ": " << degreeVector.getLocalValues()[i]);
+    }
+    */
+    
     scai::lama::CSRSparseMatrix<ValueType> laplacian = SpectralPartition<IndexType, ValueType>::getLaplacian( graph );
     
+    /*
+    for(int i=0; i<laplacian.getLocalNumRows(); i++){
+        for(int j=0; j<laplacian.getLocalNumColumns(); j++){
+            std::cout << "("<<i << ","<< j << ")-"<< laplacian.getLocalStorage().getValue(i,j) <<"  ";
+        }
+        std::cout<< std::endl;
+    }
+    */
     if(laplacian.getNumRows() < 4000 ){
         EXPECT_TRUE( laplacian.checkSymmetry() );
     }
@@ -245,6 +259,7 @@
                 diagonalSum += laplacian.getValue( r, c).Scalar::getValue<ValueType>();
         }
     }
+    //PRINT( diagonalSum );
     EXPECT_EQ( diagonalSum , 2*edges);
     
     ValueType sum=0;
@@ -255,10 +270,7 @@
             sum += readLaplVal[i];
         }
     }
-<<<<<<< HEAD
-=======
     // PRINT (sum);
->>>>>>> 120d75f3
     EXPECT_EQ( sum , 0 );
 
 }
@@ -306,24 +318,9 @@
     // replicate the laplacian for Eigen
     laplacian.redistribute( noDistPointer, noDistPointer);
     
-    
     //
     // From down here everything is local/replicated in every PE
     //
-<<<<<<< HEAD
-
-    scai::solver::CG cgSolver( "CGTestSolver" );
-    scai::lama::NormPtr norm = scai::lama::NormPtr ( new scai::lama::L2Norm ( ) );
-    scai::solver::CriterionPtr criterion ( new scai::solver::ResidualThreshold ( norm, 1E-8, scai::solver::ResidualThreshold::Absolute ) );
-    cgSolver.setStoppingCriterion ( criterion );
-    
-    scai::lama::DenseVector<ValueType> solution ( N, 1.0 );
-    scai::lama::DenseVector<ValueType> rhs ( N, 0.0 );
-    cgSolver.initialize ( laplacian );
-    //Solve laplacian * solution = rhs
-    cgSolver.solve ( solution, rhs );
-=======
->>>>>>> 120d75f3
     
     using Eigen::MatrixXd;
     using namespace Eigen;
@@ -389,8 +386,6 @@
     // sort
     scai::lama::DenseVector<IndexType> permutation;
     eigenVec.sort(permutation, true);
-    //fiedler.sort(permutation, true);
-    
     
     IndexType globalN = N;
     DenseVector<IndexType>  partition;
@@ -413,14 +408,8 @@
     ValueType cut = comm->getSize() == 1 ? ParcoRepart<IndexType, ValueType>::computeCut(graph, partition) : comm->sum(ParcoRepart<IndexType, ValueType>::localSumOutgoingEdges(graph, false)) / 2;
     
     PRINT0( "cut= " << cut);
-<<<<<<< HEAD
-    PRINT(*comm <<", "<< partition.getLocalValues().size() );
-
-    aux::print2DGrid( graph, partition );
-=======
     
     //aux::print2DGrid( graph, partition );
->>>>>>> 120d75f3
 }
 //------------------------------------------------------------------------------
 
