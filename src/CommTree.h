--- conflicted
+++ resolved
@@ -262,11 +262,7 @@
 to the provided node weights.
 */
 
-<<<<<<< HEAD
-IndexType adaptWeights( const std::vector<scai::lama::DenseVector<ValueType>> &leafSizes );
-=======
 void adaptWeights( const std::vector<scai::lama::DenseVector<ValueType>> &leafSizes );
->>>>>>> 5aac93e0
 
 /** How nodes of a hierarchy level are grouped together. A hierarchy level
  is just a vector of nodes. Using the hierarchy prefix of a node, this
@@ -280,7 +276,7 @@
 @param[in] thisLevel The input hierarchy level of the the tree.
 @return A vector with the number of nodes for each group.
 */
-std::vector<unsigned int> getGrouping(const std::vector<commNode> thisLevel);
+std::vector<unsigned int> getGrouping(const std::vector<commNode> thisLevel) const;
 
 /** @brief Calculates the distance of two nodes using their hierarchy labels.
 	We assume that leaves with the same father have distance 1. 
