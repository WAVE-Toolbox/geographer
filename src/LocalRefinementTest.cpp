--- conflicted
+++ resolved
@@ -257,11 +257,7 @@
 		IndexType partner = commAccess[scheme[round].getDistributionPtr()->global2Local(comm->getRank())];
 
 		if (partner == thisBlock) {
-<<<<<<< HEAD
-			scai::dmemo::Halo partHalo = GraphUtils<IndexType,ValueType>::buildNeighborHalo(a);
-=======
-			scai::dmemo::HaloExchangePlan partHalo = GraphUtils::buildNeighborHalo<IndexType, ValueType>(a);
->>>>>>> 54cdd7c5
+			scai::dmemo::HaloExchangePlan partHalo = GraphUtils<IndexType,ValueType>::buildNeighborHalo(a);
 			scai::hmemo::HArray<IndexType> haloData;
 			//01/19: changes because of new lama version
 			//comm->updateHalo( haloData, part.getLocalValues(), partHalo );
@@ -303,11 +299,7 @@
 			const scai::hmemo::ReadAccess<IndexType> ia(localStorage.getIA());
 			const scai::hmemo::ReadAccess<IndexType> ja(localStorage.getJA());
 
-<<<<<<< HEAD
-			scai::dmemo::Halo partHalo = GraphUtils<IndexType,ValueType>::buildNeighborHalo(a);
-=======
-			scai::dmemo::HaloExchangePlan partHalo = GraphUtils::buildNeighborHalo<IndexType, ValueType>(a);
->>>>>>> 54cdd7c5
+			scai::dmemo::HaloExchangePlan partHalo = GraphUtils<IndexType,ValueType>::buildNeighborHalo(a);
 			scai::hmemo::HArray<IndexType> haloData;
 			//comm->updateHalo( haloData, localData, partHalo ); //01/19: changes because of new lama version
 			partHalo.updateHalo( haloData, localData, *comm);
