--- conflicted
+++ resolved
@@ -1548,21 +1548,6 @@
 			}
 			SCAI_ASSERT_EQ_ERROR( sumNumCenters, thisLevel.size(), "Mismatch in number of new centers and hierarchy nodes")
 		}
-<<<<<<< HEAD
-		
-		for(int i=0; i<groupOfCenters.size(); i++ ){
-			std::cout<< "group "<< i << std::endl;
-			for( int j=0; j<groupOfCenters[i].size(); j++ ){
-				std::cout<< "center " << j << ": ";
-				for( int d=0; d<settings.dimensions; d++ ){
-					std::cout<< groupOfCenters[i][j][d] << ", ";
-				}
-				std::cout << std::endl;	
-			}
-			std::cout << std::endl;	
-		}
-=======
->>>>>>> ee749228
 
 		//number of old, known blocks == previous level size
 		IndexType numOldBlocks = groupOfCenters.size();
