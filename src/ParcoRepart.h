#pragma once

#include <scai/lama.hpp>
#include <scai/lama/matrix/all.hpp>
#include <scai/lama/Vector.hpp>
#include <scai/lama/storage/MatrixStorage.hpp>

#include <scai/dmemo/HaloExchangePlan.hpp>
#include <scai/dmemo/Distribution.hpp>
#include <scai/dmemo/BlockDistribution.hpp>
#include <scai/dmemo/GenBlockDistribution.hpp>

#include <scai/sparsekernel/openmp/OpenMPCSRUtils.hpp>

#include <boost/config.hpp>
#include <boost/graph/adjacency_list.hpp>
#include <boost/graph/edge_coloring.hpp>
#include <boost/graph/properties.hpp>

#include "Settings.h"
#include "Metrics.h"
#include "FileIO.h"

using namespace scai::lama;
<<<<<<< HEAD
using scai::dmemo::Halo;
=======
using scai::dmemo::HaloExchangePlan;
using scai::dmemo::HaloExchangePlan;
>>>>>>> 54cdd7c5

namespace ITI {

	template <typename IndexType, typename ValueType>
	class ParcoRepart {
		public:
            /**
             * Partitions the given input graph
             * If the number of blocks is equal to the number of processes, graph, coordinates and weights are redistributed according to the partition.
             *
             * @param[in,out] input Adjacency matrix of the input graph
             * @param[in,out] coordinates Coordinates of input points
             * @param[in,out] nodeWeights Optional node weights.
             * @param[in] settings Settings struct
             * @param[out] metrics struct into which time measurements are written
             *
             * @return partition Distributed DenseVector of length n, partition[i] contains the block ID of node i
             */
			static DenseVector<IndexType> partitionGraph(CSRSparseMatrix<ValueType> &input, std::vector<DenseVector<ValueType>> &coordinates, DenseVector<ValueType> &nodeWeights,
					struct Settings settings, struct Metrics& metrics);

			/**
			 * Repartitions the given input graph, starting from a given previous partition
			 * If the number of blocks is equal to the number of processes, graph and coordinates are redistributed according to the partition.
			 *
			 * @param[in,out] input Adjacency matrix of the input graph
			 * @param[in,out] coordinates Coordinates of input points
			 * @param[in,out] nodeWeights Optional node weights.
			 * @param[in] previous The previous partition
			 * @param[in] settings Settings struct
			 * @param[out] metrics Struct into which time measurements are written
			 *
			 * @return partition Distributed DenseVector of length n, partition[i] contains the block ID of node i
			 */
			static DenseVector<IndexType> partitionGraph(CSRSparseMatrix<ValueType> &input, std::vector<DenseVector<ValueType>> &coordinates, DenseVector<ValueType> &nodeWeights,
					DenseVector<IndexType>& previous, struct Settings settings, struct Metrics& metrics);

			/**
			 * Wrapper without node weights.
			 */
			static DenseVector<IndexType> partitionGraph(CSRSparseMatrix<ValueType> &input, std::vector<DenseVector<ValueType>> &coordinates, struct Settings settings, struct Metrics& metrics);
			
            /**
			 * Wrapper without node weights and no metrics
			 */
			static DenseVector<IndexType> partitionGraph(CSRSparseMatrix<ValueType> &input, std::vector<DenseVector<ValueType>> &coordinates, struct Settings settings);

            /**
			 * Wrapper without metrics.
			 */
			static DenseVector<IndexType> partitionGraph(CSRSparseMatrix<ValueType> &input, std::vector<DenseVector<ValueType>> &coordinates, DenseVector<ValueType> &nodeWeights, struct Settings settings);

			/**
			* Wrapper for metis-like input.
			
			* vtxDist, size=numPEs,  is a replicated array, it is the prefix sum of the number of nodes per PE
        			eg: [0, 15, 25, 50], PE0 has 15 vertices, PE1 10 and PE2 25
			* xadj, size=localN+1, (= IA array of the CSR sparse matrix format), is the prefix sum of the degrees
        			of the local nodes, ie, how many non-zero values the row has.
			* adjncy, size=localM (number of local edges = the JA array), contains numbers >0 and < N, each
        			number is the global id of the neighboring vertex
        	* localM, the number of local edges
        	* vwgt, size=localN, array for the node weights
        	* ndims, the dimensions of the coordinates
        	* xyz, size=ndims*locaN, the coordinates for every vertex. For vertex/point i, its coordinates are
        			in xyz[ndims*i], xyz[ndims*i+1], ... , xyz[ndims*i+ndims]

        	* @param[out] partition, the returned partition
			*/
			static std::vector<IndexType> partitionGraph(
				IndexType *vtxDist, IndexType *xadj, IndexType *adjncy, IndexType localM,
    			IndexType *vwgt, IndexType ndims, ValueType *xyz,
    			Settings  settings, Metrics& metrics);

            /*
             * Get an initial partition using the Hilbert curve.
             * TODO: This currently does nothing and isn't used. Remove?
             */
            static DenseVector<IndexType> hilbertPartition(const std::vector<DenseVector<ValueType>> &coordinates, DenseVector<ValueType> &nodeWeights, Settings settings);

			/*
             * @brief Partition a point set using the Hilbert curve, only implemented for equal number of blocks and processes.
             *
             * @param coordinates Coordinates of the input points
             * @param settings Settings struct
             *
             * @return partition DenseVector, redistributed according to the partition
             */
			static DenseVector<IndexType> hilbertPartition(const std::vector<DenseVector<ValueType>> &coordinates, Settings settings);

			/**
			 * Redistribute coordinates and weights according to an implicit hilberPartition.
			 * Equivalent to (but faster):
			 *  partition = hilbertPartition(coordinates, settings)
			 *  for (IndexType d = 0; d < settings.dimensions; d++) {
			 *      coordinates.redistribute(partition.getDistributionPtr());
			 *  }
			 *  nodeWeights.redistribute(partition.getDistributionPtr());
			 *
			 *  @param[in,out] coordinates Coordinates of input points, will be redistributed
			 *  @param[in,out] nodeWeights NodeWeights of input points, will be redistributed
			 *  @param[in] settings Settings struct, effectively only needed for the hilbert curve resolution
			 *  @param[out] metrics
			 */
			static void hilbertRedistribution(std::vector<DenseVector<ValueType> >& coordinates, DenseVector<ValueType>& nodeWeights, Settings settings, struct Metrics& metrics);

			/*
			 * Get an initial partition using the morton curve and measuring density per square.
			 */
			static DenseVector<IndexType> pixelPartition(const std::vector<DenseVector<ValueType>> &coordinates, Settings settings);

			/**
			 * Iterates over the local part of the adjacency matrix and counts local edges.
			 * If an inconsistency in the graph is detected, it tries to find the inconsistent edge and throw a runtime error.
			 * Not guaranteed to find inconsistencies. Iterates once over the edge list.
			 *
			 * @param[in] input Adjacency matrix
			 */
			static void checkLocalDegreeSymmetry(const CSRSparseMatrix<ValueType> &input);

			/** Colors the edges of the graph using max_vertex_degree + 1 colors.
			 * TODO: This method redistributes the graph. Maybe it should not.
			 *
			 * @param[in] adjM The graph with N vertices given as an NxN adjacency matrix.
			 *
			 * @return A 3xN vector with the edges and the color of each edge: retG[0][i] the first node, retG[1][i] the second node, retG[2][i] the color of the edge.
			 */
			static std::vector< std::vector<IndexType>>  getGraphEdgeColoring_local( CSRSparseMatrix<ValueType> &adjM, IndexType& colors);

			/** Given the block graph, creates an edge coloring of the graph and returns a communication
			 *  scheme based on the coloring
			 *  TODO: This method redistributes the graph. Maybe it should not.
			 *
			 * @param[in] adjM The adjacency matrix of a graph.
			 * @return std::vector.size()= number of colors used for coloring the graph. If D is the
			 *  maximum number of edges for a node, then numbers of colors is D or D+1.
			 *  vector[i].size()= number of nodes in the graph = adjM.numRows = adjMnumCols.
			 *  return[i][j] = k : in round i, node j talks with node k. Must also be that return[i][k] = j.
			 *  Inactive nodes have their own rank: rank[i][j] = j.
			 */
			static std::vector<DenseVector<IndexType>> getCommunicationPairs_local( CSRSparseMatrix<ValueType> &adjM, Settings settings);

		//private:
			
			/**
			 * @brief Counts the number of local nodes in block blockID
			 *
			 * @param blockID
			 *
			 * @return Number of local nodes in blockID
			 */
			static IndexType localBlockSize(const DenseVector<IndexType> &part, IndexType blockID);

			/**
			 * @brief Sum of weights of local outgoing edges.
			 */
			static ValueType localSumOutgoingEdges(const CSRSparseMatrix<ValueType> &input, const bool weighted);

			static std::vector<IndexType> neighbourPixels(const IndexType thisPixel,const IndexType sideLen, const IndexType dimensions);
	};
}<|MERGE_RESOLUTION|>--- conflicted
+++ resolved
@@ -22,12 +22,7 @@
 #include "FileIO.h"
 
 using namespace scai::lama;
-<<<<<<< HEAD
-using scai::dmemo::Halo;
-=======
 using scai::dmemo::HaloExchangePlan;
-using scai::dmemo::HaloExchangePlan;
->>>>>>> 54cdd7c5
 
 namespace ITI {
 
