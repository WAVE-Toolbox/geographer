#pragma once

#include <scai/lama.hpp>
#include <scai/lama/matrix/all.hpp>
#include <scai/lama/Vector.hpp>
#include <scai/lama/storage/MatrixStorage.hpp>

#include <scai/dmemo/HaloExchangePlan.hpp>
#include <scai/dmemo/Distribution.hpp>
#include <scai/dmemo/BlockDistribution.hpp>
#include <scai/dmemo/GenBlockDistribution.hpp>

#include <scai/sparsekernel/openmp/OpenMPCSRUtils.hpp>

#include <boost/config.hpp>
#include <boost/graph/adjacency_list.hpp>
#include <boost/graph/edge_coloring.hpp>
#include <boost/graph/properties.hpp>

#include "Settings.h"
#include "Metrics.h"
#include "FileIO.h"

using namespace scai::lama;
using scai::dmemo::HaloExchangePlan;

namespace ITI {

	template <typename IndexType, typename ValueType>
	class ParcoRepart {
		public:
<<<<<<< HEAD
            /**
             * Partitions the given input graph
             * If the number of blocks is equal to the number of processes, graph, coordinates and weights are redistributed according to the partition.
             *
             * @param[in,out] input Adjacency matrix of the input graph
             * @param[in,out] coordinates Coordinates of input points
             * @param[in,out] nodeWeights Optional node weights.
             * @param[in] settings Settings struct
             * @param[out] metrics struct into which time measurements are written
             *
             * @return partition Distributed DenseVector of length n, partition[i] contains the block ID of node i
             */
			static DenseVector<IndexType> partitionGraph(CSRSparseMatrix<ValueType> &input, std::vector<DenseVector<ValueType>> &coordinates, DenseVector<ValueType> &nodeWeights,
					struct Settings settings, struct Metrics& metrics);

			/**
			 * Repartitions the given input graph, starting from a given previous partition
			 * If the number of blocks is equal to the number of processes, graph and coordinates are redistributed according to the partition.
			 *
			 * @param[in,out] input Adjacency matrix of the input graph
			 * @param[in,out] coordinates Coordinates of input points
			 * @param[in,out] nodeWeights Optional node weights.
			 * @param[in] previous The previous partition
			 * @param[in] settings Settings struct
			 * @param[out] metrics Struct into which time measurements are written
			 *
			 * @return partition Distributed DenseVector of length n, partition[i] contains the block ID of node i
			 */
			static DenseVector<IndexType> partitionGraph(CSRSparseMatrix<ValueType> &input, std::vector<DenseVector<ValueType>> &coordinates, DenseVector<ValueType> &nodeWeights,
					DenseVector<IndexType>& previous, struct Settings settings, struct Metrics& metrics);

			/**
			 * Wrapper without node weights.
			 */
			static DenseVector<IndexType> partitionGraph(CSRSparseMatrix<ValueType> &input, std::vector<DenseVector<ValueType>> &coordinates, struct Settings settings, struct Metrics& metrics);
			
            /**
			 * Wrapper without node weights and no metrics
			 */
			static DenseVector<IndexType> partitionGraph(CSRSparseMatrix<ValueType> &input, std::vector<DenseVector<ValueType>> &coordinates, struct Settings settings);

            /**
			 * Wrapper without metrics.
			 */
			static DenseVector<IndexType> partitionGraph(CSRSparseMatrix<ValueType> &input, std::vector<DenseVector<ValueType>> &coordinates, DenseVector<ValueType> &nodeWeights, struct Settings settings);

			/**
			* Wrapper for metis-like input.
			
			* vtxDist, size=numPEs,  is a replicated array, it is the prefix sum of the number of nodes per PE
        			eg: [0, 15, 25, 50], PE0 has 15 vertices, PE1 10 and PE2 25
			* xadj, size=localN+1, (= IA array of the CSR sparse matrix format), is the prefix sum of the degrees
        			of the local nodes, ie, how many non-zero values the row has.
			* adjncy, size=localM (number of local edges = the JA array), contains numbers >0 and < N, each
        			number is the global id of the neighboring vertex
        	* localM, the number of local edges
        	* vwgt, size=localN, array for the node weights
        	* ndims, the dimensions of the coordinates
        	* xyz, size=ndims*locaN, the coordinates for every vertex. For vertex/point i, its coordinates are
        			in xyz[ndims*i], xyz[ndims*i+1], ... , xyz[ndims*i+ndims]

        	* @param[out] partition, the returned partition
			*/
			static std::vector<IndexType> partitionGraph(
				IndexType *vtxDist, IndexType *xadj, IndexType *adjncy, IndexType localM,
    			IndexType *vwgt, IndexType ndims, ValueType *xyz,
    			Settings  settings, Metrics& metrics);

            /*
             * Get an initial partition using the Hilbert curve.
             * TODO: This currently does nothing and isn't used. Remove?
             */
            static DenseVector<IndexType> hilbertPartition(const std::vector<DenseVector<ValueType>> &coordinates, DenseVector<ValueType> &nodeWeights, Settings settings);

			/*
             * @brief Partition a point set using the Hilbert curve, only implemented for equal number of blocks and processes.
             *
             * @param coordinates Coordinates of the input points
             * @param settings Settings struct
             *
             * @return partition DenseVector, redistributed according to the partition
             */
			static DenseVector<IndexType> hilbertPartition(const std::vector<DenseVector<ValueType>> &coordinates, Settings settings);

			/**
			 * Redistribute coordinates and weights according to an implicit hilberPartition.
			 * Equivalent to (but faster):
			 *  partition = hilbertPartition(coordinates, settings)
			 *  for (IndexType d = 0; d < settings.dimensions; d++) {
			 *      coordinates.redistribute(partition.getDistributionPtr());
			 *  }
			 *  nodeWeights.redistribute(partition.getDistributionPtr());
			 *
			 *  @param[in,out] coordinates Coordinates of input points, will be redistributed
			 *  @param[in,out] nodeWeights NodeWeights of input points, will be redistributed
			 *  @param[in] settings Settings struct, effectively only needed for the hilbert curve resolution
			 *  @param[out] metrics
			 */
			static void hilbertRedistribution(std::vector<DenseVector<ValueType> >& coordinates, DenseVector<ValueType>& nodeWeights, Settings settings, struct Metrics& metrics);

			/*
			 * Get an initial partition using the morton curve and measuring density per square.
			 */
			static DenseVector<IndexType> pixelPartition(const std::vector<DenseVector<ValueType>> &coordinates, Settings settings);

			/**
			 * Iterates over the local part of the adjacency matrix and counts local edges.
			 * If an inconsistency in the graph is detected, it tries to find the inconsistent edge and throw a runtime error.
			 * Not guaranteed to find inconsistencies. Iterates once over the edge list.
			 *
			 * @param[in] input Adjacency matrix
			 */
			static void checkLocalDegreeSymmetry(const CSRSparseMatrix<ValueType> &input);

			/** Colors the edges of the graph using max_vertex_degree + 1 colors.
			 * TODO: This method redistributes the graph. Maybe it should not.
			 *
			 * @param[in] adjM The graph with N vertices given as an NxN adjacency matrix.
			 *
			 * @return A 3xN vector with the edges and the color of each edge: retG[0][i] the first node, retG[1][i] the second node, retG[2][i] the color of the edge.
			 */
			static std::vector< std::vector<IndexType>>  getGraphEdgeColoring_local( CSRSparseMatrix<ValueType> &adjM, IndexType& colors);

			/** Given the block graph, creates an edge coloring of the graph and returns a communication
			 *  scheme based on the coloring
			 *  TODO: This method redistributes the graph. Maybe it should not.
			 *
			 * @param[in] adjM The adjacency matrix of a graph.
			 * @return std::vector.size()= number of colors used for coloring the graph. If D is the
			 *  maximum number of edges for a node, then numbers of colors is D or D+1.
			 *  vector[i].size()= number of nodes in the graph = adjM.numRows = adjMnumCols.
			 *  return[i][j] = k : in round i, node j talks with node k. Must also be that return[i][k] = j.
			 *  Inactive nodes have their own rank: rank[i][j] = j.
			 */
			static std::vector<DenseVector<IndexType>> getCommunicationPairs_local( CSRSparseMatrix<ValueType> &adjM, Settings settings);

		//private:
			
			/**
			 * @brief Counts the number of local nodes in block blockID
			 *
			 * @param blockID
			 *
			 * @return Number of local nodes in blockID
			 */
			static IndexType localBlockSize(const DenseVector<IndexType> &part, IndexType blockID);

			/**
			 * @brief Sum of weights of local outgoing edges.
			 */
			static ValueType localSumOutgoingEdges(const CSRSparseMatrix<ValueType> &input, const bool weighted);

			static std::vector<IndexType> neighbourPixels(const IndexType thisPixel,const IndexType sideLen, const IndexType dimensions);
=======
        /**
         * Partitions the given input graph
         * If the number of blocks is equal to the number of processes, graph, coordinates and weights are redistributed according to the partition.
         *
         * @param[in,out] input Adjacency matrix of the input graph
         * @param[in,out] coordinates Coordinates of input points
         * @param[in,out] nodeWeights Optional node weights.
         * @param[in] settings Settings struct
         * @param[out] metrics struct into which time measurements are written
         *
         * @return partition Distributed DenseVector of length n, partition[i] contains the block ID of node i
         */
		static DenseVector<IndexType> partitionGraph(CSRSparseMatrix<ValueType> &input, std::vector<DenseVector<ValueType>> &coordinates, DenseVector<ValueType> &nodeWeights,
				struct Settings settings, struct Metrics& metrics);

		/**
		 * Repartitions the given input graph, starting from a given previous partition
		 * If the number of blocks is equal to the number of processes, graph and coordinates are redistributed according to the partition.
		 *
		 * @param[in,out] input Adjacency matrix of the input graph
		 * @param[in,out] coordinates Coordinates of input points
		 * @param[in,out] nodeWeights Optional node weights.
		 * @param[in] previous The previous partition
		 * @param[in] settings Settings struct
		 * @param[out] metrics Struct into which time measurements are written
		 *
		 * @return partition Distributed DenseVector of length n, partition[i] contains the block ID of node i
		 */
		static DenseVector<IndexType> partitionGraph(CSRSparseMatrix<ValueType> &input, std::vector<DenseVector<ValueType>> &coordinates, DenseVector<ValueType> &nodeWeights,
				DenseVector<IndexType>& previous, struct Settings settings, struct Metrics& metrics);

		/**
		 * Wrapper without node weights.
		 */
		static DenseVector<IndexType> partitionGraph(CSRSparseMatrix<ValueType> &input, std::vector<DenseVector<ValueType>> &coordinates, struct Settings settings, struct Metrics& metrics);
		
        /**
		 * Wrapper without node weights and no metrics
		 */
		static DenseVector<IndexType> partitionGraph(CSRSparseMatrix<ValueType> &input, std::vector<DenseVector<ValueType>> &coordinates, struct Settings settings);

        /**
		 * Wrapper without metrics.
		 */
		static DenseVector<IndexType> partitionGraph(CSRSparseMatrix<ValueType> &input, std::vector<DenseVector<ValueType>> &coordinates, DenseVector<ValueType> &nodeWeights, struct Settings settings);

		/**
		* Wrapper for metis-like input.
		
		* vtxDist, size=numPEs,  is a replicated array, it is the prefix sum of the number of nodes per PE
    			eg: [0, 15, 25, 50], PE0 has 15 vertices, PE1 10 and PE2 25
		* xadj, size=localN+1, (= IA array of the CSR sparse matrix format), is the prefix sum of the degrees
    			of the local nodes, ie, how many non-zero values the row has.
		* adjncy, size=localM (number of local edges = the JA array), contains numbers >0 and < N, each
    			number is the global id of the neighboring vertex
    	* localM, the number of local edges
    	* vwgt, size=localN, array for the node weights
    	* ndims, the dimensions of the coordinates
    	* xyz, size=ndims*locaN, the coordinates for every vertex. For vertex/point i, its coordinates are
    			in xyz[ndims*i], xyz[ndims*i+1], ... , xyz[ndims*i+ndims]
		*/
		static std::vector<IndexType> partitionGraph(
			IndexType *vtxDist, IndexType *xadj, IndexType *adjncy, IndexType localM,
			IndexType *vwgt, IndexType ndims, ValueType *xyz,
			Settings  settings, Metrics& metrics);

        /*
         * Get an initial partition using the Hilbert curve.
         * TODO: This currently does nothing and isn't used. Remove?
         */
        static DenseVector<IndexType> hilbertPartition(const std::vector<DenseVector<ValueType>> &coordinates, DenseVector<ValueType> &nodeWeights, Settings settings);

		/*
         * @brief Partition a point set using the Hilbert curve, only implemented for equal number of blocks and processes.
         *
         * @param coordinates Coordinates of the input points
         * @param settings Settings struct
         *
         * @return partition DenseVector, redistributed according to the partition
         */
		static DenseVector<IndexType> hilbertPartition(const std::vector<DenseVector<ValueType>> &coordinates, Settings settings);

		/*
		 * Get an initial partition using the morton curve and measuring density per square.
		 */
		static DenseVector<IndexType> pixelPartition(const std::vector<DenseVector<ValueType>> &coordinates, Settings settings);

		/**
		 * Iterates over the local part of the adjacency matrix and counts local edges.
		 * If an inconsistency in the graph is detected, it tries to find the inconsistent edge and throw a runtime error.
		 * Not guaranteed to find inconsistencies. Iterates once over the edge list.
		 *
		 * @param[in] input Adjacency matrix
		 */
		static void checkLocalDegreeSymmetry(const CSRSparseMatrix<ValueType> &input);

		/** Colors the edges of the graph using max_vertex_degree + 1 colors.
		 * TODO: This method redistributes the graph. Maybe it should not.
		 *
		 * @param[in] adjM The graph with N vertices given as an NxN adjacency matrix.
		 *
		 * @return A 3xN vector with the edges and the color of each edge: retG[0][i] the first node, retG[1][i] the second node, retG[2][i] the color of the edge.
		 */
		static std::vector< std::vector<IndexType>>  getGraphEdgeColoring_local( CSRSparseMatrix<ValueType> &adjM, IndexType& colors);

		/** Given the block graph, creates an edge coloring of the graph and returns a communication
		 *  scheme based on the coloring
		 *  TODO: This method redistributes the graph. Maybe it should not.
		 *
		 * @param[in] adjM The adjacency matrix of a graph.
		 * @return std::vector.size()= number of colors used for coloring the graph. If D is the
		 *  maximum number of edges for a node, then numbers of colors is D or D+1.
		 *  vector[i].size()= number of nodes in the graph = adjM.numRows = adjMnumCols.
		 *  return[i][j] = k : in round i, node j talks with node k. Must also be that return[i][k] = j.
		 *  Inactive nodes have their own rank: rank[i][j] = j.
		 */
		static std::vector<DenseVector<IndexType>> getCommunicationPairs_local( CSRSparseMatrix<ValueType> &adjM, Settings settings);

	//private:
		
		/**
		 * @brief Counts the number of local nodes in block blockID
		 *
		 * @param blockID
		 *
		 * @return Number of local nodes in blockID
		 */
		static IndexType localBlockSize(const DenseVector<IndexType> &part, IndexType blockID);

		/**
		 * @brief Sum of weights of local outgoing edges.
		 */
		static ValueType localSumOutgoingEdges(const CSRSparseMatrix<ValueType> &input, const bool weighted);

		static std::vector<IndexType> neighbourPixels(const IndexType thisPixel,const IndexType sideLen, const IndexType dimensions);

		//WARNING: moved function to AuxiliaryFuncions.h
		/**
		Given a partition as input, redistribute the graph, coordinates and node weights. 
		The partition vector must be a permutation of the indices from 0 to comm->getSize()-1.
		For the partition to ne valid: 0<= partition[i]<= rank,
		every entry must appear only once, i.e. there exist no i, j 
		such that partition[i]=partition[j].

		The partition vector is also redistributed so in the end, partition, graph
		coordinated and nodeWeights all ahve the same distribution.

		@param[in] partition The partition according to which we will redistribute data.
		@param[out] graph The graph to be redistributed
		@param[out} nodeWeights The coordinates of the points/vertices.
		@param[out] The weights for every vertex.
		*/
		/*
		static scai::dmemo::DistributionPtr redistributeFromPartition( 
			DenseVector<IndexType>& partition,
			CSRSparseMatrix<ValueType>& graph,
			std::vector<DenseVector<ValueType>>& coordinates,
			DenseVector<ValueType>& nodeWeights,
			Settings settings, 
			struct Metrics& metrics,
			bool useRedistributor = false );
		*/
>>>>>>> 98cd1a58
	};
}<|MERGE_RESOLUTION|>--- conflicted
+++ resolved
@@ -29,7 +29,6 @@
 	template <typename IndexType, typename ValueType>
 	class ParcoRepart {
 		public:
-<<<<<<< HEAD
             /**
              * Partitions the given input graph
              * If the number of blocks is equal to the number of processes, graph, coordinates and weights are redistributed according to the partition.
@@ -75,160 +74,6 @@
 			 * Wrapper without metrics.
 			 */
 			static DenseVector<IndexType> partitionGraph(CSRSparseMatrix<ValueType> &input, std::vector<DenseVector<ValueType>> &coordinates, DenseVector<ValueType> &nodeWeights, struct Settings settings);
-
-			/**
-			* Wrapper for metis-like input.
-			
-			* vtxDist, size=numPEs,  is a replicated array, it is the prefix sum of the number of nodes per PE
-        			eg: [0, 15, 25, 50], PE0 has 15 vertices, PE1 10 and PE2 25
-			* xadj, size=localN+1, (= IA array of the CSR sparse matrix format), is the prefix sum of the degrees
-        			of the local nodes, ie, how many non-zero values the row has.
-			* adjncy, size=localM (number of local edges = the JA array), contains numbers >0 and < N, each
-        			number is the global id of the neighboring vertex
-        	* localM, the number of local edges
-        	* vwgt, size=localN, array for the node weights
-        	* ndims, the dimensions of the coordinates
-        	* xyz, size=ndims*locaN, the coordinates for every vertex. For vertex/point i, its coordinates are
-        			in xyz[ndims*i], xyz[ndims*i+1], ... , xyz[ndims*i+ndims]
-
-        	* @param[out] partition, the returned partition
-			*/
-			static std::vector<IndexType> partitionGraph(
-				IndexType *vtxDist, IndexType *xadj, IndexType *adjncy, IndexType localM,
-    			IndexType *vwgt, IndexType ndims, ValueType *xyz,
-    			Settings  settings, Metrics& metrics);
-
-            /*
-             * Get an initial partition using the Hilbert curve.
-             * TODO: This currently does nothing and isn't used. Remove?
-             */
-            static DenseVector<IndexType> hilbertPartition(const std::vector<DenseVector<ValueType>> &coordinates, DenseVector<ValueType> &nodeWeights, Settings settings);
-
-			/*
-             * @brief Partition a point set using the Hilbert curve, only implemented for equal number of blocks and processes.
-             *
-             * @param coordinates Coordinates of the input points
-             * @param settings Settings struct
-             *
-             * @return partition DenseVector, redistributed according to the partition
-             */
-			static DenseVector<IndexType> hilbertPartition(const std::vector<DenseVector<ValueType>> &coordinates, Settings settings);
-
-			/**
-			 * Redistribute coordinates and weights according to an implicit hilberPartition.
-			 * Equivalent to (but faster):
-			 *  partition = hilbertPartition(coordinates, settings)
-			 *  for (IndexType d = 0; d < settings.dimensions; d++) {
-			 *      coordinates.redistribute(partition.getDistributionPtr());
-			 *  }
-			 *  nodeWeights.redistribute(partition.getDistributionPtr());
-			 *
-			 *  @param[in,out] coordinates Coordinates of input points, will be redistributed
-			 *  @param[in,out] nodeWeights NodeWeights of input points, will be redistributed
-			 *  @param[in] settings Settings struct, effectively only needed for the hilbert curve resolution
-			 *  @param[out] metrics
-			 */
-			static void hilbertRedistribution(std::vector<DenseVector<ValueType> >& coordinates, DenseVector<ValueType>& nodeWeights, Settings settings, struct Metrics& metrics);
-
-			/*
-			 * Get an initial partition using the morton curve and measuring density per square.
-			 */
-			static DenseVector<IndexType> pixelPartition(const std::vector<DenseVector<ValueType>> &coordinates, Settings settings);
-
-			/**
-			 * Iterates over the local part of the adjacency matrix and counts local edges.
-			 * If an inconsistency in the graph is detected, it tries to find the inconsistent edge and throw a runtime error.
-			 * Not guaranteed to find inconsistencies. Iterates once over the edge list.
-			 *
-			 * @param[in] input Adjacency matrix
-			 */
-			static void checkLocalDegreeSymmetry(const CSRSparseMatrix<ValueType> &input);
-
-			/** Colors the edges of the graph using max_vertex_degree + 1 colors.
-			 * TODO: This method redistributes the graph. Maybe it should not.
-			 *
-			 * @param[in] adjM The graph with N vertices given as an NxN adjacency matrix.
-			 *
-			 * @return A 3xN vector with the edges and the color of each edge: retG[0][i] the first node, retG[1][i] the second node, retG[2][i] the color of the edge.
-			 */
-			static std::vector< std::vector<IndexType>>  getGraphEdgeColoring_local( CSRSparseMatrix<ValueType> &adjM, IndexType& colors);
-
-			/** Given the block graph, creates an edge coloring of the graph and returns a communication
-			 *  scheme based on the coloring
-			 *  TODO: This method redistributes the graph. Maybe it should not.
-			 *
-			 * @param[in] adjM The adjacency matrix of a graph.
-			 * @return std::vector.size()= number of colors used for coloring the graph. If D is the
-			 *  maximum number of edges for a node, then numbers of colors is D or D+1.
-			 *  vector[i].size()= number of nodes in the graph = adjM.numRows = adjMnumCols.
-			 *  return[i][j] = k : in round i, node j talks with node k. Must also be that return[i][k] = j.
-			 *  Inactive nodes have their own rank: rank[i][j] = j.
-			 */
-			static std::vector<DenseVector<IndexType>> getCommunicationPairs_local( CSRSparseMatrix<ValueType> &adjM, Settings settings);
-
-		//private:
-			
-			/**
-			 * @brief Counts the number of local nodes in block blockID
-			 *
-			 * @param blockID
-			 *
-			 * @return Number of local nodes in blockID
-			 */
-			static IndexType localBlockSize(const DenseVector<IndexType> &part, IndexType blockID);
-
-			/**
-			 * @brief Sum of weights of local outgoing edges.
-			 */
-			static ValueType localSumOutgoingEdges(const CSRSparseMatrix<ValueType> &input, const bool weighted);
-
-			static std::vector<IndexType> neighbourPixels(const IndexType thisPixel,const IndexType sideLen, const IndexType dimensions);
-=======
-        /**
-         * Partitions the given input graph
-         * If the number of blocks is equal to the number of processes, graph, coordinates and weights are redistributed according to the partition.
-         *
-         * @param[in,out] input Adjacency matrix of the input graph
-         * @param[in,out] coordinates Coordinates of input points
-         * @param[in,out] nodeWeights Optional node weights.
-         * @param[in] settings Settings struct
-         * @param[out] metrics struct into which time measurements are written
-         *
-         * @return partition Distributed DenseVector of length n, partition[i] contains the block ID of node i
-         */
-		static DenseVector<IndexType> partitionGraph(CSRSparseMatrix<ValueType> &input, std::vector<DenseVector<ValueType>> &coordinates, DenseVector<ValueType> &nodeWeights,
-				struct Settings settings, struct Metrics& metrics);
-
-		/**
-		 * Repartitions the given input graph, starting from a given previous partition
-		 * If the number of blocks is equal to the number of processes, graph and coordinates are redistributed according to the partition.
-		 *
-		 * @param[in,out] input Adjacency matrix of the input graph
-		 * @param[in,out] coordinates Coordinates of input points
-		 * @param[in,out] nodeWeights Optional node weights.
-		 * @param[in] previous The previous partition
-		 * @param[in] settings Settings struct
-		 * @param[out] metrics Struct into which time measurements are written
-		 *
-		 * @return partition Distributed DenseVector of length n, partition[i] contains the block ID of node i
-		 */
-		static DenseVector<IndexType> partitionGraph(CSRSparseMatrix<ValueType> &input, std::vector<DenseVector<ValueType>> &coordinates, DenseVector<ValueType> &nodeWeights,
-				DenseVector<IndexType>& previous, struct Settings settings, struct Metrics& metrics);
-
-		/**
-		 * Wrapper without node weights.
-		 */
-		static DenseVector<IndexType> partitionGraph(CSRSparseMatrix<ValueType> &input, std::vector<DenseVector<ValueType>> &coordinates, struct Settings settings, struct Metrics& metrics);
-		
-        /**
-		 * Wrapper without node weights and no metrics
-		 */
-		static DenseVector<IndexType> partitionGraph(CSRSparseMatrix<ValueType> &input, std::vector<DenseVector<ValueType>> &coordinates, struct Settings settings);
-
-        /**
-		 * Wrapper without metrics.
-		 */
-		static DenseVector<IndexType> partitionGraph(CSRSparseMatrix<ValueType> &input, std::vector<DenseVector<ValueType>> &coordinates, DenseVector<ValueType> &nodeWeights, struct Settings settings);
 
 		/**
 		* Wrapper for metis-like input.
@@ -346,6 +191,5 @@
 			struct Metrics& metrics,
 			bool useRedistributor = false );
 		*/
->>>>>>> 98cd1a58
 	};
 }