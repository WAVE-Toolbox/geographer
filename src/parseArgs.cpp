#include <scai/lama.hpp>
#include <scai/dmemo/Communicator.hpp>

#include "parseArgs.h"
#include "Settings.h"

using namespace cxxopts;

namespace ITI {

	Options populateOptions() {
		cxxopts::Options options("Geographer", "Parallel geometric graph partitioner for load balancing");

		scai::dmemo::CommunicatorPtr comm = scai::dmemo::Communicator::getCommunicatorPtr();
		Settings settings;

		options.add_options()
					("help", "display options")
					("version", "show version")
					//main arguments for daily use
					("graphFile", "read graph from file", value<std::string>())
					("coordFile", "coordinate file. If none given, assume that coordinates for graph arg are in file arg.xyz", value<std::string>())
					("dimensions", "Number of dimensions of input graph", value<IndexType>()->default_value(std::to_string(settings.dimensions)))
					("numBlocks", "Number of blocks, default is number of processes", value<IndexType>())
					("epsilon", "Maximum imbalance. Each block has at most 1+epsilon as many nodes as the average.", value<double>()->default_value(std::to_string(settings.epsilon)))
					// other input specification
					("fileFormat", "The format of the file to read: 0 is for AUTO format, 1 for METIS, 2 for ADCRIC, 3 for OCEAN, 4 for MatrixMarket format. See Readme.md for more details.", value<ITI::Format>())
					("coordFormat", "format of coordinate file: AUTO = 0, METIS = 1, ADCIRC = 2, OCEAN = 3, MATRIXMARKET = 4 ", value<ITI::Format>())
					("numNodeWeights", "Number of node weights to use. If the input graph contains more node weights, only the first ones are used.", value<IndexType>())					
					("seed", "random seed, default is current time", value<double>()->default_value(std::to_string(time(NULL))))
					//mapping 
					("PEgraphFile", "read communication graph from file", value<std::string>())
					("blockSizesFile", " file to read the block sizes for every block", value<std::string>() )
					//repartitioning
					("previousPartition", "file of previous partition, used for repartitioning", value<std::string>())
					//multi-level and local refinement
					("initialPartition", "Choose initial partitioning method between space-filling curves ('SFC' or 0), pixel grid coarsening ('Pixel' or 1), spectral partition ('Spectral' or 2), k-means ('K-Means' or 3) and multisection ('MultiSection' or 4). SFC, Spectral and K-Means are most stable.", value<Tool>())
					("noRefinement", "skip local refinement steps")
					("multiLevelRounds", "Tuning Parameter: How many multi-level rounds with coarsening to perform", value<IndexType>()->default_value(std::to_string(settings.multiLevelRounds)))
					("minBorderNodes", "Tuning parameter: Minimum number of border nodes used in each refinement step", value<IndexType>())
					("stopAfterNoGainRounds", "Tuning parameter: Number of rounds without gain after which to abort localFM. 0 means no stopping.", value<IndexType>())
					("minGainForNextGlobalRound", "Tuning parameter: Minimum Gain above which the next global FM round is started", value<IndexType>())
					("gainOverBalance", "Tuning parameter: In local FM step, choose queue with best gain over queue with best balance", value<bool>())
					("useDiffusionTieBreaking", "Tuning Parameter: Use diffusion to break ties in Fiduccia-Mattheyes algorithm", value<bool>())
					("useGeometricTieBreaking", "Tuning Parameter: Use distances to block center for tie breaking", value<bool>())
					("skipNoGainColors", "Tuning Parameter: Skip Colors that didn't result in a gain in the last global round", value<bool>())
					//multisection
					("bisect", "Used for the multisection method. If set to true the algorithm perfoms bisections (not multisection) until the desired number of parts is reached", value<bool>())
					("cutsPerDim", "If MultiSection is chosen, then provide d values that define the number of cuts per dimension.", value<std::string>())
					("pixeledSideLen", "The resolution for the pixeled partition or the spectral", value<IndexType>())
					// K-Means
					("minSamplingNodes", "Tuning parameter for K-Means", value<IndexType>())
					("influenceExponent", "Tuning parameter for K-Means, default is ", value<ValueType>()->default_value(std::to_string(settings.influenceExponent)))
					("influenceChangeCap", "Tuning parameter for K-Means", value<ValueType>())
					("balanceIterations", "Tuning parameter for K-Means", value<IndexType>())
					("maxKMeansIterations", "Tuning parameter for K-Means", value<IndexType>())
					("tightenBounds", "Tuning parameter for K-Means")
					("erodeInfluence", "Tuning parameter for K-Means, in case of large deltas and imbalances.")
					("hierLevels", "The number of blocks per level. Total number of PEs (=number of leaves) is \
					the product for all hierLevels[i] and there are hierLevels.size() hierarchy levels. Example: --hierLevels 3 4 10, there are 3 levels. \
					In the first one, each node has 3 children, in the next one each node has 4 and in the last, each node has 10. In total 3*4*10= 120 leaves/PEs", value<std::string>())
					("mapping", "Use a block renumbering approach to map blocks to PEs" )
					//output
					("outFile", "write result partition into file", value<std::string>())
					//debug
					("writeDebugCoordinates", "Write Coordinates of nodes in each block", value<bool>())
					("verbose", "Increase output.")
					("debug", "Even more detailed output")
	                ("storeInfo", "Store timing and other metrics in file.")
	                ("callExit", "Call std::exit after partitioning to deal with lingering MPI data structures.")
	                // evaluation
	                ("repeatTimes", "How many times we repeat the partitioning process.", value<IndexType>())
	                ("noComputeDiameter", "Compute diameter of resulting block files.")
	                ("maxDiameterRounds", "abort diameter algorithm after that many BFS rounds", value<IndexType>())
					("metricsDetail", "no: no metrics, easy:cut, imbalance, communication volume and diameter if possible, all: easy + SpMV time and communication time in SpMV", value<std::string>())
					//used for the competitors main
					// ("outDir", "write result partition into file", value<std::string>())
					//mesh generation
					("generate", "generate uniform mesh as input graph")
					("numX", "Number of points in x dimension of generated graph", value<IndexType>())
					("numY", "Number of points in y dimension of generated graph", value<IndexType>())
					("numZ", "Number of points in z dimension of generated graph", value<IndexType>())
					// exotic test cases
					("quadTreeFile", "read QuadTree from file", value<std::string>())
					("useDiffusionCoordinates", "Use coordinates based from diffusive systems instead of loading from file", value<bool>())
					;

		return options;
	}

	Settings interpretSettings(cxxopts::ParseResult vm) {

		Settings settings;
		scai::dmemo::CommunicatorPtr comm = scai::dmemo::Communicator::getCommunicatorPtr();
		srand(vm["seed"].as<double>());

		if (vm.count("version")) {
			std::cout << "Git commit " << version << std::endl;
			settings.isValid = false;
			return settings;
		}

		if (vm.count("generate") + vm.count("graphFile") + vm.count("quadTreeFile") != 1) {
			std::cout << "Pick one of --graphFile, --quadTreeFile or --generate. Use --help for more parameters" << std::endl;
			settings.isValid = false;
			//return 126;
		}

		if (vm.count("generate") && (vm["dimensions"].as<IndexType>() != 3)) {
			std::cout << "Mesh generation currently only supported for three dimensions" << std::endl;
			settings.isValid = false;
			//return 126;
		}

		if (vm.count("coordFile") && vm.count("useDiffusionCoords")) {
			std::cout << "Cannot both load coordinates from file with --coordFile or generate them with --useDiffusionCoords." << std::endl;
			settings.isValid = false;
			//return 126;
		}

		if (vm.count("fileFormat") && vm["fileFormat"].as<ITI::Format>() == ITI::Format::TEEC) {
			if (!vm.count("numX")) {
				std::cout << "TEEC file format does not specify graph size, please set with --numX" << std::endl;
				settings.isValid = false;
				//return 126;
			}
		}

		// check if coordFormat is provided
		// if no coordFormat was given but was given a fileFormat assume they are the same
		if( !vm.count("coordFormat") and vm.count("fileFormat") ){
			settings.coordFormat = settings.fileFormat;
		}

		if( settings.storeInfo && settings.outFile=="-" ) {
			PRINT0("Option to store information used but no output file given to write to. Specify an output file using the option --outFile. Aborting.");
			settings.isValid = false;
			//return 126;
		}

		if (!vm.count("influenceExponent")) {
		    settings.influenceExponent = 1.0/settings.dimensions;
		}

	    if( vm.count("metricsDetail") ){
			if( not (settings.metricsDetail=="no" or settings.metricsDetail=="easy" or settings.metricsDetail=="all") ){
				if(comm->getRank() ==0 ){
					std::cout<<"WARNING: wrong value for parameter metricsDetail= " << settings.metricsDetail << ". Setting to all" <<std::endl;
					settings.metricsDetail="all";
				}
			}
		}	

		if( vm.count("noComputeDiameter") ){
			settings.computeDiameter = false;
		}else{
			settings.computeDiameter = true;
		}
	    
	    using std::vector;
	    settings.verbose = vm.count("verbose");
	    settings.storeInfo = vm.count("storeInfo");
	    settings.erodeInfluence = vm.count("erodeInfluence");
	    settings.tightenBounds = vm.count("tightenBounds");
		settings.noRefinement = vm.count("noRefinement");
		settings.useDiffusionCoordinates = vm.count("useDiffusionCoordinates");
		settings.gainOverBalance = vm.count("gainOverBalance");
		settings.useDiffusionTieBreaking = vm.count("useDiffusionTieBreaking");
		settings.useGeometricTieBreaking = vm.count("useGeometricTieBreaking");
		settings.skipNoGainColors = vm.count("skipNoGainColors");
		settings.bisect = vm.count("bisect");
		settings.writeDebugCoordinates = vm.count("writeDebugCoordinates");

		if (vm.count("fileFormat")) {
			settings.fileFormat = vm["fileFormat"].as<ITI::Format>();
		}
		if (vm.count("coordFormat")) {
			settings.coordFormat = vm["coordFormat"].as<ITI::Format>();
		}
		if (vm.count("PEgraphFile")) {
			settings.PEGraphFile = vm["PEgraphFile"].as<std::string>();
		}
		if (vm.count("numNodeWeights")) {
			settings.numNodeWeights = vm["numNodeWeights"].as<IndexType>();
		}
		if (vm.count("dimensions")) {
			settings.dimensions = vm["dimensions"].as<IndexType>();
		}
		if (vm.count("numX")) {
			settings.numX = vm["numX"].as<IndexType>();
		}
		if (vm.count("numY")) {
			settings.numY = vm["numY"].as<IndexType>();
		}
		if (vm.count("numZ")) {
			settings.numZ = vm["numZ"].as<IndexType>();
		}
		if (vm.count("numBlocks")) {
			settings.numBlocks = vm["numBlocks"].as<IndexType>();
		} else {
			settings.numBlocks = comm->getSize();
		}

		if (vm.count("epsilon")) {
			settings.epsilon = vm["epsilon"].as<double>();
		}
		if (vm.count("blockSizesFile")) {
			settings.blockSizesFile = vm["blockSizesFile"].as<std::string>();
		}
		if (vm.count("initialPartition")) {
			settings.initialPartition = vm["initialPartition"].as<Tool>();
		}
		if (vm.count("multiLevelRounds")) {
			settings.multiLevelRounds = vm["multiLevelRounds"].as<IndexType>();
		}
		if (vm.count("minBorderNodes")) {
			settings.minBorderNodes = vm["minBorderNodes"].as<IndexType>();
		}
		if (vm.count("stopAfterNoGainRounds")) {
			settings.stopAfterNoGainRounds = vm["stopAfterNoGainRounds"].as<IndexType>();
		}
		if (vm.count("minGainForNextGlobalRound")) {
			settings.minGainForNextRound = vm["minGainForNextGlobalRound"].as<IndexType>();
		}
		if (vm.count("cutsPerDim")) {
			std::stringstream ss( vm["cutsPerDim"].as<std::string>() );
			std::string item;
			std::vector<IndexType> cutsPerDim;
			IndexType product = 1;

			while (!std::getline(ss, item, ' ').fail()) {
				IndexType cutsInDim = std::stoi(item);
				cutsPerDim.push_back(cutsInDim);
				product *= cutsInDim;
			}

			settings.cutsPerDim = cutsPerDim;

			if (!vm.count("numBlocks")) {
				settings.numBlocks = product;
			} else {
				if (vm["numBlocks"].as<IndexType>() != product) {
					throw std::invalid_argument("When giving --cutsPerDim, either omit --numBlocks or set it to the product of cutsPerDim.");
				}
			}
		}
		if (vm.count("pixeledSideLen")) {
			settings.pixeledSideLen = vm["pixeledSideLen"].as<IndexType>();
		}
		if (vm.count("minSamplingNodes")) {
			settings.minSamplingNodes = vm["minSamplingNodes"].as<IndexType>();
		}
		if (vm.count("influenceExponent")) {
			settings.influenceExponent = vm["influenceExponent"].as<ValueType>();
		}
		if (vm.count("influenceChangeCap")) {
			settings.influenceChangeCap = vm["influenceChangeCap"].as<ValueType>();
		}
		if (vm.count("balanceIterations")) {
			settings.balanceIterations = vm["balanceIterations"].as<IndexType>();
		}
		if (vm.count("maxKMeansIterations")) {
			settings.maxKMeansIterations = vm["maxKMeansIterations"].as<IndexType>();
		}
		if (vm.count("hierLevels")) {
			std::stringstream ss( vm["hierLevels"].as<std::string>() );
			std::string item;
			std::vector<IndexType> hierLevels;
			IndexType product = 1;

			while (!std::getline(ss, item, ' ').fail()) {
				IndexType blocksInLevel = std::stoi(item);
				hierLevels.push_back(blocksInLevel);
				product *= blocksInLevel;
			}

			settings.hierLevels = hierLevels;
			if (!vm.count("numBlocks")) {
				settings.numBlocks = product;
			} else {
				if (vm["numBlocks"].as<IndexType>() != product) {
					std::cout << vm["numBlocks"].as<IndexType>() << " " << product << std::endl;
					throw std::invalid_argument("When giving --hierLevels, either omit --numBlocks or set it to the product of level entries.");
				}
			}
		}
		if (vm.count("outFile")) {
			settings.outFile = vm["outFile"].as<std::string>();
		}
		if (vm.count("repeatTimes")) {
			settings.repeatTimes = vm["repeatTimes"].as<IndexType>();
		}
		if (vm.count("maxDiameterRounds")) {
			settings.maxDiameterRounds = vm["maxDiameterRounds"].as<IndexType>();
		}
		if (vm.count("metricsDetail")) {
			settings.metricsDetail = vm["metricsDetail"].as<std::string>();
		}
		if (vm.count("outDir")) {
			settings.outDir = vm["outDir"].as<std::string>();
		}

		/*** consistency checks ***/
		if (vm.count("previousPartition")) {
			settings.repartition = true;
			if (vm.count("initialPartition")) {
				if (!(settings.initialPartition == Tool::geoKmeans || settings.initialPartition == Tool::none)) {
					std::cout << "Method " << settings.initialPartition << " not supported for repartitioning, currently only kMeans." << std::endl;
					settings.isValid = false;
					//return 126;
				}
			} else {
				PRINT0("Setting initial partitioning method to kMeans.");
				settings.initialPartition = Tool::geoKmeans;
			}
		}

		if ( settings.hierLevels.size() > 0 ) {
	    	if (!(settings.initialPartition == Tool::geoHierKM 
	    		|| settings.initialPartition == Tool::geoHierRepart)) {
		    	if(comm->getRank() ==0 ){
<<<<<<< HEAD
					std::cout<<" WARNING: using "<< settings.initialPartition <<\
					", without using hierarchical partitioning, the given hierarchy levels will be ignored. " <<std::endl;
=======
					std::cout << " WARNING: Without using hierarchical partitioning, ";
					std::cout << "the given hierarchy levels will be ignored." << std::endl;
>>>>>>> 93569970
				}
	    	}

	    	if (!vm.count("numBlocks")) {
	    		IndexType numBlocks = 1;
	    		for (IndexType level : settings.hierLevels) {
	    			numBlocks *= level;
	    		}
	    		settings.numBlocks = numBlocks;
	    	}
	    }

		return settings;

	}

}<|MERGE_RESOLUTION|>--- conflicted
+++ resolved
@@ -59,15 +59,12 @@
 					("hierLevels", "The number of blocks per level. Total number of PEs (=number of leaves) is \
 					the product for all hierLevels[i] and there are hierLevels.size() hierarchy levels. Example: --hierLevels 3 4 10, there are 3 levels. \
 					In the first one, each node has 3 children, in the next one each node has 4 and in the last, each node has 10. In total 3*4*10= 120 leaves/PEs", value<std::string>())
-					("mapping", "Use a block renumbering approach to map blocks to PEs" )
 					//output
 					("outFile", "write result partition into file", value<std::string>())
 					//debug
 					("writeDebugCoordinates", "Write Coordinates of nodes in each block", value<bool>())
 					("verbose", "Increase output.")
-					("debug", "Even more detailed output")
 	                ("storeInfo", "Store timing and other metrics in file.")
-	                ("callExit", "Call std::exit after partitioning to deal with lingering MPI data structures.")
 	                // evaluation
 	                ("repeatTimes", "How many times we repeat the partitioning process.", value<IndexType>())
 	                ("noComputeDiameter", "Compute diameter of resulting block files.")
@@ -272,6 +269,7 @@
 				IndexType blocksInLevel = std::stoi(item);
 				hierLevels.push_back(blocksInLevel);
 				product *= blocksInLevel;
+				std::cout << product << std::endl;
 			}
 
 			settings.hierLevels = hierLevels;
@@ -319,13 +317,8 @@
 	    	if (!(settings.initialPartition == Tool::geoHierKM 
 	    		|| settings.initialPartition == Tool::geoHierRepart)) {
 		    	if(comm->getRank() ==0 ){
-<<<<<<< HEAD
-					std::cout<<" WARNING: using "<< settings.initialPartition <<\
-					", without using hierarchical partitioning, the given hierarchy levels will be ignored. " <<std::endl;
-=======
 					std::cout << " WARNING: Without using hierarchical partitioning, ";
 					std::cout << "the given hierarchy levels will be ignored." << std::endl;
->>>>>>> 93569970
 				}
 	    	}
 
