#pragma once

#include <iostream>
#include <scai/lama.hpp>
#include <boost/program_options.hpp>
#include <boost/filesystem.hpp>

#define STRINGIZER(arg)     #arg
#define STR_VALUE(arg)      STRINGIZER(arg)
#define BUILD_COMMIT_STRING STR_VALUE(BUILD_COMMIT)
#define PRINT( msg ) std::cout<< __FILE__<< ", "<< __LINE__ << ": "<< msg << std::endl
#define PRINT0( msg ) if(comm->getRank()==0)  std::cout<< __FILE__<< ", "<< __LINE__ << ": "<< msg << std::endl

const std::string version = BUILD_COMMIT_STRING;

// typedef long int IndexType;
using scai::IndexType;
//using scai::ValueType;
typedef double ValueType;

/*The size of a point/vertex in the application. This is mainly (only)
used for the mapping using the CommTree. Every node in the tree has a 
memory variable that indicated the maximum allowed size of this PE or
group of PEs. Remember, in the CommTree the leaves are the actual PEs
and the other nodes are groups consisting of a number of PEs. Then,
every PEs p, can contain at most p.memory/bytesPerVertex vertices.
TODO: investigate the best value to use
*/
const IndexType bytesPerVertex = 8;

namespace ITI{

enum class Format {AUTO = 0, METIS = 1, ADCIRC = 2, OCEAN = 3, MATRIXMARKET = 4, TEEC = 5, BINARY = 6, EDGELIST = 7, BINARYEDGELIST = 8, EDGELISTDIST = 9};

inline std::istream& operator>>(std::istream& in, Format& format){
	std::string token;
	in >> token;
	if (token == "AUTO" or token == "0")
		format = ITI::Format::AUTO ;
	else if (token == "METIS" or token == "1")
		format = ITI::Format::METIS;
	else if (token == "ADCIRC" or token == "2")
		format = ITI::Format::ADCIRC;
	else if (token == "OCEAN" or token == "3")
		format = ITI::Format::OCEAN;
    else if (token == "MATRIXMARKET" or token == "4")
		format = ITI::Format::MATRIXMARKET;
    else if (token == "TEEC" or token == "5")
        format = ITI::Format::TEEC;
    else if (token == "BINARY" or token == "6")
        format = ITI::Format::BINARY;
	else if (token == "EDGELIST" or token == "7")
        format = ITI::Format::EDGELIST;
	else if (token == "BINARYEDGELIST" or token == "8")
	    format = ITI::Format::BINARYEDGELIST;
	else if (token == "EDGELISTDIST" or token == "9")
	    format = ITI::Format::EDGELISTDIST;
	else
		in.setstate(std::ios_base::failbit);
	return in;
}

inline std::ostream& operator<<(std::ostream& out, Format method){
	std::string token;

	if (method == ITI::Format::AUTO)
		token = "AUTO";
	else if (method == ITI::Format::METIS)
		token = "METIS";
	else if (method == ITI::Format::ADCIRC)
		token = "ADCIRC";
	else if (method == ITI::Format::OCEAN)
		token = "OCEAN";
    else if (method == ITI::Format::MATRIXMARKET)
        token = "MATRIXMARKET";
    else if (method == ITI::Format::TEEC)
        token = "TEEC";
    else if (method == ITI::Format::BINARY)
        token == "BINARY";
	else if (method == ITI::Format::EDGELISTDIST)
        token == "EDGELISTDIST";
	else if (method == ITI::Format::EDGELIST)
	    token == "EDGELIST";
	else if (method == ITI::Format::BINARYEDGELIST)
	    token == "BINARYEDGELIST";
	out << token;
	return out;
}

//-----------------------------------------------------------------------------------

enum class Tool{ geographer, geoKmeans, geoSFC, parMetisGraph, parMetisGeom, parMetisSFC, zoltanRIB, zoltanRCB, zoltanMJ, zoltanSFC};

}// ITI


enum class InitialPartitioningMethods {SFC = 0, Pixel = 1, Spectral = 2, KMeans = 3, Multisection = 4, MJ = 5, None = 6};

//-----------------------------------------------------------------------------------
std::istream& operator>>(std::istream& in, InitialPartitioningMethods& method);

std::ostream& operator<<(std::ostream& out, InitialPartitioningMethods method);

struct Settings{
    //partition settings
    IndexType numBlocks = 2;
    double epsilon = 0.03;
    bool repartition = false;
    
    //input data and other info
    IndexType dimensions= 2;
    std::string fileName = "-";
    std::string outFile = "-";
    std::string PEGraphFile = "-";
    std::string blockSizesFile = "-";
    ITI::Format fileFormat = ITI::Format::AUTO;   // 0 for METIS, 4 for MatrixMarket
    ITI::Format coordFormat = ITI::Format::AUTO; 
    bool useDiffusionCoordinates = false;
    IndexType diffusionRounds = 20;
<<<<<<< HEAD
    IndexType numNodeWeights = std::numeric_limits<IndexType>::quiet_NaN();
=======
    IndexType numNodeWeights = -1;
>>>>>>> db077d3d
    std::string machine;
    
    //mesh generation
    IndexType numX = 32;
    IndexType numY = 32;
    IndexType numZ = 32;
    
    //general tuning parameters
    InitialPartitioningMethods initialPartition = InitialPartitioningMethods::KMeans;
    InitialPartitioningMethods initialMigration = InitialPartitioningMethods::SFC;//TODO: rename
    
    //tuning parameters for local refinement
    IndexType minBorderNodes = 1;
    IndexType stopAfterNoGainRounds = 0;
    IndexType minGainForNextRound = 1;
    IndexType numberOfRestarts = 0;
    bool useDiffusionTieBreaking = false;
    bool useGeometricTieBreaking = false;
    bool gainOverBalance = false;
    bool skipNoGainColors = false;

    //tuning parameters for SFC
    IndexType sfcResolution = 17;

    //tuning parameters balanced K-Means
//TODO?: in the heterogenous and hierarchical case, minSamplingNodes
//makes more sense to be a percentage of the nodes, not a number. Or not?
    IndexType minSamplingNodes = 100;	

    double influenceExponent = 0.5;
    double influenceChangeCap = 0.1;
    IndexType balanceIterations = 20;
    IndexType maxKMeansIterations = 50;
    bool tightenBounds = false;
    bool freezeBalancedInfluence = false;
    bool erodeInfluence = false;
    bool manhattanDistance = false;

    //parameters for multisection
    bool bisect = false;    // 0: works for square k, 1: bisect, for k=power of 2
    bool useExtent = false;
    std::vector<IndexType> cutsPerDim;
    IndexType pixeledSideLen = 10;

    //tuning parameters for multiLevel heuristic
    bool noRefinement = false;
    IndexType multiLevelRounds = 0;
    IndexType coarseningStepsBetweenRefinement = 3;
    IndexType thisRound=-1;
    bool mec = true;

    //debug and profiling parameters
    bool verbose = false;
    bool writeDebugCoordinates = false;
    bool writePEgraph = false;
    bool writeInFile = false;
    bool storeInfo = false;
    //TODO: turn to false by default
    bool debugMode = false; //extra checks and prints
	IndexType repeatTimes = 1;
    
    //calculate expensive performance metrics?
    bool computeDiameter = false;
    IndexType maxDiameterRounds = 2;
    std::string metricsDetail;

    // variable to check if the settings given are valid or not
    bool isValid = true;

    //struct communicationTree commTree;
    //
    // print settings
    //
    
	void print(std::ostream& out){
		
		//TODO: This should not be in settings, since the machine the code runs on is not a part of it.
		
		out<< "Git commit: " << version << " and machine: "<< machine << std::endl;
		
		IndexType numPoints = numX* numY* numZ;
		out<< "Setting: number of points= " << numPoints<< ", dimensions= "<< dimensions << ", filename: " << fileName << std::endl;
		if( outFile!="-" ){
			out<< "outFile: " << outFile << std::endl;
		}
		
		out<< "minBorderNodes= " << minBorderNodes << std::endl;
		out<< "stopAfterNoGainRounds= "<< stopAfterNoGainRounds << std::endl;
		out<< "minGainForNextRound= " << minGainForNextRound << std::endl;
		out<< "multiLevelRounds= " << multiLevelRounds << std::endl;
		out<< "coarseningStepsBetweenRefinement= "<< coarseningStepsBetweenRefinement << std::endl;
		out<< "parameters used:" <<std::endl;
		if( useDiffusionTieBreaking ){
			out<< "\tuseDiffusionTieBreaking"  <<std::endl;
		}
		if( useGeometricTieBreaking ){
			out<< "\tuseGeometricTieBreaking" <<std::endl;
		}
		if( gainOverBalance ){
			out<< "\tgainOverBalance"  << std::endl;
		}
		if( skipNoGainColors ){
			out<< "\tskipNoGainColors" << std::endl;
		}
		
		out<< "initial migration: " << static_cast<int>(initialMigration) << std::endl;
		
		if (initialPartition==InitialPartitioningMethods::SFC) {
			out<< "initial partition: hilbert curve" << std::endl;
			out<< "\tsfcResolution: " << sfcResolution << std::endl;
		} else if (initialPartition==InitialPartitioningMethods::Pixel) {
			out<< "initial partition: pixels" << std::endl;
			out<< "\tpixeledSideLen: "<< pixeledSideLen << std::endl;
		} else if (initialPartition==InitialPartitioningMethods::Spectral) {
			out<< "initial partition: spectral" << std::endl;
		} else if (initialPartition==InitialPartitioningMethods::KMeans) {
			out<< "initial partition: K-Means" << std::endl;
			out<< "\tminSamplingNodes: " << minSamplingNodes << std::endl;
			out<< "\tinfluenceExponent: " << influenceExponent << std::endl;
		} else if (initialPartition==InitialPartitioningMethods::Multisection) {
			out<< "initial partition: MultiSection" << std::endl;
			out<< "\tbisect: " << bisect << std::endl;
			out<< "\tuseExtent: "<< useExtent << std::endl;
		} else {
			out<< "initial partition undefined" << std::endl;
		}
		out << "epsilon= "<< epsilon << std::endl;
		out << "numBlocks= " << numBlocks << std::endl;
	}
//--------------------------------------------------------------------------------------------

    void print(std::ostream& out, const scai::dmemo::CommunicatorPtr comm){
		if( comm->getRank()==0){
			 print( out );
		}
	}

	boost::program_options::variables_map parseInput(int argc, char** argv);
    
}; //struct Settings
<|MERGE_RESOLUTION|>--- conflicted
+++ resolved
@@ -117,11 +117,7 @@
     ITI::Format coordFormat = ITI::Format::AUTO; 
     bool useDiffusionCoordinates = false;
     IndexType diffusionRounds = 20;
-<<<<<<< HEAD
-    IndexType numNodeWeights = std::numeric_limits<IndexType>::quiet_NaN();
-=======
     IndexType numNodeWeights = -1;
->>>>>>> db077d3d
     std::string machine;
     
     //mesh generation
