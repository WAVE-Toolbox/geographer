#pragma once

#include <iostream>
#include <scai/lama.hpp>
#include <assert.h>

#include "config.h"

#define PRINT( msg ) std::cout<< __FILE__<< ", "<< __LINE__ << ": "<< msg << std::endl
#define PRINT0( msg ) if(comm->getRank()==0)  std::cout<< __FILE__<< ", "<< __LINE__ << ": "<< msg << std::endl //not happy with these macros

namespace ITI {

using scai::IndexType;

/*The size of a point/vertex in the application. This is mainly (only)
used for the mapping using the CommTree. Every node in the tree has a
memory variable that indicated the maximum allowed size of this PE or
group of PEs. Remember, in the CommTree the leaves are the actual PEs
and the other nodes are groups consisting of a number of PEs. Then,
every PEs p, can contain at most p.memory/bytesPerVertex vertices.
TODO: investigate the best value to use
*/
//TODO: is this needed?
const IndexType bytesPerVertex = 8;

/** Different file formats to store a graph. See also FileIO.

0. Auto: it tries to deduce the format automatically
1. First line has a number that represents the number of vertices of the graph and some flags for vertex and node weights.
Then, line i has the vertices that are neighbors of vertex i.
The METIS format is described in detail here <a href="glaros.dtc.umn.edu/gkhome/fetch/sw/metis/manual.pdf">metis manual</a>.
2. -  //TODO: details
3. Format to read ocean graphs //TODO: details
4. The matrixmarket format. Details <a href="https://math.nist.gov/MatrixMarket/formats.html">here</a> and
<a href="https://people.sc.fsu.edu/~jburkardt/data/mm/mm.html">here</a>.
5. Graphs stored in the TEEC file format //TODO: probably not used
6. Graphs stored in a binary format, see <a href="http://algo2.iti.kit.edu/schulz/software_releases/kahipv2.00.pdf">here</a>.
7. The graph is stored as sequence of edges.
8. The graph is stored as sequence of edges but stored in binary format.
9. An edge list that is stored in several files.
*/

enum class Format {AUTO = 0, METIS = 1, ADCIRC = 2, OCEAN = 3, MATRIXMARKET = 4, TEEC = 5, BINARY = 6, EDGELIST = 7, BINARYEDGELIST = 8, EDGELISTDIST = 9};


/** @brief Operator to convert an enum Format to a stream.
*/
inline std::istream& operator>>(std::istream& in, Format& format) {
    std::string token;//TODO: There must be a more elegant way to do this with a map!
    in >> token;
    if (token == "AUTO" or token == "0")
        format = ITI::Format::AUTO ;
    else if (token == "METIS" or token == "1")
        format = ITI::Format::METIS;
    else if (token == "ADCIRC" or token == "2")
        format = ITI::Format::ADCIRC;
    else if (token == "OCEAN" or token == "3")
        format = ITI::Format::OCEAN;
    else if (token == "MATRIXMARKET" or token == "4")
        format = ITI::Format::MATRIXMARKET;
    else if (token == "TEEC" or token == "5")
        format = ITI::Format::TEEC;
    else if (token == "BINARY" or token == "6")
        format = ITI::Format::BINARY;
    else if (token == "EDGELIST" or token == "7")
        format = ITI::Format::EDGELIST;
    else if (token == "BINARYEDGELIST" or token == "8")
        format = ITI::Format::BINARYEDGELIST;
    else if (token == "EDGELISTDIST" or token == "9")
        format = ITI::Format::EDGELISTDIST;
    else
        in.setstate(std::ios_base::failbit);
    return in;
}

/** @brief Operator to convert a stream to an enum Format.
*/

inline std::ostream& operator<<(std::ostream& out, Format method) {
    std::string token;

    if (method == ITI::Format::AUTO)
        token = "AUTO";
    else if (method == ITI::Format::METIS)
        token = "METIS";
    else if (method == ITI::Format::ADCIRC)
        token = "ADCIRC";
    else if (method == ITI::Format::OCEAN)
        token = "OCEAN";
    else if (method == ITI::Format::MATRIXMARKET)
        token = "MATRIXMARKET";
    else if (method == ITI::Format::TEEC)
        token = "TEEC";
    else if (method == ITI::Format::BINARY)
        token == "BINARY";
    else if (method == ITI::Format::EDGELISTDIST)
        token == "EDGELISTDIST";
    else if (method == ITI::Format::EDGELIST)
        token == "EDGELIST";
    else if (method == ITI::Format::BINARYEDGELIST)
        token == "BINARYEDGELIST";
    out << token;
    return out;
}

//-----------------------------------------------------------------------------------

/** Different tools, i.e., algorithmic approaches, that can be used to partition a input graph, point set or a mesh, i.e., a graph with coordinates.
	For geographer, typically these are predetermined combinations of the input settings.

- geographer Both graph and coordinates are required. First, we take an initial partition using only the coordinates and the balanced k-means algorithm
	and them, the initial partition is improved by using the graph and doing multilevel coarsening and local refinement.
- geoKmeans Partition a point set (no graph is needed) using the balanced k-means algorithm.
- geoHierKM Partition a point set (no graph is needed) using the hierarchical balanced k-means algorithm.
- geoHierRepart First step is same as using geoHierKM but we also do a post-processing repartition step to improve the cut more.
- geoSFC Partition a point set (no graph is needed) using the hilbert space filling curve.
- geoMS Partition a point set (no graph is needed) using the MultiSection algorithm.
### The tools below require the external libraries parmetis and zoltan2.
- parMetisGraph Partition a graph using parmetis
- parMetisGeom Partition a mesh using a version of parmetis that also uses coordinates for an initial partition.
- parMetisSFC Partition a point set (no graph is needed) using the space filling curve algorithm of parmetis.
- zoltanRIB Partition a point set (no graph is needed) using the Recursive Inertia Bisection of zoltan2.
- zoltanRCB Partition a point set (no graph is needed) using the Recursive Coordinate Bisection of zoltan2.
- zoltanMJ Partition a point set (no graph is needed) using the Multijagged algorithm of zoltan2.
- zoltanMJ Partition a point set (no graph is needed) using the space filling curves algorithm of zoltan2.
*/
enum class Tool { geographer, geoKmeans, geoHierKM, geoHierRepart, geoSFC, geoMS, parMetisGraph, parMetisGeom, parMetisSFC, zoltanRIB, zoltanRCB, zoltanMJ, zoltanSFC, none};


std::istream& operator>>(std::istream& in, ITI::Tool& tool);

std::ostream& operator<<(std::ostream& out, const ITI::Tool tool);

std::string to_string(const ITI::Tool& t);

std::string to_string(const ITI::Format& f);

ITI::Tool toTool(const std::string& s);


/** @brief A structure that holds several options for partitioning, input, output, metrics e.t.c.
*/
struct Settings {
    Settings();
    bool checkValidity();

    /** @name General partition settings
    */
    //@{
    IndexType numBlocks = 2; 	///< number of blocks to partition to
    double epsilon = 0.03;		///< maximum allowed imbalance of the output partition
    bool repartition = false; 	///< set to true to respect the initial partition

    ITI::Tool initialPartition = ITI::Tool::geoKmeans;			///< the tool to use to get the initial partition, \sa Tool
    static const ITI::Tool initialMigration = ITI::Tool::geoSFC;///< pre-processing step to redistribute/migrate coordinates
    //@}

    /** @name Input data and other info
    */
    //@{
    IndexType dimensions= 2;	///< the dimension of the point set
    std::string fileName = "-";	///< the name of the input file to read the graph from
    std::string outFile = "-";	///< name of the file to store metrics (if desired)
    std::string outDir = "-"; 	//this is used by the competitors main
    std::string PEGraphFile = "-"; //TODO: this should not be in settings
    std::string blockSizesFile = "-"; //TODO: this should not be in settings
    ITI::Format fileFormat = ITI::Format::AUTO;   	///< the format of the input file, \sa Format
    ITI::Format coordFormat = ITI::Format::AUTO; 	///< the format of the coordinated input file, \sa Format
    bool useDiffusionCoordinates = false;		///< if not coordinates are provided, we can use artificial coordinates
    IndexType diffusionRounds = 20;				///< number of rounds to create the diffusion coordinates
    IndexType numNodeWeights = -1;		///< number of vertex weights
    std::string machine;
    //@}

    /** @name Mesh generation settings
    For the mesh generator, the number of points per dimension
    */
    //@{
    IndexType numX = 32;
    IndexType numY = 32;
    IndexType numZ = 32;
    //@}

    /** @name Tuning parameters for local refinement
     */
    //@{
    IndexType minBorderNodes = 1;			///< minimum number of border nodes for the local refinement
    IndexType stopAfterNoGainRounds = 0; 	///< number of rounds to stop local refinement if no gain is achieved
    IndexType minGainForNextRound = 1;		///< minimum gain to be achieved so local refinement proceeds to next round
    IndexType numberOfRestarts = 0;
    bool useDiffusionTieBreaking = false;	///< if diffusion should be used for tie breaking
    bool useGeometricTieBreaking = false;	///< if distance from center should be used for tie braking
    bool gainOverBalance = false;
    bool skipNoGainColors = false;			///< if we should skip some rounds if there is no gain
    //@}

    /** @name Space filling curve parameters
    */
    //@{
    IndexType sfcResolution = 7; 			///<tuning parameters for SFC, the resolution depth for the curve
    //@}


    /** @name Tuning parameters balanced K-Means
    */
    //@{
//TODO?: in the heterogenous and hierarchical case, minSamplingNodes
//makes more sense to be a percentage of the nodes, not a number. Or not?
    IndexType minSamplingNodes = 100;		///< the starting number of sampled nodes. If set to -1, all nodes are considered from the start

    ValueType influenceExponent = 0.5;
    ValueType influenceChangeCap = 0.1;
    IndexType balanceIterations = 20;		///< maximum number of iteration to do in order to achieve balance
    IndexType maxKMeansIterations = 50;		///< maximum number of global k-means iterations
    bool tightenBounds = false;
    bool freezeBalancedInfluence = false;
    bool erodeInfluence = false;
    //bool manhattanDistance = false;
    std::vector<IndexType> hierLevels; 		///< for hierarchial kMeans, the number of blocks per level
    //@}

    /** @name Parameters for multisection
    */
    //@{
    bool bisect = false;    				///< if true, we perform a bisection ( false: works for square k, true: for k=power of 2)
    bool useIter = false;  					///< use the iterative approach
    IndexType maxIterations = 20;			///< maximum number of iterations for iterative approach
    std::vector<IndexType> cutsPerDim;		///< the cuts we must do per dimensions (size=dimensions)
    IndexType pixeledSideLen = 10;			///< the side length of a uniform grid
    //@}

    /** @name Tuning parameters for multiLevel heuristic
    */
    //@{
    bool noRefinement = false;				///< if we will do local refinement or not
    IndexType multiLevelRounds = 0;			///< number of multilevel rounds
    IndexType coarseningStepsBetweenRefinement = 3; ///< number of rounds every which we do coarsening
    //@}

    /** @name Debug and profiling parameters
    */
    //@{
    bool verbose = false;					///< print more output info
    bool debugMode = false; 				///< even more checks and prints
    bool writeDebugCoordinates = false;		///< store coordinates and block id
    bool writePEgraph = false;				///< store the processor graph
    bool storeInfo = false;					///< store metrics info
    IndexType repeatTimes = 1;				///< for benchmarking, how many times is the partition repeated
    IndexType thisRound=-1; //TODO: what is this? This has nothing to do with the settings.

    std::string metricsDetail = "no";		///< level of details, possible values are: no, easy, all
    //calculate expensive performance metrics?
    bool computeDiameter = false;			///< if the diameter should be computed (can be expensive)
    IndexType maxDiameterRounds = 2;		///< max number of rounds to approximate the diameter
    //@}

    /** @name Various parameters
    */
    //@{
    ///this is used by the competitors main to set the tools we are gonna use
    std::vector<std::string> tools;

    /// for mapping by renumbering the block centers according to their SFC index
    bool mappingRenumbering = false;

    /// variable to check if the settings given are valid or not
    bool isValid = true;
    //@}

    //
    // print settings
    //

    /** @brief Print the settings.
    * @param[in] out The stream to print to
    */
<<<<<<< HEAD
    void print(std::ostream& out) const {

        out<< "Git commit: " << version << " and machine: "<< machine << std::endl;

        IndexType numPoints = numX* numY* numZ;
        out<< "Setting: number of points= " << numPoints<< ", dimensions= "<< dimensions << ", filename: " << fileName << std::endl;
        if( outFile!="-" ) {
            out<< "outFile: " << outFile << std::endl;
        }

        out<< "minBorderNodes= " << minBorderNodes << std::endl;
        out<< "stopAfterNoGainRounds= "<< stopAfterNoGainRounds << std::endl;
        out<< "minGainForNextRound= " << minGainForNextRound << std::endl;
        out<< "multiLevelRounds= " << multiLevelRounds << std::endl;
        out<< "coarseningStepsBetweenRefinement= "<< coarseningStepsBetweenRefinement << std::endl;
        out<< "parameters used:" <<std::endl;
        if( useDiffusionTieBreaking ) {
            out<< "\tuseDiffusionTieBreaking"  <<std::endl;
        }
        if( useGeometricTieBreaking ) {
            out<< "\tuseGeometricTieBreaking" <<std::endl;
        }
        if( gainOverBalance ) {
            out<< "\tgainOverBalance"  << std::endl;
        }
        if( skipNoGainColors ) {
            out<< "\tskipNoGainColors" << std::endl;
        }

        out<< "initial migration: " << initialMigration << std::endl;

        if (initialPartition==ITI::Tool::geoSFC) {
            out<< "initial partition: hilbert curve" << std::endl;
            out<< "\tsfcResolution: " << sfcResolution << std::endl;
        }
        else if (initialPartition==ITI::Tool::geoKmeans) {
            out<< "initial partition: K-Means" << std::endl;
            out<< "\tminSamplingNodes: " << minSamplingNodes << std::endl;
            out<< "\tinfluenceExponent: " << influenceExponent << std::endl;
        } else if (initialPartition==ITI::Tool::geoMS) {
            out<< "initial partition: MultiSection" << std::endl;
            out<< "\tbisect: " << bisect << std::endl;
        } else {
            out<< "initial partition undefined" << std::endl;
        }
        out << "epsilon= "<< epsilon << std::endl;
        out << "numBlocks= " << numBlocks << std::endl;
    }
=======
	void print(std::ostream& out) const {
		
		out<< "Git commit: " << version << " and machine: "<< machine << std::endl;
		
		IndexType numPoints = numX* numY* numZ;
		out<< "Setting: number of points= " << numPoints<< ", dimensions= "<< dimensions << ", filename: " << fileName << std::endl;
		if( outFile!="-" ){
			out<< "outFile: " << outFile << std::endl;
		}
		
		out<< "minBorderNodes= " << minBorderNodes << std::endl;
		out<< "stopAfterNoGainRounds= "<< stopAfterNoGainRounds << std::endl;
		out<< "minGainForNextRound= " << minGainForNextRound << std::endl;
		out<< "multiLevelRounds= " << multiLevelRounds << std::endl;
		out<< "coarseningStepsBetweenRefinement= "<< coarseningStepsBetweenRefinement << std::endl;
		out<< "parameters used:" <<std::endl;
		if( useDiffusionTieBreaking ){
			out<< "\tuseDiffusionTieBreaking"  <<std::endl;
		}
		if( useGeometricTieBreaking ){
			out<< "\tuseGeometricTieBreaking" <<std::endl;
		}
		if( gainOverBalance ){
			out<< "\tgainOverBalance"  << std::endl;
		}
		if( skipNoGainColors ){
			out<< "\tskipNoGainColors" << std::endl;
		}
		
		out<< "initial migration: " << initialMigration << std::endl;
		
		if (initialPartition==ITI::Tool::geoSFC) {
			out<< "initial partition: hilbert curve" << std::endl;
			out<< "\tsfcResolution: " << sfcResolution << std::endl;
		}
		else if (initialPartition==ITI::Tool::geoKmeans) {
			out<< "initial partition: K-Means" << std::endl;
			out<< "\tminSamplingNodes: " << minSamplingNodes << std::endl;
			out<< "\tinfluenceExponent: " << influenceExponent << std::endl;
		} else if (initialPartition==ITI::Tool::geoMS) {
			out<< "initial partition: MultiSection" << std::endl;
			out<< "\tbisect: " << bisect << std::endl;
			out<< "\tuseIter "<< useIter << std::endl;
		} else {
			out<< "initial partition undefined" << std::endl;
		}
		out << "epsilon= "<< epsilon << std::endl;
		out << "numBlocks= " << numBlocks << std::endl;
	}
>>>>>>> b01b5d74
//--------------------------------------------------------------------------------------------

    void print(std::ostream& out, const scai::dmemo::CommunicatorPtr comm) const {
        if( comm->getRank()==0) {
            print( out );
        }
    }

}; //struct Settings

/** @cond INTERNAL
*/
struct sort_pair {
    double value;
    int32_t index;
    bool operator<(const sort_pair& rhs ) const {
        return value < rhs.value || (value == rhs.value && index < rhs.index);
    }
    bool operator>(const sort_pair& rhs ) const {
        return value > rhs.value || (value == rhs.value && index > rhs.index);
    }
    bool operator<=(const sort_pair& rhs ) const {
        return !operator>(rhs);
    }
    bool operator>=(const sort_pair& rhs ) const {
        return !operator<(rhs);
    }
};

struct int_pair {
    int32_t first;
    int32_t second;
    bool operator<(const int_pair& rhs ) const {
        return first < rhs.first || (first == rhs.first && second < rhs.second);
    }
    bool operator>(const int_pair& rhs ) const {
        return first > rhs.first || (first == rhs.first && second > rhs.second);
    }
    bool operator<=(const int_pair& rhs ) const {
        return !operator>(rhs);
    }
    bool operator>=(const int_pair& rhs ) const {
        return !operator<(rhs);
    }
};

/** @endcond INTERNAL
*/
}// namespace ITI<|MERGE_RESOLUTION|>--- conflicted
+++ resolved
@@ -224,8 +224,8 @@
     */
     //@{
     bool bisect = false;    				///< if true, we perform a bisection ( false: works for square k, true: for k=power of 2)
-    bool useIter = false;  					///< use the iterative approach
-    IndexType maxIterations = 20;			///< maximum number of iterations for iterative approach
+    bool useIter = false;                   ///< use the iterative approach
+    IndexType maxIterations = 20;           ///< maximum number of iterations for iterative approach    
     std::vector<IndexType> cutsPerDim;		///< the cuts we must do per dimensions (size=dimensions)
     IndexType pixeledSideLen = 10;			///< the side length of a uniform grid
     //@}
@@ -275,7 +275,6 @@
     /** @brief Print the settings.
     * @param[in] out The stream to print to
     */
-<<<<<<< HEAD
     void print(std::ostream& out) const {
 
         out<< "Git commit: " << version << " and machine: "<< machine << std::endl;
@@ -318,63 +317,13 @@
         } else if (initialPartition==ITI::Tool::geoMS) {
             out<< "initial partition: MultiSection" << std::endl;
             out<< "\tbisect: " << bisect << std::endl;
+            out<< "\tuseIter "<< useIter << std::endl;
         } else {
             out<< "initial partition undefined" << std::endl;
         }
         out << "epsilon= "<< epsilon << std::endl;
         out << "numBlocks= " << numBlocks << std::endl;
     }
-=======
-	void print(std::ostream& out) const {
-		
-		out<< "Git commit: " << version << " and machine: "<< machine << std::endl;
-		
-		IndexType numPoints = numX* numY* numZ;
-		out<< "Setting: number of points= " << numPoints<< ", dimensions= "<< dimensions << ", filename: " << fileName << std::endl;
-		if( outFile!="-" ){
-			out<< "outFile: " << outFile << std::endl;
-		}
-		
-		out<< "minBorderNodes= " << minBorderNodes << std::endl;
-		out<< "stopAfterNoGainRounds= "<< stopAfterNoGainRounds << std::endl;
-		out<< "minGainForNextRound= " << minGainForNextRound << std::endl;
-		out<< "multiLevelRounds= " << multiLevelRounds << std::endl;
-		out<< "coarseningStepsBetweenRefinement= "<< coarseningStepsBetweenRefinement << std::endl;
-		out<< "parameters used:" <<std::endl;
-		if( useDiffusionTieBreaking ){
-			out<< "\tuseDiffusionTieBreaking"  <<std::endl;
-		}
-		if( useGeometricTieBreaking ){
-			out<< "\tuseGeometricTieBreaking" <<std::endl;
-		}
-		if( gainOverBalance ){
-			out<< "\tgainOverBalance"  << std::endl;
-		}
-		if( skipNoGainColors ){
-			out<< "\tskipNoGainColors" << std::endl;
-		}
-		
-		out<< "initial migration: " << initialMigration << std::endl;
-		
-		if (initialPartition==ITI::Tool::geoSFC) {
-			out<< "initial partition: hilbert curve" << std::endl;
-			out<< "\tsfcResolution: " << sfcResolution << std::endl;
-		}
-		else if (initialPartition==ITI::Tool::geoKmeans) {
-			out<< "initial partition: K-Means" << std::endl;
-			out<< "\tminSamplingNodes: " << minSamplingNodes << std::endl;
-			out<< "\tinfluenceExponent: " << influenceExponent << std::endl;
-		} else if (initialPartition==ITI::Tool::geoMS) {
-			out<< "initial partition: MultiSection" << std::endl;
-			out<< "\tbisect: " << bisect << std::endl;
-			out<< "\tuseIter "<< useIter << std::endl;
-		} else {
-			out<< "initial partition undefined" << std::endl;
-		}
-		out << "epsilon= "<< epsilon << std::endl;
-		out << "numBlocks= " << numBlocks << std::endl;
-	}
->>>>>>> b01b5d74
 //--------------------------------------------------------------------------------------------
 
     void print(std::ostream& out, const scai::dmemo::CommunicatorPtr comm) const {
