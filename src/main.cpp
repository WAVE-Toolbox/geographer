#include <scai/lama.hpp>

#include <scai/lama/matrix/all.hpp>
#include <scai/lama/matutils/MatrixCreator.hpp>

#include <scai/dmemo/BlockDistribution.hpp>
#include <scai/dmemo/Distribution.hpp>

#include <scai/hmemo/Context.hpp>
#include <scai/hmemo/HArray.hpp>

#include <scai/lama/Vector.hpp>

#include <boost/algorithm/string.hpp>
#include <boost/program_options.hpp>
#include <boost/filesystem.hpp>

#include <memory>
#include <cstdlib>
#include <chrono>
#include <iomanip> 
#include <unistd.h>

#include "Diffusion.h"
#include "MeshGenerator.h"
#include "FileIO.h"
#include "ParcoRepart.h"
#include "Settings.h"
#include "Metrics.h"
#include "SpectralPartition.h"
#include "GraphUtils.h"


/**
 *  Examples of use:
 * 
 *  for reading from file "fileName" 
 * ./a.out --graphFile fileName --epsilon 0.05 --sfcRecursionSteps=10 --dimensions=2 --borderDepth=10  --stopAfterNoGainRounds=3 --minGainForNextGlobalRound=10 
 * 
 * for generating a 10x20x30 mesh
 * ./a.out --generate --numX=10 --numY=20 --numZ=30 --epsilon 0.05 --sfcRecursionSteps=10 --dimensions=3 --borderDepth=10  --stopAfterNoGainRounds=3 --minGainForNextGlobalRound=10
 * 
 * ./a.out --graphFile fileName --epsilon 0.05 --initialPartition=4 --dimensions=2 --bisect=0 --numPoints=4000000 --distribution=uniform --cutsPerDim=10 13
 * 
 */

//----------------------------------------------------------------------------

//void memusage(size_t *, size_t *,size_t *,size_t *,size_t *);	


int main(int argc, char** argv) {
	using namespace boost::program_options;
	
	//bool writePartition = false;
    
	std::string metricsDetail = "all";
	std::string blockSizesFile;
	//ITI::Format coordFormat;
    IndexType repeatTimes = 1;
        
	scai::dmemo::CommunicatorPtr comm = scai::dmemo::Communicator::getCommunicatorPtr();

	struct Settings settings;
	variables_map vm = settings.parseInput( argc, argv);
	if( !settings.isValid )
		return -1;

    //--------------------------------------------------------
    //
    // initialize
    //
    
    if( comm->getRank() ==0 ){
		std::chrono::time_point<std::chrono::system_clock> now =  std::chrono::system_clock::now();
		std::time_t timeNow = std::chrono::system_clock::to_time_t(now);
		std::cout << "date and time: " << std::ctime(&timeNow);
	}
	
    IndexType N = -1; 		// total number of points

	std::string machine = settings.machine;
    /* timing information
     */

    std::chrono::time_point<std::chrono::system_clock> startTime = std::chrono::system_clock::now();
    
    if (comm->getRank() == 0){
    	std::string inputstring;
    	if (vm.count("graphFile")) {
    		inputstring = vm["graphFile"].as<std::string>();
    	} else if (vm.count("quadTreeFile")) {
    		inputstring = vm["quadTreeFile"].as<std::string>();
    	} else {
    		inputstring = "generate";
    	}

        std::cout<< "commit:"<< version<< " main file: "<< __FILE__ << " machine:" << machine << " p:"<< comm->getSize();

        auto oldprecision = std::cout.precision(std::numeric_limits<double>::max_digits10);
        std::cout <<" seed:" << vm["seed"].as<double>() << std::endl;
        std::cout.precision(oldprecision);

        std::cout << "Calling command:" << std::endl;
        for (IndexType i = 0; i < argc; i++) {
            std::cout << std::string(argv[i]) << " ";
        }
        std::cout << std::endl << std::endl;

    }

    //---------------------------------------------------------
    //
    // generate or read graph and coordinates
    //
    
    scai::lama::CSRSparseMatrix<ValueType> graph; 	// the adjacency matrix of the graph
    std::vector<scai::lama::DenseVector<ValueType>> coordinates(settings.dimensions); // the coordinates of the graph
	std::vector<scai::lama::DenseVector<ValueType>> nodeWeights;		//the weights for each node
	
	
    if (vm.count("graphFile")) {
    	std::string graphFile = vm["graphFile"].as<std::string>();
        settings.fileName = graphFile;
    	std::string coordFile;
    	if (vm.count("coordFile")) {
            coordFile = vm["coordFile"].as<std::string>();
        } else {
            coordFile = graphFile + ".xyz";
        }

    	std::string coordString;
    	if (settings.useDiffusionCoordinates) {
    		coordString = "and generating coordinates with diffusive distances.";
    	} else {
    		coordString = "and \"" + coordFile + "\" for coordinates";
    	}

        if (comm->getRank() == 0)
        {
            std::cout<< "Reading from file \""<< graphFile << "\" for the graph " << coordString << std::endl;
        }

        //
        // read the adjacency matrix and the coordinates from a file
        //
        if (vm.count("fileFormat")) {
        	if (settings.fileFormat == ITI::Format::TEEC) {
        		IndexType n = vm["numX"].as<IndexType>();
				scai::dmemo::DistributionPtr dist(new scai::dmemo::BlockDistribution(n, comm));
				scai::dmemo::DistributionPtr noDist( new scai::dmemo::NoDistribution(n));
				graph = scai::lama::zero<scai::lama::CSRSparseMatrix<ValueType>>(dist, noDist);
				ITI::FileIO<IndexType, ValueType>::readCoordsTEEC(graphFile, n, settings.dimensions, nodeWeights);
				if (settings.verbose) {
					ValueType minWeight = nodeWeights[0].min();
					ValueType maxWeight = nodeWeights[0].max();
					if (comm->getRank() == 0) std::cout << "Min node weight:" << minWeight << ", max weight: " << maxWeight << std::endl;
				}
				coordFile = graphFile;
            }else {
				graph = ITI::FileIO<IndexType, ValueType>::readGraph( graphFile, nodeWeights, settings.fileFormat );
			}
        } else{
            graph = ITI::FileIO<IndexType, ValueType>::readGraph( graphFile, nodeWeights );
        }
        N = graph.getNumRows();
        scai::dmemo::DistributionPtr rowDistPtr = graph.getRowDistributionPtr();
        scai::dmemo::DistributionPtr noDistPtr( new scai::dmemo::NoDistribution( N ));
        assert(graph.getColDistribution().isEqual(*noDistPtr));

        IndexType numReadNodeWeights = nodeWeights.size();
        if (numReadNodeWeights == 0) {
        	nodeWeights.resize(1);
			nodeWeights[0] = fill<DenseVector<ValueType>>(rowDistPtr, 1);
		}

        if (!std::isnan(settings.numNodeWeights)) {
            if (settings.numNodeWeights < nodeWeights.size()) {
                nodeWeights.resize(settings.numNodeWeights);
                if (comm->getRank() == 0) {
                    std::cout << "Read " << numReadNodeWeights << " weights per node but " << settings.numNodeWeights << " weights were specified, thus discarding "
                    << numReadNodeWeights - settings.numNodeWeights << std::endl;
                }
            } else if (settings.numNodeWeights > nodeWeights.size()) {
                nodeWeights.resize(settings.numNodeWeights);
                for (IndexType i = numReadNodeWeights; i < settings.numNodeWeights; i++) {
                    nodeWeights[i] = fill<DenseVector<ValueType>>(rowDistPtr, 1);
                }
                if (comm->getRank() == 0) {
                    std::cout << "Read " << numReadNodeWeights << " weights per node but " << settings.numNodeWeights << " weights were specified, padding with "
                    << settings.numNodeWeights - numReadNodeWeights << " uniform weights. " << std::endl;
                }
            }
        }

        // for 2D we do not know the size of every dimension
        settings.numX = N;
        settings.numY = 1;
        settings.numZ = 1;

        std::chrono::duration<double> readGraphTime = std::chrono::system_clock::now() - startTime;
        ValueType timeToReadGraph = ValueType ( comm->max(readGraphTime.count()) );     
        
        comm->synchronize();
        if (comm->getRank() == 0) {
        	std::cout<< "Read " << N << " points in " << timeToReadGraph << " ms." << std::endl;
        }
        
        if (settings.useDiffusionCoordinates) {
        	scai::lama::CSRSparseMatrix<ValueType> L = ITI::GraphUtils<IndexType, ValueType>::constructLaplacian(graph);

        	std::vector<IndexType> nodeIndices(N);
        	std::iota(nodeIndices.begin(), nodeIndices.end(), 0);

        	ITI::GraphUtils<IndexType, ValueType>::FisherYatesShuffle(nodeIndices.begin(), nodeIndices.end(), settings.dimensions);

        	if (comm->getRank() == 0) {
        		std::cout << "Chose diffusion sources";
        		for (IndexType i = 0; i < settings.dimensions; i++) {
        			std::cout << " " << nodeIndices[i];
        		}
        		std::cout << "." << std::endl;
        	}

        	coordinates.resize(settings.dimensions);

			for (IndexType i = 0; i < settings.dimensions; i++) {
				coordinates[i] = ITI::Diffusion<IndexType, ValueType>::potentialsFromSource(L, nodeWeights[0], nodeIndices[i]);
			}

        } else {
            coordinates = ITI::FileIO<IndexType, ValueType>::readCoords(coordFile, N, settings.dimensions, settings.coordFormat);
        }
        
        std::chrono::duration<double> readCoordsTime = std::chrono::system_clock::now() - startTime;
        ValueType timeToReadCoords = ValueType ( comm->max(readCoordsTime.count()) ) -timeToReadGraph ;     
        
        comm->synchronize();
        if (comm->getRank() == 0) {
        	std::cout << "Read coordinates in "<< timeToReadCoords << " ms." << std::endl;
        }       

    } else if(vm.count("generate")){
    	if (settings.dimensions == 2) {
    		settings.numZ = 1;
    	}

        N = settings.numX * settings.numY * settings.numZ;
            
        std::vector<ValueType> maxCoord(settings.dimensions); // the max coordinate in every dimensions, used only for 3D
        maxCoord[0] = settings.numX;
        maxCoord[1] = settings.numY;
        if(settings.dimensions==3){
            maxCoord[2] = settings.numZ;
        }

        std::vector<IndexType> numPoints(3); // number of points in each dimension, used only for 3D

        for (IndexType i = 0; i < settings.dimensions; i++) {
        	numPoints[i] = maxCoord[i];
        }

        if( comm->getRank()== 0){
            std::cout<< "Generating for dim= "<< settings.dimensions << " and numPoints= "<< settings.numX << ", " << settings.numY << ", "<< settings.numZ << ", in total "<< N << " number of points" << std::endl;
            std::cout<< "\t\t and maxCoord= "; //<< maxCoord[0] << ", "<< maxCoord[1] << ", " << maxCoord[2]<< std::endl;
            for (IndexType i = 0; i < settings.dimensions; i++) {
                std::cout << maxCoord[i] << ", ";
            }
            std::cout << std::endl;
        }
        
        scai::dmemo::DistributionPtr rowDistPtr ( scai::dmemo::Distribution::getDistributionPtr( "BLOCK", comm, N) );
        scai::dmemo::DistributionPtr noDistPtr(new scai::dmemo::NoDistribution(N));
        graph = scai::lama::zero<scai::lama::CSRSparseMatrix<ValueType>>( rowDistPtr , noDistPtr );
        
        scai::dmemo::DistributionPtr coordDist ( scai::dmemo::Distribution::getDistributionPtr( "BLOCK", comm, N) );
        for(IndexType i=0; i<settings.dimensions; i++){
            coordinates[i].allocate(coordDist);
            coordinates[i] = static_cast<ValueType>( 0 );
        }
       
        // create the adjacency matrix and the coordinates
        ITI::MeshGenerator<IndexType, ValueType>::createStructured3DMesh_dist( graph, coordinates, maxCoord, numPoints);
        
        IndexType nodes= graph.getNumRows();
        IndexType edges= graph.getNumValues()/2;
        if(comm->getRank()==0){
            std::cout<< "Generated random 3D graph with "<< nodes<< " and "<< edges << " edges."<< std::endl;
        }
        
        nodeWeights.resize(1);
        nodeWeights[0] = scai::lama::fill<scai::lama::DenseVector<ValueType>>(graph.getRowDistributionPtr(), 1);
        
    } else if (vm.count("quadTreeFile")) {
        //if (comm->getRank() == 0) {
        graph = ITI::FileIO<IndexType, ValueType>::readQuadTree(vm["quadTreeFile"].as<std::string>(), coordinates);
        N = graph.getNumRows();
        //}
        
        //broadcast graph size from root to initialize distributions
        //IndexType NTransport[1] = {static_cast<IndexType>(graph.getNumRows())};
        //comm->bcast( NTransport, 1, 0 );
        //N = NTransport[0];
        
        scai::dmemo::DistributionPtr rowDistPtr ( scai::dmemo::Distribution::getDistributionPtr( "BLOCK", comm, N) );
        scai::dmemo::DistributionPtr noDistPtr(new scai::dmemo::NoDistribution(N));
        graph.redistribute(rowDistPtr, noDistPtr);
        for (IndexType i = 0; i < settings.dimensions; i++) {
        	coordinates[i].redistribute(rowDistPtr);
        }

        nodeWeights.resize(1);
        nodeWeights[0] = scai::lama::fill<scai::lama::DenseVector<ValueType>>(graph.getRowDistributionPtr(), 1);

    } else{
    	std::cout << "Either an input file or generation parameters are needed. Call again with --graphFile, --quadTreeFile, or --generate" << std::endl;
    	return 126;
    }

    //
    // read the communication graph or the block sizes if provided
    //

    if( vm.count("PEgraphFile") and vm.count("blockSizesFile") ){
    	throw std::runtime_error("You should provide either a file for a communication graph OR a file for block sizes. Not both.");
    }

    ITI::CommTree<IndexType,ValueType> commTree;

    if(vm.count("PEgraphFile")){
        throw std::logic_error("Reading of communication trees not yet implemented here.");
    	//commTree =  FileIO<IndexType, ValueType>::readPETree( settings.PEGraphFile );
    }else if( vm.count("blockSizesFile") ){
    	//blockSizes.size()=number of weights, blockSizes[i].size()= number of blocks
        std::vector<std::vector<ValueType>> blockSizes = ITI::FileIO<IndexType, ValueType>::readBlockSizes( blockSizesFile, settings.numBlocks );
        if (blockSizes.size() < nodeWeights.size()) {
            throw std::invalid_argument("Block size file " + blockSizesFile + " has " + std::to_string(blockSizes.size()) + " weights per block, "
                + "but nodes have " + std::to_string(nodeWeights.size()) + " weights.");
        }

        if (blockSizes.size() > nodeWeights.size()) {
            blockSizes.resize(nodeWeights.size());
            if (comm->getRank() == 0) {
                std::cout << "Block size file " + blockSizesFile + " has " + std::to_string(blockSizes.size()) + " weights per block, "
                + "but nodes have " + std::to_string(nodeWeights.size()) + " weights. Discarding surplus block sizes." << std::endl;
            }
        }

        for (IndexType i = 0; i < nodeWeights.size(); i++) {
        	const ValueType blockSizesSum  = std::accumulate( blockSizes[i].begin(), blockSizes[i].end(), 0);
			const ValueType nodeWeightsSum = nodeWeights[i].sum();
			SCAI_ASSERT_GE( blockSizesSum, nodeWeightsSum, "The block sizes provided are not enough to fit the total weight of the input" );
        }

        commTree.createFlatHeterogeneous( blockSizes );
    } else {
    	commTree.createFlatHomogeneous( settings.numBlocks, nodeWeights.size() );
    }
    
    commTree.adaptWeights( nodeWeights );
<<<<<<< HEAD
=======

    //---------------------------------------------------------------------
    //
    //  read block sizes from a file if it is passed as an argument
    //
    
    //std::vector<std::vector<ValueType> > blockSizes;
    
>>>>>>> 4930c273
    
    //---------------------------------------------------------------
    //
    // get previous partition, if set
    //
    
    DenseVector<IndexType> previous;
    if (vm.count("previousPartition")) {
    	std::string filename = vm["previousPartition"].as<std::string>();
    	previous = ITI::FileIO<IndexType, ValueType>::readPartition(filename, N);
    	if (previous.size() != N) {
    		throw std::runtime_error("Previous partition has wrong size.");
    	}
    	if (previous.max() != settings.numBlocks-1) {
    		throw std::runtime_error("Illegal maximum block ID in previous partition:" + std::to_string(previous.max()));
    	}
    	if (previous.min() != 0) {
    		throw std::runtime_error("Illegal minimum block ID in previous partition:" + std::to_string(previous.min()));
    	}
    	settings.repartition = true;
    }

    //
    // time needed to get the input. Synchronize first to make sure that all processes are finished.
    //
    
    comm->synchronize();
    std::chrono::duration<double> inputTime = std::chrono::system_clock::now() - startTime;

    assert(N > 0);

    if (settings.repartition && comm->getSize() == settings.numBlocks) {
    	//redistribute according to previous partition now to simulate the setting in a dynamic repartitioning
    	assert(previous.size() == N);
    	auto previousRedist = scai::dmemo::redistributePlanByNewOwners(previous.getLocalValues(), previous.getDistributionPtr());
    	graph.redistribute(previousRedist, graph.getColDistributionPtr());
    	for (IndexType d = 0; d < settings.dimensions; d++) {
    		coordinates[d].redistribute(previousRedist);
    	}

    	for (IndexType i = 0; i < nodeWeights.size(); i++) {
    		nodeWeights[i].redistribute(previousRedist);
    	}
    	previous = fill<DenseVector<IndexType>>(previousRedist.getTargetDistributionPtr(), comm->getRank());

    }

    std::vector<struct Metrics> metricsVec;

    //------------------------------------------------------------
    //
    // partition the graph
    //
    
    if( repeatTimes>0 ){
        scai::dmemo::DistributionPtr rowDistPtr = graph.getRowDistributionPtr();
        // SCAI_ASSERT_ERROR(rowDistPtr->isEqual( new scai::dmemo::BlockDistribution(N, comm) ) , "Graph row distribution should (?) be a block distribution." );
        SCAI_ASSERT_ERROR( coordinates[0].getDistributionPtr()->isEqual( *rowDistPtr ) , "rowDistribution and coordinates distribution must be equal" );
        for (IndexType i = 0; i < nodeWeights.size(); i++) {
        	SCAI_ASSERT_ERROR( nodeWeights[i].getDistributionPtr()->isEqual( *rowDistPtr ) , "rowDistribution and nodeWeights distribution must be equal" );
        }
    }
    
    //store distributions to use later
    const scai::dmemo::DistributionPtr rowDistPtr( new scai::dmemo::BlockDistribution(N, comm) );
    const scai::dmemo::DistributionPtr noDistPtr( new scai::dmemo::NoDistribution( N ) );
    
    scai::lama::DenseVector<IndexType> partition;

    for( IndexType r=0; r<repeatTimes; r++){
                
        // for the next runs the input is redistributed, so we must redistribute to the original distributions
        
        if (repeatTimes > 1) {
            if(comm->getRank()==0) std::cout<< std::endl<< std::endl;
            PRINT0("\t\t ----------- Starting run number " << r +1 << " -----------");
        }
        
        if(r>0){
            PRINT0("Input redistribution: block distribution for graph rows, coordinates and nodeWeigts, no distribution for graph columns");
            
            graph.redistribute( rowDistPtr, noDistPtr );
            for(int d=0; d<settings.dimensions; d++){
                coordinates[d].redistribute( rowDistPtr );
            }
            for (IndexType i = 0; i < nodeWeights.size(); i++) {
            		nodeWeights[i].redistribute( rowDistPtr );
            }
        }

        //metricsVec.push_back( Metrics( comm->getSize()) );
        metricsVec.push_back( Metrics( settings ) );
            
        std::chrono::time_point<std::chrono::system_clock> beforePartTime =  std::chrono::system_clock::now();

        partition = ITI::ParcoRepart<IndexType, ValueType>::partitionGraph( graph, coordinates, nodeWeights, previous, commTree, settings, metricsVec[r] );
        assert( partition.size() == N);
        assert( coordinates[0].size() == N);
        
        std::chrono::duration<double> partitionTime =  std::chrono::system_clock::now() - beforePartTime;
		
		//WARNING: with the noRefinement flag the partition is not distributed
        if (!comm->all(partition.getDistribution().isEqual(graph.getRowDistribution()))) {
            partition.redistribute( graph.getRowDistributionPtr());
        }

        //---------------------------------------------
        //
        // Get metrics
        //        
        
        std::chrono::time_point<std::chrono::system_clock> beforeReport = std::chrono::system_clock::now();
    
		if( metricsDetail=="all" ){
			metricsVec[r].getAllMetrics( graph, partition, nodeWeights[0], settings );
		}
        if( metricsDetail=="easy" ){
			metricsVec[r].getEasyMetrics( graph, partition, nodeWeights[0], settings );
		}
        
        metricsVec[r].MM["inputTime"] = ValueType ( comm->max(inputTime.count() ));
        metricsVec[r].MM["timeFinalPartition"] = ValueType (comm->max(partitionTime.count()));

		std::chrono::duration<double> reportTime =  std::chrono::system_clock::now() - beforeReport;

        //---------------------------------------------
        //
        // Print some output
        //

        if (comm->getRank() == 0 ) {
            std::cout<< "commit:"<< version << " machine:" << machine << " input:"<< ( vm.count("graphFile") ? vm["graphFile"].as<std::string>() :"generate");
            std::cout << " p:"<< comm->getSize() << " k:"<< settings.numBlocks;
            auto oldprecision = std::cout.precision(std::numeric_limits<double>::max_digits10);
            std::cout <<" seed:" << vm["seed"].as<double>() << std::endl;
            std::cout.precision(oldprecision);
            metricsVec[r].printHorizontal2( std::cout ); //TODO: remove?
        }
       
        //---------------------------------------------------------------
        //
        // Reporting output to std::cout
        //
        
        metricsVec[r].MM["reportTime"] = ValueType (comm->max(reportTime.count()));
        
        
        if (comm->getRank() == 0 && metricsDetail != "no") {
            metricsVec[r].print( std::cout );            
        }
        
        comm->synchronize();
    }// repeat loop
        
    std::chrono::duration<double> totalTime =  std::chrono::system_clock::now() - startTime;
    ValueType totalT = ValueType ( comm->max(totalTime.count() ));
            
    //
    // writing results in a file and std::cout
    //
    
    //aggregate metrics in one struct
    const struct Metrics aggrMetrics = aggregateVectorMetrics( metricsVec );

    if (repeatTimes > 1) {
        if (comm->getRank() == 0) {
            std::cout<<  "\033[1;36m";    
        	aggrMetrics.print( std::cout ); 
            std::cout << " \033[0m";
        }
    }
    

    if( settings.storeInfo && settings.outFile!="-" ) {
        if( comm->getRank()==0){
            std::ofstream outF( settings.outFile, std::ios::out);
            if(outF.is_open()){
				outF << "Running " << __FILE__ << std::endl;
				settings.print( outF, comm);
				
				aggrMetrics.print( outF ); 
			
				//	profiling info for k-means
				if(settings.verbose){
					outF << "iter | delta | time | imbalance | balanceIter" << std::endl;
					ValueType totTime = 0.0;
					SCAI_ASSERT_EQ_ERROR( metricsVec[0].kmeansProfiling.size(), metricsVec[0].numBalanceIter.size() , "mismatch in kmeans profiling metrics vectors");


					for( int i=0; i<metricsVec[0].kmeansProfiling.size(); i++){
						std::tuple<ValueType, ValueType, ValueType> tuple = metricsVec[0].kmeansProfiling[i];

						outF << i << " " << std::get<0>(tuple) << " " << std::get<1>(tuple) << " " << std::get<2>(tuple) << " " <<  metricsVec[0].numBalanceIter[i] << std::endl;
						totTime += std::get<1>(tuple);
					}
					outF << "totTime: " << totTime << std::endl;
				}	
				//

				//printVectorMetrics( metricsVec, outF ); 
                std::cout<< "Output information written to file " << settings.outFile << " in total time " << totalT << std::endl;
            }	else	{
                std::cout<< "Could not open file " << settings.outFile << " information not stored"<< std::endl;
            }            
        }
    }    
    
    
    if( settings.outFile!="-" and settings.writeInFile ){
        std::chrono::time_point<std::chrono::system_clock> beforePartWrite = std::chrono::system_clock::now();
        std::string partOutFile = settings.outFile;
		ITI::FileIO<IndexType, ValueType>::writePartitionParallel( partition, partOutFile );

        std::chrono::duration<double> writePartTime =  std::chrono::system_clock::now() - beforePartWrite;
        if( comm->getRank()==0 ){
            std::cout << " and last partition of the series in file " << partOutFile << std::endl;
            std::cout<< " Time needed to write .partition file: " << writePartTime.count() <<  std::endl;
        }
    }    
    
    // the code below writes the output coordinates in one file per processor for visualization purposes.
    //=================
    
    if (settings.writeDebugCoordinates) {
		
		std::vector<DenseVector<ValueType> > coordinateCopy = coordinates;
		auto distFromPartition = scai::dmemo::generalDistributionByNewOwners( partition.getDistribution(), partition.getLocalValues() );
        for (IndexType dim = 0; dim < settings.dimensions; dim++) {
            assert( coordinateCopy[dim].size() == N);
			coordinateCopy[dim].redistribute( distFromPartition );
        }
        
        std::string destPath = "partResults/main/blocks_" + std::to_string(settings.numBlocks) ;
        boost::filesystem::create_directories( destPath );   
        ITI::FileIO<IndexType, ValueType>::writeCoordsDistributed( coordinateCopy, settings.dimensions, destPath + "/debugResult");
        comm->synchronize();
        
        //TODO: use something like the code below instead of a NoDistribution
        //std::vector<IndexType> gatheredPart;
        //comm->gatherImpl( gatheredPart.data(), N, 0, partition.getLocalValues(), scai::common::TypeTraits<IndexType>::stype );
        /*
        scai::dmemo::DistributionPtr noDistPtr( new scai::dmemo::NoDistribution( N ));
        graph.redistribute( noDistPtr, noDistPtr );
        partition.redistribute( noDistPtr );
        for (IndexType dim = 0; dim < settings.dimensions; dim++) {
            coordinates[dim].redistribute( noDistPtr );
        }
        
        //scai::dmemo::CommunicatorPtr comm = scai::dmemo::Communicator::getCommunicatorPtr();     
        
        //TODO: change that in later version, where data are gathered in one PE and are not replicated
        SCAI_ASSERT_ERROR( graph.getRowDistributionPtr()->isReplicated()==1, "Adjacency should be replicated. Aborting...");
        SCAI_ASSERT_ERROR( partition.getDistributionPtr()->isReplicated()==1, "Partition should be replicated. Aborting...");
        SCAI_ASSERT_ERROR( coordinates[0].getDistributionPtr()->isReplicated()==1, "Coordinates should be replicated. Aborting...");
        
        if( comm->getRank()==0 ){
            if( settings.outFile != "-" ){
                ITI::FileIO<IndexType,ValueType>::writeVTKCentral( graph, coordinates, partition, settings.outFile+".vtk" );
            }else{
                ITI::FileIO<IndexType,ValueType>::writeVTKCentral( graph, coordinates, partition, destPath + "/debugResult.vtk" );
            }
        }
        */
    }
      	  
    //this is needed for supermuc
    std::exit(0);   
    
    return 0;
}<|MERGE_RESOLUTION|>--- conflicted
+++ resolved
@@ -358,17 +358,6 @@
     }
     
     commTree.adaptWeights( nodeWeights );
-<<<<<<< HEAD
-=======
-
-    //---------------------------------------------------------------------
-    //
-    //  read block sizes from a file if it is passed as an argument
-    //
-    
-    //std::vector<std::vector<ValueType> > blockSizes;
-    
->>>>>>> 4930c273
     
     //---------------------------------------------------------------
     //
