#include <scai/lama.hpp>

#include <scai/lama/matrix/all.hpp>
#include <scai/lama/matutils/MatrixCreator.hpp>

#include <scai/dmemo/BlockDistribution.hpp>
#include <scai/dmemo/Distribution.hpp>

#include <scai/hmemo/Context.hpp>
#include <scai/hmemo/HArray.hpp>

#include <scai/lama/Vector.hpp>

#include <boost/algorithm/string.hpp>
#include <boost/program_options.hpp>
#include <boost/filesystem.hpp>

#include <memory>
#include <cstdlib>
#include <chrono>
#include <iomanip> 
#include <unistd.h>

#include "Diffusion.h"
#include "MeshGenerator.h"
#include "FileIO.h"
#include "ParcoRepart.h"
#include "Settings.h"
#include "Metrics.h"
#include "SpectralPartition.h"
#include "GraphUtils.h"


/**
 *  Examples of use:
 * 
 *  for reading from file "fileName" 
 * ./a.out --graphFile fileName --epsilon 0.05 --sfcRecursionSteps=10 --dimensions=2 --borderDepth=10  --stopAfterNoGainRounds=3 --minGainForNextGlobalRound=10 
 * 
 * for generating a 10x20x30 mesh
 * ./a.out --generate --numX=10 --numY=20 --numZ=30 --epsilon 0.05 --sfcRecursionSteps=10 --dimensions=3 --borderDepth=10  --stopAfterNoGainRounds=3 --minGainForNextGlobalRound=10
 * 
 * ./a.out --graphFile fileName --epsilon 0.05 --initialPartition=4 --dimensions=2 --bisect=0 --numPoints=4000000 --distribution=uniform --cutsPerDim=10 13
 * 
 */

//----------------------------------------------------------------------------

//void memusage(size_t *, size_t *,size_t *,size_t *,size_t *);	


int main(int argc, char** argv) {
	using namespace boost::program_options;
	
	bool writePartition = false;
    
	std::string metricsDetail = "all";
	std::string blockSizesFile;
	//ITI::Format coordFormat;
    IndexType repeatTimes = 1;
        
	scai::dmemo::CommunicatorPtr comm = scai::dmemo::Communicator::getCommunicatorPtr();

	struct Settings settings;
	variables_map vm = settings.parseInput( argc, argv);
	if( !settings.isValid )
		return -1;

    //--------------------------------------------------------
    //
    // initialize
    //
    
    if( comm->getRank() ==0 ){
		std::chrono::time_point<std::chrono::system_clock> now =  std::chrono::system_clock::now();
		std::time_t timeNow = std::chrono::system_clock::to_time_t(now);
		std::cout << "date and time: " << std::ctime(&timeNow);
		settings.print( std::cout);
	}
	
    IndexType N = -1; 		// total number of points

	std::string machine = settings.machine;
    /* timing information
     */

    std::chrono::time_point<std::chrono::system_clock> startTime = std::chrono::system_clock::now();
    
    if (comm->getRank() == 0){
    	std::string inputstring;
    	if (vm.count("graphFile")) {
    		inputstring = vm["graphFile"].as<std::string>();
    	} else if (vm.count("quadTreeFile")) {
    		inputstring = vm["quadTreeFile"].as<std::string>();
    	} else {
    		inputstring = "generate";
    	}

        std::cout<< "commit:"<< version<< " main file: "<< __FILE__ << " machine:" << machine << " p:"<< comm->getSize();

        auto oldprecision = std::cout.precision(std::numeric_limits<double>::max_digits10);
        std::cout <<" seed:" << vm["seed"].as<double>() << std::endl;
        std::cout.precision(oldprecision);

        std::cout << "Calling command:" << std::endl;
        for (IndexType i = 0; i < argc; i++) {
            std::cout << std::string(argv[i]) << " ";
        }
        std::cout << std::endl << std::endl;

    }

    //---------------------------------------------------------
    //
    // generate or read graph and coordinates
    //
    
    scai::lama::CSRSparseMatrix<ValueType> graph; 	// the adjacency matrix of the graph
    std::vector<DenseVector<ValueType>> coordinates(settings.dimensions); // the coordinates of the graph
	std::vector<scai::lama::DenseVector<ValueType>> nodeWeights;		//the weights for each node
	
	
    if (vm.count("graphFile")) {
    	std::string graphFile = vm["graphFile"].as<std::string>();
        settings.fileName = graphFile;
    	std::string coordFile;
    	if (vm.count("coordFile")) {
            coordFile = vm["coordFile"].as<std::string>();
        } else {
            coordFile = graphFile + ".xyz";
        }

    	std::string coordString;
    	if (settings.useDiffusionCoordinates) {
    		coordString = "and generating coordinates with diffusive distances.";
    	} else {
    		coordString = "and \"" + coordFile + "\" for coordinates";
    	}

        if (comm->getRank() == 0)
        {
            std::cout<< "Reading from file \""<< graphFile << "\" for the graph " << coordString << std::endl;
        }

        //
        // read the adjacency matrix and the coordinates from a file
        //
        std::vector<DenseVector<ValueType> > vectorOfNodeWeights;
        if (vm.count("fileFormat")) {
        	if (settings.fileFormat == ITI::Format::TEEC) {
        		IndexType n = vm["numX"].as<IndexType>();
				scai::dmemo::DistributionPtr dist(new scai::dmemo::BlockDistribution(n, comm));
				scai::dmemo::DistributionPtr noDist( new scai::dmemo::NoDistribution(n));
				graph = scai::lama::zero<scai::lama::CSRSparseMatrix<ValueType>>(dist, noDist);
				ITI::FileIO<IndexType, ValueType>::readCoordsTEEC(graphFile, n, settings.dimensions, vectorOfNodeWeights);
				if (settings.verbose) {
					ValueType minWeight = vectorOfNodeWeights[0].min();
					ValueType maxWeight = vectorOfNodeWeights[0].max();
					if (comm->getRank() == 0) std::cout << "Min node weight:" << minWeight << ", max weight: " << maxWeight << std::endl;
				}
				coordFile = graphFile;
            }else {
				graph = ITI::FileIO<IndexType, ValueType>::readGraph( graphFile, vectorOfNodeWeights, settings.fileFormat );
			}
        } else{
            graph = ITI::FileIO<IndexType, ValueType>::readGraph( graphFile, vectorOfNodeWeights );
        }
        N = graph.getNumRows();
        scai::dmemo::DistributionPtr rowDistPtr = graph.getRowDistributionPtr();
        scai::dmemo::DistributionPtr noDistPtr( new scai::dmemo::NoDistribution( N ));
        assert(graph.getColDistribution().isEqual(*noDistPtr));

        nodeWeights = vectorOfNodeWeights;
        IndexType numNodeWeights = vectorOfNodeWeights.size();
        if (numNodeWeights == 0) {
        	nodeWeights.resize(1);
			nodeWeights[0] = fill<DenseVector<ValueType>>(rowDistPtr, 1);
		}

        // for 2D we do not know the size of every dimension
        settings.numX = N;
        settings.numY = 1;
        settings.numZ = 1;

        std::chrono::duration<double> readGraphTime = std::chrono::system_clock::now() - startTime;
        ValueType timeToReadGraph = ValueType ( comm->max(readGraphTime.count()) );     
        
        comm->synchronize();
        if (comm->getRank() == 0) {
        	std::cout<< "Read " << N << " points in " << timeToReadGraph << " ms." << std::endl;
        }
        
        if (settings.useDiffusionCoordinates) {
        	scai::lama::CSRSparseMatrix<ValueType> L = ITI::GraphUtils<IndexType, ValueType>::constructLaplacian(graph);

        	std::vector<IndexType> nodeIndices(N);
        	std::iota(nodeIndices.begin(), nodeIndices.end(), 0);

        	ITI::GraphUtils<IndexType, ValueType>::FisherYatesShuffle(nodeIndices.begin(), nodeIndices.end(), settings.dimensions);

        	if (comm->getRank() == 0) {
        		std::cout << "Chose diffusion sources";
        		for (IndexType i = 0; i < settings.dimensions; i++) {
        			std::cout << " " << nodeIndices[i];
        		}
        		std::cout << "." << std::endl;
        	}

        	coordinates.resize(settings.dimensions);

			for (IndexType i = 0; i < settings.dimensions; i++) {
				coordinates[i] = ITI::Diffusion<IndexType, ValueType>::potentialsFromSource(L, nodeWeights[0], nodeIndices[i]);
			}

        } else {
            coordinates = ITI::FileIO<IndexType, ValueType>::readCoords(coordFile, N, settings.dimensions, settings.coordFormat);
        }
        
        std::chrono::duration<double> readCoordsTime = std::chrono::system_clock::now() - startTime;
        ValueType timeToReadCoords = ValueType ( comm->max(readCoordsTime.count()) ) -timeToReadGraph ;     
        
        comm->synchronize();
        if (comm->getRank() == 0) {
        	std::cout << "Read coordinates in "<< timeToReadCoords << " ms." << std::endl;
        }       

    } else if(vm.count("generate")){
    	if (settings.dimensions == 2) {
    		settings.numZ = 1;
    	}

        N = settings.numX * settings.numY * settings.numZ;
            
        std::vector<ValueType> maxCoord(settings.dimensions); // the max coordinate in every dimensions, used only for 3D
        maxCoord[0] = settings.numX;
        maxCoord[1] = settings.numY;
        if(settings.dimensions==3){
            maxCoord[2] = settings.numZ;
        }

        std::vector<IndexType> numPoints(3); // number of points in each dimension, used only for 3D

        for (IndexType i = 0; i < settings.dimensions; i++) {
        	numPoints[i] = maxCoord[i];
        }

        if( comm->getRank()== 0){
            std::cout<< "Generating for dim= "<< settings.dimensions << " and numPoints= "<< settings.numX << ", " << settings.numY << ", "<< settings.numZ << ", in total "<< N << " number of points" << std::endl;
            std::cout<< "\t\t and maxCoord= "; //<< maxCoord[0] << ", "<< maxCoord[1] << ", " << maxCoord[2]<< std::endl;
            for (IndexType i = 0; i < settings.dimensions; i++) {
                std::cout << maxCoord[i] << ", ";
            }
            std::cout << std::endl;
        }
        
        scai::dmemo::DistributionPtr rowDistPtr ( scai::dmemo::Distribution::getDistributionPtr( "BLOCK", comm, N) );
        scai::dmemo::DistributionPtr noDistPtr(new scai::dmemo::NoDistribution(N));
        graph = scai::lama::zero<scai::lama::CSRSparseMatrix<ValueType>>( rowDistPtr , noDistPtr );
        
        scai::dmemo::DistributionPtr coordDist ( scai::dmemo::Distribution::getDistributionPtr( "BLOCK", comm, N) );
        for(IndexType i=0; i<settings.dimensions; i++){
            coordinates[i].allocate(coordDist);
            coordinates[i] = static_cast<ValueType>( 0 );
        }
       
        // create the adjacency matrix and the coordinates
        ITI::MeshGenerator<IndexType, ValueType>::createStructured3DMesh_dist( graph, coordinates, maxCoord, numPoints);
        
        IndexType nodes= graph.getNumRows();
        IndexType edges= graph.getNumValues()/2;
        if(comm->getRank()==0){
            std::cout<< "Generated random 3D graph with "<< nodes<< " and "<< edges << " edges."<< std::endl;
        }
        
        nodeWeights.resize(1);
        nodeWeights[0] = scai::lama::fill<scai::lama::DenseVector<ValueType>>(graph.getRowDistributionPtr(), 1);
        
    } else if (vm.count("quadTreeFile")) {
        //if (comm->getRank() == 0) {
        graph = ITI::FileIO<IndexType, ValueType>::readQuadTree(vm["quadTreeFile"].as<std::string>(), coordinates);
        N = graph.getNumRows();
        //}
        
        //broadcast graph size from root to initialize distributions
        //IndexType NTransport[1] = {static_cast<IndexType>(graph.getNumRows())};
        //comm->bcast( NTransport, 1, 0 );
        //N = NTransport[0];
        
        scai::dmemo::DistributionPtr rowDistPtr ( scai::dmemo::Distribution::getDistributionPtr( "BLOCK", comm, N) );
        scai::dmemo::DistributionPtr noDistPtr(new scai::dmemo::NoDistribution(N));
        graph.redistribute(rowDistPtr, noDistPtr);
        for (IndexType i = 0; i < settings.dimensions; i++) {
        	coordinates[i].redistribute(rowDistPtr);
        }

        nodeWeights.resize(1);
        nodeWeights[0] = scai::lama::fill<scai::lama::DenseVector<ValueType>>(graph.getRowDistributionPtr(), 1);

    } else{
    	std::cout << "Either an input file or generation parameters are needed. Call again with --graphFile, --quadTreeFile, or --generate" << std::endl;
    	return 126;
    }
    
    //---------------------------------------------------------------------
    //
    //  read block sizes from a file if it is passed as an argument
    //
    
    if( vm.count("blockSizesFile") ){
        settings.blockSizes = ITI::FileIO<IndexType, ValueType>::readBlockSizes( blockSizesFile, settings.numBlocks );
<<<<<<< HEAD
        ValueType blockSizesSum  = std::accumulate( settings.blockSizes.begin(), settings.blockSizes.end(), 0);
        ValueType nodeWeightsSum = nodeWeights.sum();
        SCAI_ASSERT_GE( blockSizesSum, nodeWeightsSum, "The block sizes provided are not enough to fit the total weight of the input" );
=======
        for (IndexType i = 0; i < nodeWeights.size(); i++) {
        	const IndexType blockSizesSum  = std::accumulate( settings.blockSizes[i].begin(), settings.blockSizes[i].end(), 0);
			const IndexType nodeWeightsSum = nodeWeights[i].sum();
			SCAI_ASSERT_GE( blockSizesSum, nodeWeightsSum, "The block sizes provided are not enough to fit the total weight of the input" );
        }
>>>>>>> a4eb4a8b
    }
    
    //---------------------------------------------------------------
    //
    // get previous partition, if set
    //
    
    DenseVector<IndexType> previous;
    if (vm.count("previousPartition")) {
    	std::string filename = vm["previousPartition"].as<std::string>();
    	previous = ITI::FileIO<IndexType, ValueType>::readPartition(filename, N);
    	if (previous.size() != N) {
    		throw std::runtime_error("Previous partition has wrong size.");
    	}
    	if (previous.max() != settings.numBlocks-1) {
    		throw std::runtime_error("Illegal maximum block ID in previous partition:" + std::to_string(previous.max()));
    	}
    	if (previous.min() != 0) {
    		throw std::runtime_error("Illegal minimum block ID in previous partition:" + std::to_string(previous.min()));
    	}
    	settings.repartition = true;
    }

    //
    // time needed to get the input. Synchronize first to make sure that all processes are finished.
    //
    
    comm->synchronize();
    std::chrono::duration<double> inputTime = std::chrono::system_clock::now() - startTime;

    assert(N > 0);

    if (settings.repartition && comm->getSize() == settings.numBlocks) {
    	//redistribute according to previous partition now to simulate the setting in a dynamic repartitioning
    	assert(previous.size() == N);
    	auto previousRedist = scai::dmemo::redistributePlanByNewOwners(previous.getLocalValues(), previous.getDistributionPtr());
    	graph.redistribute(previousRedist, graph.getColDistributionPtr());
    	for (IndexType d = 0; d < settings.dimensions; d++) {
    		coordinates[d].redistribute(previousRedist);
    	}

    	for (IndexType i = 0; i < nodeWeights.size(); i++) {
    		nodeWeights[i].redistribute(previousRedist);
    	}
    	previous = fill<DenseVector<IndexType>>(previousRedist.getTargetDistributionPtr(), comm->getRank());

    }
    
    std::vector<struct Metrics> metricsVec;
	
    //------------------------------------------------------------
    //
    // partition the graph
    //
    
    if( repeatTimes>0 ){
        scai::dmemo::DistributionPtr rowDistPtr = graph.getRowDistributionPtr();
        // SCAI_ASSERT_ERROR(rowDistPtr->isEqual( new scai::dmemo::BlockDistribution(N, comm) ) , "Graph row distribution should (?) be a block distribution." );
        SCAI_ASSERT_ERROR( coordinates[0].getDistributionPtr()->isEqual( *rowDistPtr ) , "rowDistribution and coordinates distribution must be equal" );
        for (IndexType i = 0; i < nodeWeights.size(); i++) {
        	SCAI_ASSERT_ERROR( nodeWeights[i].getDistributionPtr()->isEqual( *rowDistPtr ) , "rowDistribution and nodeWeights distribution must be equal" );
        }
    }
    
    //store distributions to use later
    const scai::dmemo::DistributionPtr rowDistPtr( new scai::dmemo::BlockDistribution(N, comm) );
    const scai::dmemo::DistributionPtr noDistPtr( new scai::dmemo::NoDistribution( N ) );
    
    scai::lama::DenseVector<IndexType> partition;
    
    for( IndexType r=0; r<repeatTimes; r++){
                
        // for the next runs the input is redistributed, so we must redistribute to the original distributions
        
        if (repeatTimes > 1) {
            if(comm->getRank()==0) std::cout<< std::endl<< std::endl;
            PRINT0("\t\t ----------- Starting run number " << r +1 << " -----------");
        }
        
        if(r>0){
            PRINT0("Input redistribution: block distribution for graph rows, coordinates and nodeWeigts, no distribution for graph columns");
            
            graph.redistribute( rowDistPtr, noDistPtr );
            for(int d=0; d<settings.dimensions; d++){
                coordinates[d].redistribute( rowDistPtr );
            }
            for (IndexType i = 0; i < nodeWeights.size(); i++) {
            		nodeWeights[i].redistribute( rowDistPtr );
            }
        }
          
        //metricsVec.push_back( Metrics( comm->getSize()) );
        metricsVec.push_back( Metrics( settings ) );
            
        std::chrono::time_point<std::chrono::system_clock> beforePartTime =  std::chrono::system_clock::now();
        
        partition = ITI::ParcoRepart<IndexType, ValueType>::partitionGraph( graph, coordinates, nodeWeights, previous, settings, metricsVec[r] );
        assert( partition.size() == N);
        assert( coordinates[0].size() == N);
        
        std::chrono::duration<double> partitionTime =  std::chrono::system_clock::now() - beforePartTime;
		
		//WARNING: with the noRefinement flag the partition is not distributed
        if (!comm->all(partition.getDistribution().isEqual(graph.getRowDistribution()))) {
            partition.redistribute( graph.getRowDistributionPtr());
        }
		
        metricsVec[r].finalCut = ITI::GraphUtils<IndexType, ValueType>::computeCut(graph, partition, true);
        metricsVec[r].finalImbalance = ITI::GraphUtils<IndexType, ValueType>::computeImbalance(partition, settings.numBlocks ,nodeWeights[0]);
        metricsVec[r].inputTime = ValueType ( comm->max(inputTime.count() ));
        metricsVec[r].timeFinalPartition = ValueType (comm->max(partitionTime.count()));

        //---------------------------------------------
        //
        // Print some output
        //
        if (comm->getRank() == 0 ) {
            std::cout<< "commit:"<< version << " machine:" << machine << " input:"<< ( vm.count("graphFile") ? vm["graphFile"].as<std::string>() :"generate");
            std::cout << " p:"<< comm->getSize() << " k:"<< settings.numBlocks;
            auto oldprecision = std::cout.precision(std::numeric_limits<double>::max_digits10);
            std::cout <<" seed:" << vm["seed"].as<double>() << std::endl;
            std::cout.precision(oldprecision);
            std::cout<< std::endl<< "\033[1;36mcut:"<< metricsVec[r].finalCut<< "   imbalance:"<< metricsVec[r].finalImbalance << std::endl;
            std::cout<<"inputTime:" << metricsVec[r].inputTime << "   partitionTime:" << metricsVec[r].timeFinalPartition << " \033[0m" << std::endl;
        }
                
        //---------------------------------------------
        //
        // Get metrics
        //
        
        
        std::chrono::time_point<std::chrono::system_clock> beforeReport = std::chrono::system_clock::now();
    
		if( metricsDetail=="all" ){
			metricsVec[r].getAllMetrics( graph, partition, nodeWeights[0], settings );
		}
        if( metricsDetail=="easy" ){
			metricsVec[r].getEasyMetrics( graph, partition, nodeWeights[0], settings );
		}
        std::chrono::duration<double> reportTime =  std::chrono::system_clock::now() - beforeReport;
        
        
        //---------------------------------------------------------------
        //
        // Reporting output to std::cout
        //
        
        metricsVec[r].reportTime = ValueType (comm->max(reportTime.count()));
        
        
        if (comm->getRank() == 0 && metricsDetail != "no") {
            metricsVec[r].print( std::cout );            
        }
        
        comm->synchronize();
    }// repeat loop
        
    std::chrono::duration<double> totalTime =  std::chrono::system_clock::now() - startTime;
    ValueType totalT = ValueType ( comm->max(totalTime.count() ));
            
    //
    // writing results in a file and std::cout
    //
    
    
    if (repeatTimes > 1) {
        if (comm->getRank() == 0) {
            std::cout<<  "\033[1;36m";
        }
        printVectorMetrics( metricsVec, std::cout );
        if (comm->getRank() == 0) {
            std::cout << " \033[0m";
        }
    }
    
 	//printVectorMetrics( metricsVec, std::cout );

    if( settings.storeInfo && settings.outFile!="-" ) {
        if( comm->getRank()==0){
            std::ofstream outF( settings.outFile, std::ios::out);
            if(outF.is_open()){
				outF << "Running " << __FILE__ << std::endl;
				settings.print( outF, comm);
				
				if( settings.noRefinement)
					printVectorMetricsShort( metricsVec, outF ); 
				else
					printVectorMetrics( metricsVec, outF ); 
			
				//	profiling info for k-means
				if(settings.verbose){
					outF << "iter | delta | time | imbalance | balanceIter" << std::endl;
					ValueType totTime = 0.0;
					SCAI_ASSERT_EQ_ERROR( metricsVec[0].kmeansProfiling.size(), metricsVec[0].numBalanceIter.size() , "mismatch in kmeans profiling metrics vectors");


					for( int i=0; i<metricsVec[0].kmeansProfiling.size(); i++){
						std::tuple<ValueType, ValueType, ValueType> tuple = metricsVec[0].kmeansProfiling[i];

						outF << i << " " << std::get<0>(tuple) << " " << std::get<1>(tuple) << " " << std::get<2>(tuple) << " " <<  metricsVec[0].numBalanceIter[i] << std::endl;
						totTime += std::get<1>(tuple);
					}
					outF << "totTime: " << totTime << std::endl;
				}	
				//

				//printVectorMetrics( metricsVec, outF ); 
                std::cout<< "Output information written to file " << settings.outFile << " in total time " << totalT << std::endl;
            }	else	{
                std::cout<< "Could not open file " << settings.outFile << " information not stored"<< std::endl;
            }            
        }
    }    
    
    
    if( settings.outFile!="-" and writePartition ){
        std::chrono::time_point<std::chrono::system_clock> beforePartWrite = std::chrono::system_clock::now();
        std::string partOutFile = settings.outFile;
		ITI::FileIO<IndexType, ValueType>::writePartitionParallel( partition, partOutFile );

        std::chrono::duration<double> writePartTime =  std::chrono::system_clock::now() - beforePartWrite;
        if( comm->getRank()==0 ){
            std::cout << " and last partition of the series in file " << partOutFile << std::endl;
            std::cout<< " Time needed to write .partition file: " << writePartTime.count() <<  std::endl;
        }
    }    
    
    // the code below writes the output coordinates in one file per processor for visualization purposes.
    //=================
    
    if (settings.writeDebugCoordinates) {
		
		std::vector<DenseVector<ValueType> > coordinateCopy = coordinates;
		auto distFromPartition = scai::dmemo::generalDistributionByNewOwners( partition.getDistribution(), partition.getLocalValues() );
        for (IndexType dim = 0; dim < settings.dimensions; dim++) {
            assert( coordinateCopy[dim].size() == N);
			coordinateCopy[dim].redistribute( distFromPartition );
        }
        
        std::string destPath = "partResults/main/blocks_" + std::to_string(settings.numBlocks) ;
        boost::filesystem::create_directories( destPath );   
        ITI::FileIO<IndexType, ValueType>::writeCoordsDistributed( coordinateCopy, settings.dimensions, destPath + "/debugResult");
        comm->synchronize();
        
        //TODO: use something like the code below instead of a NoDistribution
        //std::vector<IndexType> gatheredPart;
        //comm->gatherImpl( gatheredPart.data(), N, 0, partition.getLocalValues(), scai::common::TypeTraits<IndexType>::stype );
        /*
        scai::dmemo::DistributionPtr noDistPtr( new scai::dmemo::NoDistribution( N ));
        graph.redistribute( noDistPtr, noDistPtr );
        partition.redistribute( noDistPtr );
        for (IndexType dim = 0; dim < settings.dimensions; dim++) {
            coordinates[dim].redistribute( noDistPtr );
        }
        
        //scai::dmemo::CommunicatorPtr comm = scai::dmemo::Communicator::getCommunicatorPtr();     
        
        //TODO: change that in later version, where data are gathered in one PE and are not replicated
        SCAI_ASSERT_ERROR( graph.getRowDistributionPtr()->isReplicated()==1, "Adjacency should be replicated. Aborting...");
        SCAI_ASSERT_ERROR( partition.getDistributionPtr()->isReplicated()==1, "Partition should be replicated. Aborting...");
        SCAI_ASSERT_ERROR( coordinates[0].getDistributionPtr()->isReplicated()==1, "Coordinates should be replicated. Aborting...");
        
        if( comm->getRank()==0 ){
            if( settings.outFile != "-" ){
                ITI::FileIO<IndexType,ValueType>::writeVTKCentral( graph, coordinates, partition, settings.outFile+".vtk" );
            }else{
                ITI::FileIO<IndexType,ValueType>::writeVTKCentral( graph, coordinates, partition, destPath + "/debugResult.vtk" );
            }
        }
        */
    }
      
        
    //this is needed for supermuc
    std::exit(0);   
    
    return 0;
}<|MERGE_RESOLUTION|>--- conflicted
+++ resolved
@@ -308,17 +308,11 @@
     
     if( vm.count("blockSizesFile") ){
         settings.blockSizes = ITI::FileIO<IndexType, ValueType>::readBlockSizes( blockSizesFile, settings.numBlocks );
-<<<<<<< HEAD
-        ValueType blockSizesSum  = std::accumulate( settings.blockSizes.begin(), settings.blockSizes.end(), 0);
-        ValueType nodeWeightsSum = nodeWeights.sum();
-        SCAI_ASSERT_GE( blockSizesSum, nodeWeightsSum, "The block sizes provided are not enough to fit the total weight of the input" );
-=======
         for (IndexType i = 0; i < nodeWeights.size(); i++) {
-        	const IndexType blockSizesSum  = std::accumulate( settings.blockSizes[i].begin(), settings.blockSizes[i].end(), 0);
-			const IndexType nodeWeightsSum = nodeWeights[i].sum();
+        	const ValueType blockSizesSum  = std::accumulate( settings.blockSizes[i].begin(), settings.blockSizes[i].end(), 0);
+			const ValueType nodeWeightsSum = nodeWeights[i].sum();
 			SCAI_ASSERT_GE( blockSizesSum, nodeWeightsSum, "The block sizes provided are not enough to fit the total weight of the input" );
         }
->>>>>>> a4eb4a8b
     }
     
     //---------------------------------------------------------------
