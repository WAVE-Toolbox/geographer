#include <scai/lama.hpp>

#include <scai/lama/matrix/all.hpp>
#include <scai/lama/matutils/MatrixCreator.hpp>

#include <scai/dmemo/BlockDistribution.hpp>
#include <scai/dmemo/Distribution.hpp>

#include <scai/hmemo/Context.hpp>
#include <scai/hmemo/HArray.hpp>
#include <scai/lama/Vector.hpp>

#include <algorithm>
#include <memory>
#include <cstdlib>
#include <numeric>

#include "GraphUtils.h"
#include "MeshGenerator.h"
#include "FileIO.h"
#include "ParcoRepart.h"
#include "gtest/gtest.h"
#include "AuxiliaryFunctions.h"
#include "HilbertCurve.h"


using namespace scai;

namespace ITI {

class ParcoRepartTest : public ::testing::Test {
    protected:
        // the directory of all the meshes used
        std::string graphPath = "./meshes/";

};

TEST_F(ParcoRepartTest, testHilbertRedistribution) {//maybe move hilbertRedistribution somewhere else?
    std::string fileName = "bigtrace-00000.graph";
    std::string file = graphPath + fileName;
    Settings settings;
    settings.dimensions = 2;

    scai::dmemo::CommunicatorPtr comm = scai::dmemo::Communicator::getCommunicatorPtr();
    settings.numBlocks = comm->getSize();

    scai::lama::CSRSparseMatrix<ValueType> graph = FileIO<IndexType, ValueType>::readGraph(file );
    const IndexType N = graph.getNumRows();
    std::vector<DenseVector<ValueType>> coords = FileIO<IndexType, ValueType>::readCoords( std::string(file + ".xyz"), N, settings.dimensions);
    scai::lama::DenseVector<ValueType> nodeWeights(graph.getRowDistributionPtr(), 1);

    std::vector<DenseVector<ValueType>> coordCopy(coords);
    Metrics metrics(settings.numBlocks);

    //check sums
    std::vector<ValueType> coordSum(settings.dimensions);

    for (IndexType d = 0; d < settings.dimensions; d++) {
        coordSum[d] = coords[d].sum();
    }

    ParcoRepart<IndexType, ValueType>::hilbertRedistribution(coords, nodeWeights, settings, metrics);

    //check checksum
    for (IndexType d = 0; d < settings.dimensions; d++) {
        EXPECT_NEAR(coordSum[d], coords[d].sum(), 0.001);
    }

    //check distribution equality
    for (IndexType d = 0; d < settings.dimensions; d++) {
        EXPECT_TRUE(coords[d].getDistribution().isEqual(nodeWeights.getDistribution()));
    }

    const IndexType newLocalN = nodeWeights.getDistributionPtr()->getLocalSize();

    /**
     *  check that a redistribution happened, i.e. that the hilbert indices of local points are grouped together.
     */
    std::vector<ValueType> minCoords(settings.dimensions);
    std::vector<ValueType> maxCoords(settings.dimensions);
    for (IndexType dim = 0; dim < settings.dimensions; dim++) {
        minCoords[dim] = coords[dim].min();
        maxCoords[dim] = coords[dim].max();
        assert(std::isfinite(minCoords[dim]));
        assert(std::isfinite(maxCoords[dim]));
        ASSERT_GE(maxCoords[dim], minCoords[dim]);
    }

    //convert coordinates, switch inner and outer order
    std::vector<std::vector<ValueType> > convertedCoords(newLocalN);
    for (IndexType i = 0; i < newLocalN; i++) {
        convertedCoords[i].resize(settings.dimensions);
    }

    for (IndexType d = 0; d < settings.dimensions; d++) {
        scai::hmemo::ReadAccess<ValueType> rAccess(coords[d].getLocalValues());
        assert(rAccess.size() == newLocalN);
        for (IndexType i = 0; i < newLocalN; i++) {
            convertedCoords[i][d] = rAccess[i];
        }
    }

    //get local hilbert indices
    const IndexType size = comm->getSize();
    const IndexType rank = comm->getRank();
    std::vector<ValueType> minLocalSFCIndex(size);
    std::vector<ValueType> maxLocalSFCIndex(size);

    std::vector<ValueType> sfcIndices(newLocalN);
    for (IndexType i = 0; i < newLocalN; i++) {
        sfcIndices[i] = HilbertCurve<IndexType, ValueType>::getHilbertIndex(convertedCoords[i].data(), settings.dimensions, settings.sfcResolution, minCoords, maxCoords);
    }

    minLocalSFCIndex[rank] = *std::min_element(sfcIndices.begin(), sfcIndices.end());
    maxLocalSFCIndex[rank] = *std::max_element(sfcIndices.begin(), sfcIndices.end());

    comm->sumImpl(minLocalSFCIndex.data(), minLocalSFCIndex.data(), size, scai::common::TypeTraits<ValueType>::stype);
    comm->sumImpl(maxLocalSFCIndex.data(), maxLocalSFCIndex.data(), size, scai::common::TypeTraits<ValueType>::stype);

    ASSERT_LE(minLocalSFCIndex[rank], maxLocalSFCIndex[rank]);
    if (rank + 1 < size) {
        EXPECT_LE(maxLocalSFCIndex[rank], minLocalSFCIndex[rank+1]);
    }

    for (IndexType d = 0; d < settings.dimensions; d++) {
        //redistribute back and check for equality
        coords[d].redistribute(coordCopy[d].getDistributionPtr());
        ASSERT_TRUE(coords[d].getDistributionPtr()->isEqual(coordCopy[d].getDistribution()));

        scai::hmemo::ReadAccess<ValueType> rCoords(coords[d].getLocalValues());
        scai::hmemo::ReadAccess<ValueType> rCoordsCopy(coordCopy[d].getLocalValues());
        ASSERT_EQ(rCoords.size(), rCoordsCopy.size());

        for (IndexType i = 0; i < rCoords.size(); i++) {
            EXPECT_EQ(rCoords[i], rCoordsCopy[i]);
        }
    }
}

TEST_F(ParcoRepartTest, testInitialPartition){
    std::string fileName = "bigtrace-00000.graph";
    std::string file = graphPath + fileName;
    std::ifstream f(file);
    IndexType dimensions= 2;
    IndexType N, edges;
    f >> N >> edges; 
    
    scai::dmemo::CommunicatorPtr comm = scai::dmemo::Communicator::getCommunicatorPtr();
    // for now local refinement requires k = P
    IndexType k = comm->getSize();
    //
    PRINT0("nodes= "<< N << " and k= "<< k );

    scai::dmemo::DistributionPtr dist ( scai::dmemo::Distribution::getDistributionPtr( "BLOCK", comm, N) );  
    scai::dmemo::DistributionPtr noDistPointer(new scai::dmemo::NoDistribution(N));
    CSRSparseMatrix<ValueType> graph = FileIO<IndexType, ValueType>::readGraph(file );
    graph.redistribute(dist, noDistPointer);
    
    std::vector<DenseVector<ValueType>> coords = FileIO<IndexType, ValueType>::readCoords( std::string(file + ".xyz"), N, dimensions);
    EXPECT_TRUE(coords[0].getDistributionPtr()->isEqual(*dist));
    
    EXPECT_EQ( graph.getNumColumns(), graph.getNumRows());
    EXPECT_EQ(edges, (graph.getNumValues())/2 );   
    
    struct Settings settings;
    settings.numBlocks= k;
    settings.dimensions = dimensions;
    settings.epsilon = 0.2;
    settings.pixeledSideLen = 16;
    settings.useGeometricTieBreaking = 1;
    settings.dimensions = dimensions;
    
    //get sfc partition
    DenseVector<ValueType> uniformWeights = DenseVector<ValueType>(coords[0].getDistributionPtr(), 1);
    DenseVector<IndexType> hilbertInitialPartition = ParcoRepart<IndexType, ValueType>::hilbertPartition(coords, uniformWeights, settings);
    //ITI::FileIO<IndexType, ValueType>::writeCoordsDistributed( coords, N, dimensions, "hilbertPartition");
    
    EXPECT_GE(k-1, scai::utilskernel::HArrayUtils::max(hilbertInitialPartition.getLocalValues()) );
    EXPECT_EQ(N, hilbertInitialPartition.size());
    EXPECT_EQ(0, hilbertInitialPartition.min());
    EXPECT_EQ(k-1, hilbertInitialPartition.max());
    
    // after the first partitioning coordinates are redistributed
    // redistribution needed because sort works only for block distribution
    coords[0].redistribute(dist);
    coords[1].redistribute(dist); 
    graph.redistribute(dist, noDistPointer);
    
    for( int i=3; i<6; i++){
        settings.pixeledSideLen = std::pow(i,2);
        DenseVector<IndexType> pixelInitialPartition = ParcoRepart<IndexType, ValueType>::pixelPartition(coords, settings);
        
        EXPECT_GE(k-1, scai::utilskernel::HArrayUtils::max(pixelInitialPartition.getLocalValues()) );
        EXPECT_EQ(N, pixelInitialPartition.size());
        EXPECT_EQ(0, pixelInitialPartition.min());
        EXPECT_EQ(k-1, pixelInitialPartition.max());
    }
}
//--------------------------------------------------------------------------------------- 

TEST_F(ParcoRepartTest, testMetisWrapper){
    std::string fileName = "bigtrace-00000.graph";
    //std::string fileName = "Grid16x16";
    std::string file = graphPath + fileName;
    std::ifstream f(file);
    IndexType dimensions= 2;
    IndexType N, edges;
    f >> N >> edges; 
    
    scai::dmemo::CommunicatorPtr comm = scai::dmemo::Communicator::getCommunicatorPtr();
    scai::dmemo::DistributionPtr blockDist ( scai::dmemo::Distribution::getDistributionPtr( "BLOCK", comm, N) );  

    // for now local refinement requires k = P
    const IndexType k = comm->getSize();
    const IndexType numPEs = comm->getSize();
    const IndexType thisPE = comm->getRank();
    const IndexType localN = blockDist->getLocalSize();

    //
    PRINT0("nodes= "<< N << " and k= "<< k );

    scai::lama::CSRSparseMatrix<ValueType> graph = FileIO<IndexType, ValueType>::readGraph( file );
    std::vector<DenseVector<ValueType>> coords = FileIO<IndexType, ValueType>::readCoords( std::string(file + ".xyz"), N, dimensions);
    scai::lama::DenseVector<ValueType> nodeWeights( blockDist, 1);

    EXPECT_TRUE(coords[0].getDistributionPtr()->isEqual(*blockDist));
    EXPECT_TRUE(coords[0].getDistributionPtr()->isEqual(*graph.getRowDistributionPtr() ));
    EXPECT_EQ( graph.getNumColumns(), graph.getNumRows());
    EXPECT_EQ(edges, (graph.getNumValues())/2 );  


    IndexType vtxDist[numPEs+1];
    for(int i=0; i<numPEs+1; i++){
      vtxDist[i] = 0;
    }
    vtxDist[thisPE+1] = localN;
    
//PRINT( *comm << ": " << vtxDist[thisPE+1] << " === " << blockDist->getLocalSize());

    comm->sumImpl( vtxDist, vtxDist, numPEs+1, scai::common::TypeTraits<IndexType>::stype);

    // get the prefix sum
    for(int i=1; i<numPEs+1; i++){
      vtxDist[i] = vtxDist[i-1]+vtxDist[i];
    }

    //
    // setting xadj=ia and adjncy=ja values, these are the local values of every processor
    //
    
    const scai::lama::CSRStorage<ValueType>& localMatrix= graph.getLocalStorage();
    
    scai::hmemo::ReadAccess<IndexType> ia( localMatrix.getIA() );
    scai::hmemo::ReadAccess<IndexType> ja( localMatrix.getJA() );
    IndexType iaSize= ia.size();
    
    IndexType xadj[ iaSize ];
    IndexType adjncy[ja.size()];

    for(int i=0; i<iaSize ; i++){
      xadj[i]= ia[i];
      SCAI_ASSERT( xadj[i] >=0, "negative value for i= "<< i << " , val= "<< xadj[i]);
    }

    for(int i=0; i<ja.size(); i++){
      adjncy[i]= ja[i];
      SCAI_ASSERT( adjncy[i] >=0, "negative value for i= "<< i << " , val= "<< adjncy[i]);
      SCAI_ASSERT( adjncy[i] <N , "too large value for i= "<< i << " , val= "<< adjncy[i]);
    }
    ia.release();
    ja.release();

    //
    // convert the coordinates
    //

    ValueType xyzLocal[localN*dimensions];

    for(int d=0; d<dimensions; d++){
        scai::hmemo::ReadAccess<ValueType> localCoords( coords[d].getLocalValues() );
        for( int i=0; i<localN; i++){
          xyzLocal[dimensions*i+d] = ValueType( localCoords[i] );
        }
    }

    //
    // convert the node weights
    //

    // this required from parmetis but why int node weights and not double?
    IndexType vwgt[localN];
    {
        scai::hmemo::ReadAccess<ValueType> localWeights( nodeWeights.getLocalValues() );
        SCAI_ASSERT_EQ_ERROR( localN, localWeights.size(), "Local weights size mismatch. Are node weights distributed correctly?");
        for(unsigned int i=0; i<localN; i++){
            vwgt[i] = IndexType (localWeights[i]);
        }
    }


    Settings settings;
    settings.numBlocks = k;
    settings.noRefinement=  true;  //does not work when we do local refinement
    settings.minSamplingNodes = -1; // used as flag in order to use all local nodes to minimize random behavior

    struct Metrics metrics1(settings.numBlocks);
    struct Metrics metrics2(settings.numBlocks);

    //scai::lama::DenseVector<IndexType> partition = ITI::ParcoRepart<IndexType,ValueType>::partitionGraph( vtxDist, xadj, adjncy, localMatrix.getJA().size(), vwgt, dimensions, xyzLocal, settings, metrics1 );
    std::vector<IndexType> localPartition = ITI::ParcoRepart<IndexType,ValueType>::partitionGraph( vtxDist, xadj, adjncy, localMatrix.getJA().size(), vwgt, dimensions, xyzLocal, settings, metrics1 );
    //partition.redistribute( graph.getRowDistributionPtr() );

    scai::lama::DenseVector<IndexType> partition( graph.getRowDistributionPtr(), scai::hmemo::HArray<IndexType>(  localPartition.size(), localPartition.data()) );
	
    metrics1.getAllMetrics(graph, partition, nodeWeights, settings);
    
    scai::lama::DenseVector<IndexType> partition2 = ITI::ParcoRepart<IndexType,ValueType>::partitionGraph( graph, coords, nodeWeights, settings, metrics2);
    partition2.redistribute( graph.getRowDistributionPtr() );

    metrics2.getAllMetrics(graph, partition2, nodeWeights, settings);

    if( comm->getRank()==0){
      std::cout<< "Metrics for first partition:"<< std::endl;
      metrics1.print( std::cout );
      std::cout<< std::endl <<"Metrics for second partition:"<< std::endl;
      metrics2.print( std::cout );
    }

    EXPECT_LE( std::abs(metrics1.finalCut-metrics2.finalCut)/std::max(metrics1.finalCut, metrics2.finalCut), 0.02) ;
    EXPECT_LE( std::abs(metrics1.finalImbalance-metrics2.finalImbalance)/std::max(metrics1.finalImbalance, metrics2.finalImbalance), 0.02) ;
    EXPECT_LE( std::abs(metrics1.maxCommVolume-metrics2.maxCommVolume)/std::max(metrics1.maxCommVolume, metrics2.maxCommVolume), 0.02) ;
    EXPECT_LE( std::abs(metrics1.totalCommVolume-metrics2.totalCommVolume)/std::max(metrics1.totalCommVolume, metrics2.totalCommVolume), 0.02) ;
  }

//--------------------------------------------------------------------------------------- 

TEST_F(ParcoRepartTest, testPartitionBalanceDistributed) {
  IndexType nroot = 11;
  IndexType n = nroot * nroot * nroot;
  IndexType dimensions = 3;
  
  scai::dmemo::CommunicatorPtr comm = scai::dmemo::Communicator::getCommunicatorPtr();

  IndexType k = comm->getSize();

  scai::dmemo::DistributionPtr dist ( scai::dmemo::Distribution::getDistributionPtr( "BLOCK", comm, n) );
  scai::dmemo::DistributionPtr noDistPointer(new scai::dmemo::NoDistribution(n));
  
  scai::lama::CSRSparseMatrix<ValueType> a = scai::lama::zero<CSRSparseMatrix<ValueType>>(dist, noDistPointer);
  std::vector<ValueType> maxCoord(dimensions, nroot);
  std::vector<IndexType> numPoints(dimensions, nroot);

  std::vector<DenseVector<ValueType>> coordinates(dimensions);
  for(IndexType i=0; i<dimensions; i++){ 
	  coordinates[i] = DenseVector<ValueType>(dist, 0);
  }
  
  MeshGenerator<IndexType, ValueType>::createStructured3DMesh_dist(a, coordinates, maxCoord, numPoints);

  const ValueType epsilon = 0.05;
  
  struct Settings settings;
  settings.numBlocks= k;
  settings.epsilon = epsilon;
  settings.dimensions = dimensions;
  settings.minGainForNextRound = 10;
  struct Metrics metrics(settings);

  scai::lama::DenseVector<IndexType> partition = ParcoRepart<IndexType, ValueType>::partitionGraph(a, coordinates, settings, metrics);

  EXPECT_GE(k-1, scai::utilskernel::HArrayUtils::max(partition.getLocalValues()) );
  EXPECT_EQ(n, partition.size());
  EXPECT_EQ(0, partition.min());
  EXPECT_EQ(k-1, partition.max());
  EXPECT_EQ(a.getRowDistribution(), partition.getDistribution());

  const scai::lama::DenseVector<ValueType> nodeWeights;
  const ValueType imbalance = GraphUtils<IndexType, ValueType>::computeImbalance(partition, k, nodeWeights);
  EXPECT_LE(imbalance, epsilon);

  const ValueType cut = GraphUtils<IndexType, ValueType>::computeCut(a, partition, true);

  if (comm->getRank() == 0) {
	  std::cout << "Commit " << version << ": Partitioned graph with " << n << " nodes into " << k << " blocks with a total cut of " << cut << std::endl;
  }
}
//--------------------------------------------------------------------------------------- 
 
TEST_F(ParcoRepartTest, testImbalance) {
  const IndexType n = 10000;
  const IndexType k = 20;

  scai::dmemo::CommunicatorPtr comm = scai::dmemo::Communicator::getCommunicatorPtr();
  scai::dmemo::DistributionPtr dist ( scai::dmemo::Distribution::getDistributionPtr( "BLOCK", comm, n) );

  //generate random partition
  scai::lama::DenseVector<IndexType> part(dist, 0);
  for (IndexType i = 0; i < n; i++) {
    IndexType blockId = rand() % k;
    part.setValue(i, blockId);
  }

  //sanity check for partition generation
  ASSERT_GE(part.min(), 0);
  ASSERT_LE(part.max(), k-1);

  const scai::lama::DenseVector<ValueType> nodeWeights;
  ValueType imbalance = GraphUtils<IndexType, ValueType>::computeImbalance(part, k, nodeWeights);
  EXPECT_GE(imbalance, 0);

  // test perfectly balanced partition
  for (IndexType i = 0; i < n; i++) {
    IndexType blockId = i % k;
    part.setValue(i, blockId);
  }
  imbalance = GraphUtils<IndexType, ValueType>::computeImbalance(part, k, nodeWeights);
  EXPECT_EQ(0, imbalance);

  //test maximally imbalanced partition
  for (IndexType i = 0; i < n; i++) {
    IndexType blockId = 0;
    part.setValue(i, blockId);
  }

  imbalance = GraphUtils<IndexType, ValueType>::computeImbalance(part, k, nodeWeights);
  EXPECT_EQ((n/std::ceil(n/k))-1, imbalance);
}
//--------------------------------------------------------------------------------------- 

TEST_F(ParcoRepartTest, testCut) {
  const IndexType n = 1000;
  const IndexType k = 10;

  //define distributions
  scai::dmemo::CommunicatorPtr comm = scai::dmemo::Communicator::getCommunicatorPtr();
  scai::dmemo::DistributionPtr dist ( scai::dmemo::Distribution::getDistributionPtr( "BLOCK", comm, n) );
  scai::dmemo::DistributionPtr noDistPointer(new scai::dmemo::NoDistribution(n));

  //generate random complete matrix
  auto a = scai::lama::zero<scai::lama::CSRSparseMatrix<ValueType>>(dist, noDistPointer);
  scai::lama::MatrixCreator::fillRandom(a, 1);

  //generate balanced distributed partition
  scai::lama::DenseVector<IndexType> part(dist, 0);
  for (IndexType i = 0; i < n; i++) {
    IndexType blockId = i % k;
    part.setValue(i, blockId);
  }

  //cut should be 10*900 / 2
  const IndexType blockSize = n / k;
  const ValueType cut = GraphUtils<IndexType, ValueType>::computeCut(a, part, false);
  EXPECT_EQ(k*blockSize*(n-blockSize) / 2, cut);

  //now convert distributed into replicated partition vector and compare again
  part.redistribute(noDistPointer);
  a.redistribute(noDistPointer, noDistPointer);
  const ValueType replicatedCut = GraphUtils<IndexType, ValueType>::computeCut(a, part, false);
  EXPECT_EQ(k*blockSize*(n-blockSize) / 2, replicatedCut);
}
//--------------------------------------------------------------------------------------- 

TEST_F(ParcoRepartTest, testTwoWayCut) {
	scai::dmemo::CommunicatorPtr comm = scai::dmemo::Communicator::getCommunicatorPtr();

	std::string file = graphPath + "Grid32x32";
	const IndexType k = comm->getSize();
	//const ValueType epsilon = 0.05;
	//const IndexType iterations = 1;

	CSRSparseMatrix<ValueType> graph = FileIO<IndexType, ValueType>::readGraph( file );

	scai::dmemo::DistributionPtr inputDist = graph.getRowDistributionPtr();
	const IndexType n = inputDist->getGlobalSize();
	scai::dmemo::DistributionPtr noDistPointer(new scai::dmemo::NoDistribution(n));

	const IndexType localN = inputDist->getLocalSize();

	//generate random partition
	scai::lama::DenseVector<IndexType> part(inputDist, 0);
	for (IndexType i = 0; i < localN; i++) {
		IndexType blockId = rand() % k;
		IndexType globalID = inputDist->local2Global(i);
		part.setValue(globalID, blockId);
	}

    //redistribute according to partition
	//scai::dmemo::DistributionPtr newDistribution(new scai::dmemo::GeneralDistribution(*inputDist, part.getLocalValues()));
	scai::dmemo::DistributionPtr newDistribution = scai::dmemo::generalDistributionByNewOwners( *inputDist, part.getLocalValues() );

	graph.redistribute(newDistribution, graph.getColDistributionPtr());
	part.redistribute(newDistribution);

	//get communication scheme
	scai::lama::DenseVector<IndexType> mapping(k, 0);
	for (IndexType i = 0; i < k; i++) {
		mapping.setValue(i, i);
	}

  struct Settings settings;
  settings.numBlocks= k;

	//std::vector<DenseVector<IndexType>> scheme = ParcoRepart<IndexType, ValueType>::computeCommunicationPairings(graph, part, mapping);
  scai::lama::CSRSparseMatrix<ValueType> blockGraph =  GraphUtils<IndexType, ValueType>::getBlockGraph( graph, part, k);
  EXPECT_TRUE( blockGraph.isConsistent() );
  EXPECT_TRUE( blockGraph.checkSymmetry() );
	std::vector<DenseVector<IndexType>> scheme = ParcoRepart<IndexType, ValueType>::getCommunicationPairs_local(blockGraph, settings);

	const CSRStorage<ValueType>& localStorage = graph.getLocalStorage();
	const scai::hmemo::ReadAccess<IndexType> ia(localStorage.getIA());
	const scai::hmemo::ReadAccess<IndexType> ja(localStorage.getJA());

	const scai::hmemo::HArray<IndexType>& localData = part.getLocalValues();
<<<<<<< HEAD
	scai::dmemo::Halo partHalo = GraphUtils<IndexType, ValueType>::buildNeighborHalo(graph);
=======
	scai::dmemo::HaloExchangePlan partHalo = GraphUtils::buildNeighborHalo<IndexType, ValueType>(graph);
>>>>>>> 54cdd7c5
	scai::hmemo::HArray<IndexType> haloData;
	//comm->updateHalo( haloData, localData, partHalo );
	partHalo.updateHalo( haloData, localData, *comm);

	ValueType localCutSum = 0;
	for (IndexType round = 0; round < scheme.size(); round++) {
		scai::hmemo::ReadAccess<IndexType> commAccess(scheme[round].getLocalValues());
		ASSERT_EQ(k, commAccess.size());
		IndexType partner = commAccess[scheme[round].getDistributionPtr()->global2Local(comm->getRank())];

		if (partner != comm->getRank()) {
			for (IndexType j = 0; j < ja.size(); j++) {
				IndexType haloIndex = partHalo.global2Halo(ja[j]);
				if (haloIndex != scai::invalidIndex && haloData[haloIndex] == partner) {
					localCutSum++;
				}
			}
		}
	}
	const ValueType globalCut = GraphUtils<IndexType, ValueType>::computeCut(graph, part, false);

	EXPECT_EQ(globalCut, comm->sum(localCutSum) / 2);
}
//--------------------------------------------------------------------------------------- 

TEST_F(ParcoRepartTest, testCommunicationScheme_local) {
	/**
	 * Check for:
	 * 1. Basic Sanity: All ids are valid
	 * 2. Completeness: All PEs with a common edge communicate
	 * 3. Symmetry: In each round, partner[partner[i]] == i holds
	 * 4. Efficiency: Pairs don't communicate more than once
	 */

	const IndexType n = 300;
	const IndexType p = 30;//purposefully not a power of two, to check what happens
	const IndexType k = p;

	//fill random matrix

    srand(time(NULL));

	auto a = scai::lama::zero<scai::lama::CSRSparseMatrix<ValueType>>(n,n);
	scai::lama::MatrixCreator::fillRandom(a, 0.001);  // not symmetric
	CSRSparseMatrix<ValueType> aT = scai::lama::eval<scai::lama::CSRSparseMatrix<ValueType>>(transpose(a));

	a = scai::lama::eval<scai::lama::CSRSparseMatrix<ValueType>>(a+aT);

	PRINT("num of edges= " <<a.getNumValues()/2 );
	EXPECT_TRUE( a.isConsistent() );
	EXPECT_TRUE( a.checkSymmetry() );

	//generate random partition
	scai::lama::DenseVector<IndexType> part(n, 0);
	for (IndexType i = 0; i < n; i++) {
		IndexType blockId = rand() % k;
		part.setValue(i, blockId);
	}
  
  struct Settings settings;
  settings.numBlocks= k;

	scai::lama::CSRSparseMatrix<ValueType> blockGraph =  GraphUtils<IndexType, ValueType>::getBlockGraph( a, part, k);
	EXPECT_TRUE( blockGraph.isConsistent() );
	EXPECT_TRUE( blockGraph.checkSymmetry() );
	std::vector<DenseVector<IndexType>> scheme = ParcoRepart<IndexType, ValueType>::getCommunicationPairs_local(blockGraph, settings);

	IndexType rounds = scheme.size();
	//PRINT("num edges of the blockGraph= "<< blockGraph.getNumValues()/2 );
	//PRINT("#rounds= "<< rounds );

	std::vector<std::vector<bool> > communicated(p);
	for (IndexType i = 0; i < p; i++) {
		communicated[i].resize(p, false);
	}

	for (IndexType round = 0; round < rounds; round++) {
		EXPECT_EQ(scheme[round].size(), p);
		for (IndexType i = 0; i < p; i++) {
			const IndexType partner = scheme[round].getValue(i);
                        
			//sanity
			EXPECT_GE(partner, 0);
			EXPECT_LT(partner, p);

			if (partner != i) {
				//symmetry
				ValueType partnerOfPartner = scheme[round].getValue(partner);
				EXPECT_EQ(i, partnerOfPartner);

				//efficiency
				EXPECT_FALSE(communicated[i][partner]) << i << " and " << partner << " already communicated.";

				communicated[i][partner] = true;
			}
		}
	}

	//completeness.
	{
		const CSRStorage<ValueType>& localStorage = blockGraph.getLocalStorage();
		scai::hmemo::ReadAccess<IndexType> ia( localStorage.getIA() );
		scai::hmemo::ReadAccess<IndexType> ja( localStorage.getJA() );
		EXPECT_EQ(ia.size() , k+1);

		for(IndexType i=0; i<k; i++){
			const IndexType endCols = ia[i+1];
			for (IndexType j = ia[i]; j < endCols; j++) {
				EXPECT_TRUE(communicated[i][ja[j]]) << i << " and " << ja[j] << " did not communicate";
			}
		}
}
}
//--------------------------------------------------------------------------------------- 

TEST_F (ParcoRepartTest, testBorders_Distributed) {
    std::string file = graphPath + "Grid32x32";
    IndexType dimensions= 2;
    
    scai::dmemo::CommunicatorPtr comm = scai::dmemo::Communicator::getCommunicatorPtr();
    // for now local refinement requires k = P
    IndexType k = comm->getSize();
    //

    CSRSparseMatrix<ValueType> graph = FileIO<IndexType, ValueType>::readGraph(file );
    IndexType globalN = graph.getNumRows();

    scai::dmemo::DistributionPtr dist ( scai::dmemo::Distribution::getDistributionPtr( "BLOCK", comm, globalN) );
    scai::dmemo::DistributionPtr noDistPointer(new scai::dmemo::NoDistribution(globalN));

    graph.redistribute(dist, noDistPointer);
    
    std::vector<DenseVector<ValueType>> coords = FileIO<IndexType, ValueType>::readCoords( std::string(file + ".xyz"), globalN, dimensions);

    EXPECT_TRUE(coords[0].getDistributionPtr()->isEqual(*dist));
    EXPECT_EQ( graph.getNumColumns(), graph.getNumRows());
    
    struct Settings settings;
    settings.numBlocks= k;
    settings.epsilon = 0.2;
    settings.dimensions = dimensions;
    settings.multiLevelRounds = 3;
    //settings.initialPartition = InitialPartitioningMethods::Multisection;
    settings.initialPartition = InitialPartitioningMethods::KMeans;
    struct Metrics metrics(settings);
    
    // get partition
    scai::lama::DenseVector<IndexType> partition = ParcoRepart<IndexType, ValueType>::partitionGraph(graph, coords, settings, metrics);
    ASSERT_EQ(globalN, partition.size());

    scai::dmemo::DistributionPtr newDist = graph.getRowDistributionPtr();
    scai::dmemo::DistributionPtr partDist = partition.getDistributionPtr();
    //IndexType newLocalN = newDist->getLocalSize();
    ASSERT_TRUE( newDist->isEqual( *partDist ) );
  
    //get the border nodes
    scai::lama::DenseVector<IndexType> border = GraphUtils<IndexType, ValueType>::getBorderNodes( graph , partition);
    
    const scai::hmemo::ReadAccess<IndexType> localBorder(border.getLocalValues());
    for(IndexType i=0; i<newDist->getLocalSize(); i++){
        EXPECT_GE(localBorder[i] , 0);
        EXPECT_LE(localBorder[i] , 1);
    }
    
    //partition.redistribute(dist); //not needed now
    
    // print
    int numX= 32, numY= 32;         // 2D grid dimensions
    ASSERT_EQ(globalN, numX*numY);
    IndexType partViz[numX][numY];   
    IndexType bordViz[numX][numY]; 
    for(int i=0; i<numX; i++)
        for(int j=0; j<numY; j++){
            partViz[i][j]=partition.getValue(i*numX+j);
            bordViz[i][j]=border.getValue(i*numX+j);
        }
    
      //test getBlockGraph
    scai::lama::CSRSparseMatrix<ValueType> blockGraph = GraphUtils<IndexType, ValueType>::getBlockGraph( graph, partition, k);
    EXPECT_TRUE(blockGraph.checkSymmetry() );
    
    comm->synchronize();
    
    if(comm->getRank()==0 ){
        std::cout<<"----------------------------"<< " Partition  "<< *comm << std::endl;    
        for(int i=0; i<numX; i++){
            for(int j=0; j<numY; j++){
                if(bordViz[i][j]==1) 
                    std::cout<< "\033[1;31m"<< partViz[i][j] << "\033[0m" <<"-";
                else
                    std::cout<< partViz[i][j]<<"-";
            }
            std::cout<< std::endl;
        }
        
        // print
        //scai::hmemo::ReadAccess<IndexType> blockGraphRead( blockGraph );
        std::cout<< *comm <<" , Block Graph"<< std::endl;
        for(IndexType row=0; row<k; row++){
            std::cout<< row << "|\t";
            for(IndexType col=0; col<k; col++){
                std::cout << col<< ": " << blockGraph( row,col) <<" - ";
            }
            std::cout<< std::endl;
        }
    }
    comm->synchronize();
}

//------------------------------------------------------------------------------

TEST_F (ParcoRepartTest, testPEGraph_Distributed) {
    std::string file = graphPath + "Grid16x16";
    IndexType dimensions= 2, k=8;
    
    scai::dmemo::CommunicatorPtr comm = scai::dmemo::Communicator::getCommunicatorPtr();
    // for now local refinement requires k = P
    k = comm->getSize();
    //

    CSRSparseMatrix<ValueType> graph = FileIO<IndexType, ValueType>::readGraph( file );

    scai::dmemo::DistributionPtr dist = graph.getRowDistributionPtr();
    IndexType N = dist->getGlobalSize();
    IndexType edges = graph.getNumValues()/2;
    scai::dmemo::DistributionPtr noDistPointer(new scai::dmemo::NoDistribution(N));
    
    EXPECT_EQ( graph.getNumColumns(), graph.getNumRows());
    EXPECT_EQ( edges, (graph.getNumValues())/2 ); 
    
    //distribution should be the same
    std::vector<DenseVector<ValueType>> coords = FileIO<IndexType, ValueType>::readCoords( std::string(file + ".xyz"), N, dimensions);
    EXPECT_TRUE(coords[0].getDistributionPtr()->isEqual(*dist));

    EXPECT_EQ(coords[0].getLocalValues().size() , coords[1].getLocalValues().size() );
    
    struct Settings settings;
    settings.numBlocks= k;
    settings.epsilon = 0.2;
    settings.dimensions = dimensions;
    struct Metrics metrics(settings);
     
    scai::lama::DenseVector<IndexType> partition(dist, -1);
    partition = ParcoRepart<IndexType, ValueType>::partitionGraph(graph, coords, settings, metrics);

    //get the PE graph
    scai::lama::CSRSparseMatrix<ValueType> PEgraph =  GraphUtils<IndexType, ValueType>::getPEGraph( graph); 
    EXPECT_EQ( PEgraph.getNumColumns(), comm->getSize() );
    EXPECT_EQ( PEgraph.getNumRows(), comm->getSize() );
    
    // in the distributed version each PE has only one row, its own
    // the getPEGraph uses a BLOCK distribution
    scai::dmemo::DistributionPtr distPEs ( scai::dmemo::Distribution::getDistributionPtr( "BLOCK", comm, comm->getSize() ) );
    EXPECT_TRUE( PEgraph.getRowDistribution().isEqual( *distPEs )  );
    EXPECT_EQ( PEgraph.getLocalNumRows() , 1);
    EXPECT_EQ( PEgraph.getLocalNumColumns() , comm->getSize());
    //print
    /*
    std::cout<<"----------------------------"<< " PE graph  "<< *comm << std::endl;    
    for(IndexType i=0; i<PEgraph.getNumRows(); i++){
        std::cout<< *comm<< ":";
        for(IndexType j=0; j<PEgraph.getNumColumns(); j++){
            std::cout<< PEgraph(i,j) << "-";
        }
        std::cout<< std::endl;
    }
    */
}
//------------------------------------------------------------------------------

TEST_F (ParcoRepartTest, testPEGraphBlockGraph_k_equal_p_Distributed) {
    //std::string file = graphPath + "Grid16x16";
    std::string file = graphPath + "trace-00008.graph";
    std::ifstream f(file);
    IndexType dimensions= 2, k=8;
    IndexType N, edges;
    f >> N >> edges; 
    
    scai::dmemo::CommunicatorPtr comm = scai::dmemo::Communicator::getCommunicatorPtr();
    // for now local refinement requires k = P
    k = comm->getSize();
    //
    scai::dmemo::DistributionPtr dist ( scai::dmemo::Distribution::getDistributionPtr( "BLOCK", comm, N) );  
    scai::dmemo::DistributionPtr noDistPointer(new scai::dmemo::NoDistribution(N));
    CSRSparseMatrix<ValueType> graph = FileIO<IndexType, ValueType>::readGraph( file );
    //distrubute graph
    graph.redistribute(dist, noDistPointer); // needed because readFromFile2AdjMatrix is not distributed 
    
    EXPECT_EQ( graph.getNumColumns(), graph.getNumRows());
    EXPECT_EQ( edges, (graph.getNumValues())/2 ); 
    std::vector<DenseVector<ValueType>> coords = FileIO<IndexType, ValueType>::readCoords( std::string(file + ".xyz"), N, dimensions);
    EXPECT_TRUE(coords[0].getDistributionPtr()->isEqual(*dist));
    EXPECT_EQ(coords[0].getLocalValues().size() , coords[1].getLocalValues().size() );
    
    struct Settings settings;
    settings.numBlocks= k;
    settings.epsilon = 0.2;
    settings.dimensions = dimensions;
    settings.minGainForNextRound = 100;
    //settings.noRefinement = true;
    settings.initialPartition = InitialPartitioningMethods::SFC;
    struct Metrics metrics(settings);
    
    scai::lama::DenseVector<IndexType> partition(dist, -1);
    partition = ParcoRepart<IndexType, ValueType>::partitionGraph(graph, coords, settings, metrics);

    //get the PE graph
    scai::lama::CSRSparseMatrix<ValueType> PEgraph =  GraphUtils<IndexType, ValueType>::getPEGraph( graph); 
    EXPECT_EQ( PEgraph.getNumColumns(), comm->getSize() );
    EXPECT_EQ( PEgraph.getNumRows(), comm->getSize() );
    EXPECT_TRUE( PEgraph.checkSymmetry() );
    
    scai::dmemo::DistributionPtr noPEDistPtr(new scai::dmemo::NoDistribution( comm->getSize() ));
    PEgraph.redistribute(noPEDistPtr , noPEDistPtr);
    
    // if local number of columns and rows equal comm->getSize() must mean that graph is not distributed but replicated
    EXPECT_EQ( PEgraph.getLocalNumColumns() , comm->getSize() );
    EXPECT_EQ( PEgraph.getLocalNumRows() , comm->getSize() );
    EXPECT_EQ( comm->getSize()* PEgraph.getLocalNumValues(),  comm->sum( PEgraph.getLocalNumValues()) );
    EXPECT_TRUE( noPEDistPtr->isReplicated() );
    //test getBlockGraph
    scai::lama::CSRSparseMatrix<ValueType> blockGraph = GraphUtils<IndexType, ValueType>::getBlockGraph( graph, partition, k);
    
    //when k=p block graph and PEgraph should be equal
    EXPECT_EQ( PEgraph.getNumColumns(), blockGraph.getNumColumns() );
    EXPECT_EQ( PEgraph.getNumRows(), blockGraph.getNumRows() );
    EXPECT_EQ( PEgraph.getNumRows(), k);
    EXPECT_TRUE( blockGraph.checkSymmetry() );
    
    // !! this check is extremly costly !!
    for(IndexType i=0; i<PEgraph.getNumRows() ; i++){
        for(IndexType j=0; j<PEgraph.getNumColumns(); j++){
            EXPECT_EQ( PEgraph(i,j), blockGraph(i,j) );
//PRINT0( "("<<i <<", "<< j <<") = "<< PEgraph(i,j) << " __ " << blockGraph(i,j) );
        }
    }

    //print
    /*
    std::cout<<"----------------------------"<< " PE graph  "<< *comm << std::endl;    
    for(IndexType i=0; i<PEgraph.getNumRows(); i++){
        std::cout<< *comm<< ":";
        for(IndexType j=0; j<PEgraph.getNumColumns(); j++){
            std::cout<< PEgraph(i,j) << "-";
        }
        std::cout<< std::endl;
    }
    */
}
//------------------------------------------------------------------------------

TEST_F (ParcoRepartTest, testGetLocalBlockGraphEdges_2D) {
    std::string file = graphPath + "Grid16x16";
    std::ifstream f(file);
    IndexType dimensions= 2, k=8;
    IndexType N, edges;
    f >> N >> edges; 
    
    scai::dmemo::CommunicatorPtr comm = scai::dmemo::Communicator::getCommunicatorPtr();
    // for now local refinement requires k = P
    k = comm->getSize();
    //
    scai::dmemo::DistributionPtr dist ( scai::dmemo::Distribution::getDistributionPtr( "BLOCK", comm, N) );  
    scai::dmemo::DistributionPtr noDistPointer(new scai::dmemo::NoDistribution(N));
    CSRSparseMatrix<ValueType> graph = FileIO<IndexType, ValueType>::readGraph( file );
    //distrubute graph
    graph.redistribute(dist, noDistPointer); // needed because readFromFile2AdjMatrix is not distributed 
        

    //read the array locally and messed the distribution. Left as a remainder.
    EXPECT_EQ( graph.getNumColumns(), graph.getNumRows());
    EXPECT_EQ( edges, (graph.getNumValues())/2 ); 
    
    //distribution should be the same
    std::vector<DenseVector<ValueType>> coords = FileIO<IndexType, ValueType>::readCoords( std::string(file + ".xyz"), N, dimensions);
    EXPECT_TRUE(coords[0].getDistributionPtr()->isEqual(*dist));
    EXPECT_EQ(coords[0].getLocalValues().size() , coords[1].getLocalValues().size() );
    
    struct Settings settings;
    settings.numBlocks= k;
    settings.epsilon = 0.2;
    settings.dimensions = dimensions;
    struct Metrics metrics(settings);
    
    // get partition
    scai::lama::DenseVector<IndexType> partition = ParcoRepart<IndexType, ValueType>::partitionGraph(graph, coords, settings, metrics );
    
    //check distributions
    assert( partition.getDistribution().isEqual( graph.getRowDistribution()) );    
    // the next assertion fails in "this version" (commit a2fc03ab73f3af420123c491fbf9afb84be4a0c4) because partition 
    // redistributes the graph nodes so every block is in one PE (k=P) but does NOT redistributes the coordinates.
    //assert( partition.getDistribution().isEqual( coords[0].getDistribution()) );
    
    // test getLocalBlockGraphEdges
    IndexType max = partition.max();
    std::vector<std::vector<IndexType> > edgesBlock =  GraphUtils<IndexType, ValueType>::getLocalBlockGraphEdges( graph, partition);

    for(IndexType i=0; i<edgesBlock[0].size(); i++){
        std::cout<<  __FILE__<< " ,"<<__LINE__ <<" , "<< i <<":  _ PE number: "<< comm->getRank() << " , edge ("<< edgesBlock[0][i]<< ", " << edgesBlock[1][i] << ")" << std::endl;
        EXPECT_LE( edgesBlock[0][i] , max);
        EXPECT_LE( edgesBlock[1][i] , max);
        EXPECT_GE( edgesBlock[0][i] , 0);
        EXPECT_GE( edgesBlock[1][i] , 0);
    }

}
//------------------------------------------------------------------------------

TEST_F (ParcoRepartTest, testGetLocalBlockGraphEdges_3D) {
    IndexType dimensions= 3, k=8;
    std::vector<IndexType> numPoints= {4, 4, 4};
    std::vector<ValueType> maxCoord= {4,4,4};
    IndexType N= numPoints[0]*numPoints[1]*numPoints[2];
    
    scai::dmemo::CommunicatorPtr comm = scai::dmemo::Communicator::getCommunicatorPtr();
    // for now local refinement requires k = P
    k = comm->getSize();
    //
    scai::dmemo::DistributionPtr dist ( scai::dmemo::Distribution::getDistributionPtr( "BLOCK", comm, N) );  
    scai::dmemo::DistributionPtr noDistPointer(new scai::dmemo::NoDistribution(N));
    
    auto graph = scai::lama::zero<CSRSparseMatrix<ValueType>>( N , N);
    std::vector<DenseVector<ValueType>> coords(3, DenseVector<ValueType>(N, 0));
    
    MeshGenerator<IndexType, ValueType>::createStructured3DMesh_seq(graph, coords, maxCoord, numPoints);
    graph.redistribute(dist, noDistPointer); // needed because createStructured3DMesh is not distributed 
    coords[0].redistribute(dist);
    coords[1].redistribute(dist);
    coords[2].redistribute(dist);
    
    struct Settings settings;
    settings.numBlocks= k;
    settings.epsilon = 0.2;
    settings.dimensions = dimensions;
    settings.minBorderNodes =1;
    struct Metrics metrics(settings);
    
    scai::lama::DenseVector<IndexType> partition = ParcoRepart<IndexType, ValueType>::partitionGraph(graph, coords, settings, metrics);

    //check distributions
    assert( partition.getDistribution().isEqual( graph.getRowDistribution()) );
    // the next assertion fails in "this version" (commit a2fc03ab73f3af420123c491fbf9afb84be4a0c4) because partition 
    // redistributes the graph nodes so every block is in one PE (k=P) but does NOT redistributes the coordinates.
    //assert( partition.getDistribution().isEqual( coords[0].getDistribution()) );
    
    // test getLocalBlockGraphEdges
    IndexType max = partition.max();
    std::vector<std::vector<IndexType> > edgesBlock =  GraphUtils<IndexType, ValueType>::getLocalBlockGraphEdges( graph, partition);
    
    for(IndexType i=0; i<edgesBlock[0].size(); i++){
        std::cout<<  __FILE__<< " ,"<<__LINE__ <<" , "<< i <<":  __"<< *comm<< " , >> edge ("<< edgesBlock[0][i]<< ", " << edgesBlock[1][i] << ")" << std::endl;
        EXPECT_LE( edgesBlock[0][i] , max);
        EXPECT_LE( edgesBlock[1][i] , max);
        EXPECT_GE( edgesBlock[0][i] , 0);
        EXPECT_GE( edgesBlock[1][i] , 0);
    }
}
//------------------------------------------------------------------------------

TEST_F (ParcoRepartTest, testGetBlockGraph_2D) {
    std::string file = graphPath+ "Grid16x16";
    std::ifstream f(file);
    IndexType dimensions= 2, k=8;
    IndexType N, edges;
    f >> N >> edges; 
    
    scai::dmemo::CommunicatorPtr comm = scai::dmemo::Communicator::getCommunicatorPtr();
    // for now local refinement requires k = P
    k = comm->getSize();
    //
    scai::dmemo::DistributionPtr dist ( scai::dmemo::Distribution::getDistributionPtr( "BLOCK", comm, N) );  
    scai::dmemo::DistributionPtr noDistPointer(new scai::dmemo::NoDistribution(N));
    CSRSparseMatrix<ValueType> graph = FileIO<IndexType, ValueType>::readGraph( file );
    //distrubute graph
    graph.redistribute(dist, noDistPointer); // needed because readFromFile2AdjMatrix is not distributed 
        

    //read the array locally and messed the distribution. Left as a remainder.
    EXPECT_EQ( graph.getNumColumns(), graph.getNumRows());
    EXPECT_EQ( edges, (graph.getNumValues())/2 ); 
    
    //distribution should be the same
    std::vector<DenseVector<ValueType>> coords = FileIO<IndexType, ValueType>::readCoords( std::string(file + ".xyz"), N, dimensions);
    EXPECT_TRUE(coords[0].getDistributionPtr()->isEqual(*dist));
    EXPECT_EQ(coords[0].getLocalValues().size() , coords[1].getLocalValues().size() );
    
    struct Settings settings;
    settings.numBlocks= k;
    settings.epsilon = 0.2;
    settings.dimensions = dimensions;
    struct Metrics metrics(settings);
    
    scai::lama::DenseVector<IndexType> partition = ParcoRepart<IndexType, ValueType>::partitionGraph(graph, coords, settings, metrics);
    
    //check distributions
    assert( partition.getDistribution().isEqual( graph.getRowDistribution()) );
    // the next assertion fails in "this version" (commit a2fc03ab73f3af420123c491fbf9afb84be4a0c4) because partition 
    // redistributes the graph nodes so every block is in one PE (k=P) but does NOT redistributes the coordinates.
    //assert( partition.getDistribution().isEqual( coords[0].getDistribution()) );
    
    //test getBlockGraph
    scai::lama::CSRSparseMatrix<ValueType> blockGraph = GraphUtils<IndexType, ValueType>::getBlockGraph( graph, partition, k);
    EXPECT_TRUE( blockGraph.isConsistent() );
    EXPECT_TRUE( blockGraph.checkSymmetry() );
    /*
    { // print
    //scai::hmemo::ReadAccess<IndexType> blockGraphRead( blockGraph );
    std::cout<< *comm <<" , Block Graph"<< std::endl;
    for(IndexType row=0; row<k; row++){
        for(IndexType col=0; col<k; col++){
            std::cout<< comm->getRank()<< ":("<< row<< ","<< col<< "):" << blockGraph( row,col) <<" - ";
        }
        std::cout<< std::endl;
    }
    }
    */
}
//------------------------------------------------------------------------------

TEST_F (ParcoRepartTest, testGetBlockGraph_3D) {
    
    std::vector<IndexType> numPoints= { 4, 4, 4};
    std::vector<ValueType> maxCoord= { 42, 11, 160};
    IndexType N= numPoints[0]*numPoints[1]*numPoints[2];
    std::cout<<"Building mesh of size "<< numPoints[0]<< "x"<< numPoints[1]<< "x"<< numPoints[2] << " , N=" << N <<std::endl;
 
    scai::dmemo::CommunicatorPtr comm = scai::dmemo::Communicator::getCommunicatorPtr();
    scai::dmemo::DistributionPtr dist ( scai::dmemo::Distribution::getDistributionPtr( "BLOCK", comm, N) );
    scai::dmemo::DistributionPtr noDistPointer(new scai::dmemo::NoDistribution( N ));
    //
    IndexType k = comm->getSize();
    //
    std::vector<DenseVector<ValueType>> coords(3);
    for(IndexType i=0; i<3; i++){ 
	  coords[i].allocate(dist);
	  coords[i] = static_cast<ValueType>( 0 );
    }
    
    auto adjM = scai::lama::zero<scai::lama::CSRSparseMatrix<ValueType>>( dist, noDistPointer);
    
    // create the adjacency matrix and the coordinates
    MeshGenerator<IndexType, ValueType>::createStructured3DMesh_dist(adjM, coords, maxCoord, numPoints);
    
    struct Settings settings;
    settings.numBlocks= k;
    settings.epsilon = 0.2;
    settings.dimensions = 3;
    struct Metrics metrics(settings);
    
    scai::lama::DenseVector<IndexType> partition = ParcoRepart<IndexType, ValueType>::partitionGraph(adjM, coords, settings, metrics);
    
    //check distributions
    assert( partition.getDistribution().isEqual( adjM.getRowDistribution()) );
    // the next assertion fails in "this version" (commit a2fc03ab73f3af420123c491fbf9afb84be4a0c4) because partition 
    //f redistributes the graph nodes so every block is in one PE (k=P) but does NOT redistributes the coordinates.
    //assert( partition.getDistribution().isEqual( coords[0].getDistribution()) );
    
    //test getBlockGraph
    scai::lama::CSRSparseMatrix<ValueType> blockGraph = GraphUtils<IndexType, ValueType>::getBlockGraph( adjM, partition, k);
    EXPECT_TRUE( blockGraph.isConsistent() );
    EXPECT_TRUE( blockGraph.checkSymmetry() );
        
    //The code below is not doing anything. 
    //Also, it does not compile with the new lama version (01/19) and I am not sure how to adapt it.
    //So I am commenting it out. 
    //TODO: fix or remove
    /*
    //get halo (buildPartHalo) and check if block graphs is correct
<<<<<<< HEAD
    scai::dmemo::Halo partHalo = GraphUtils<IndexType, ValueType>::buildNeighborHalo(adjM);
=======
    scai::dmemo::HaloExchangePlan partHalo = GraphUtils::buildNeighborHalo<IndexType, ValueType>(adjM);
>>>>>>> 54cdd7c5
    scai::hmemo::HArray<IndexType> reqIndices = partHalo.getRequiredIndexes();
    scai::hmemo::HArray<IndexType> provIndices = partHalo.getProvidesIndexes();
    
    const scai::hmemo::ReadAccess<IndexType> reqIndicesRead( reqIndices);
    const scai::hmemo::ReadAccess<IndexType> provIndicesRead( provIndices);
    */

    /*
    for(IndexType i=0; i< reqIndicesRead.size(); i++){
        PRINT(i <<": " << *comm <<" , req= "<<  reqIndicesRead[i] );
    }
    for(IndexType i=0; i< provIndicesRead.size(); i++){
        PRINT(i <<": " << *comm <<" , prov= "<<  provIndicesRead[i] );
    }
   */
}
//------------------------------------------------------------------------------
/* with the 8x8  grid and k=16 the block graph is a 4x4 grid. With the hilbert curve it looks like this:
 * 
 *  5 - 6 - 9 - 10
 *  |   |   |   |
 *  4 - 7 - 8 - 11
 *  |   |   |   |
 *  3 - 2 - 13- 12
 *  |   |   |   |
 *  0 - 1 - 14- 15
*/
TEST_F (ParcoRepartTest, testGetLocalGraphColoring_2D) {
    std::string file = graphPath+ "Grid8x8";
    std::ifstream f(file);
    IndexType dimensions= 2, k=16;
    IndexType N, edges;
    f >> N >> edges; 
    
    scai::dmemo::CommunicatorPtr comm = scai::dmemo::Communicator::getCommunicatorPtr();
    // for now local refinement requires k = P
    k = comm->getSize();
    //
    scai::dmemo::DistributionPtr dist ( scai::dmemo::Distribution::getDistributionPtr( "BLOCK", comm, N) );  
    scai::dmemo::DistributionPtr noDistPointer(new scai::dmemo::NoDistribution(N));
    CSRSparseMatrix<ValueType> graph = FileIO<IndexType, ValueType>::readGraph( file );
    //distrubute graph
    graph.redistribute(dist, noDistPointer); // needed because readFromFile2AdjMatrix is not distributed 
        

    //read the array locally and messed the distribution. Left as a remainder.
    EXPECT_EQ( graph.getNumColumns(), graph.getNumRows());
    EXPECT_EQ( edges, (graph.getNumValues())/2 );
    
    //reading coordinates
    std::vector<DenseVector<ValueType>> coords = FileIO<IndexType, ValueType>::readCoords( std::string(file + ".xyz"), N, dimensions);
    EXPECT_TRUE(coords[0].getDistributionPtr()->isEqual(*dist));
    EXPECT_EQ(coords[0].getLocalValues().size() , coords[1].getLocalValues().size() );
    
    struct Settings settings;
    settings.numBlocks= k;
    settings.epsilon = 0.2;
    settings.dimensions = dimensions;
    settings.mec = false; //use the boost coloring algo
    struct Metrics metrics(settings);
    
    //get the partition
    scai::lama::DenseVector<IndexType> partition = ParcoRepart<IndexType, ValueType>::partitionGraph(graph, coords, settings, metrics);
    
    //check distributions
    assert( partition.getDistribution().isEqual( graph.getRowDistribution()) );
    // the next assertion fails in "this version" (commit a2fc03ab73f3af420123c491fbf9afb84be4a0c4) because partition 
    // redistributes the graph nodes so every block is in one PE (k=P) but does NOT redistributes the coordinates.
    //assert( partition.getDistribution().isEqual( coords[0].getDistribution()) );
    
    //get getBlockGraph
    scai::lama::CSRSparseMatrix<ValueType> blockGraph = GraphUtils<IndexType, ValueType>::getBlockGraph( graph, partition, k);
    
    IndexType colors;
    std::vector< std::vector<IndexType>>  coloring = ParcoRepart<IndexType, ValueType>::getGraphEdgeColoring_local(blockGraph, colors);
    
    std::vector<DenseVector<IndexType>> communication = ParcoRepart<IndexType,ValueType>::getCommunicationPairs_local(blockGraph, settings);
    
    // as many rounds as colors
    EXPECT_EQ(colors, communication.size());
    for(IndexType i=0; i<communication.size(); i++){
    	// every round k entries
    	EXPECT_EQ( k, communication[i].size());
        for(IndexType j=0; j<k; j++){
            EXPECT_LE(communication[i](j) , k);
            EXPECT_GE(communication[i](j) , 0);
        }
    }
    
}
//-------------------------------------------------------------------------------

//WARNING: disabled test because the setRawData() seems to not work properly

TEST_F (ParcoRepartTest, DISABLED_testGetLocalCommunicationWithColoring_2D) {

    std::string file = graphPath + "Grid16x16";
    std::ifstream f(file);
    IndexType dimensions= 2;
    IndexType N, edges;
    f >> N >> edges; 
    
    scai::dmemo::CommunicatorPtr comm = scai::dmemo::Communicator::getCommunicatorPtr();
    // for now local refinement requires k = P
    //IndexType k = comm->getSize();
    //
    scai::dmemo::DistributionPtr dist ( scai::dmemo::Distribution::getDistributionPtr( "BLOCK", comm, N) );  
    scai::dmemo::DistributionPtr noDistPointer(new scai::dmemo::NoDistribution(N));
    CSRSparseMatrix<ValueType> graph = FileIO<IndexType, ValueType>::readGraph( file );
    //distrubute graph
    graph.redistribute(dist, noDistPointer); // needed because readFromFile2AdjMatrix is not distributed 
        

    //read the array locally and messed the distribution. Left as a remainder.
    EXPECT_EQ( graph.getNumColumns(), graph.getNumRows());
    EXPECT_EQ( edges, (graph.getNumValues())/2 );

    
    std::vector<DenseVector<ValueType>> coords = FileIO<IndexType, ValueType>::readCoords( std::string(file + ".xyz"), N, dimensions);
    EXPECT_TRUE(coords[0].getDistributionPtr()->isEqual(*dist));
    EXPECT_EQ(coords[0].getLocalValues().size() , coords[1].getLocalValues().size() );
    
    struct Settings settings;  

    //scai::lama::DenseVector<IndexType> partition = ParcoRepart<IndexType, ValueType>::partitionGraph(graph, coords, k, 0.2);
    
    //check distributions
    //assert( partition.getDistribution().isEqual( graph.getRowDistribution()) );
    // the next assertion fails in "this version" (commit a2fc03ab73f3af420123c491fbf9afb84be4a0c4) because partition 
    // redistributes the graph nodes so every block is in one PE (k=P) but does NOT redistributes the coordinates.
    //assert( partition.getDistribution().isEqual( coords[0].getDistribution()) );
    
    //test getBlockGraph
    //scai::lama::CSRSparseMatrix<ValueType> blockGraph = ParcoRepart<IndexType, ValueType>::getBlockGraph( graph, partition, k);
    
    // build block array by hand
    
    // two cases

    
    { // case 1                     0  1  2  3  4  5
        ValueType adjArray[36] = {  0, 1, 0, 1, 0, 1, //0
                                    1, 0, 1, 0, 1, 0, //1
                                    0, 1, 0, 1, 1, 0, //2
                                    1, 0, 1, 0, 0, 1, //3
                                    0, 1, 1, 0, 0, 1, //4
                                    1, 0, 0, 1, 1, 0  //5
        };
                
        scai::lama::CSRSparseMatrix<ValueType> blockGraph;
        blockGraph.setRawDenseData( 6, 6, adjArray);
        SCAI_ASSERT( blockGraph.checkSymmetry(), true );
PRINT0(">> "<< blockGraph.getLocalStorage().getValues().size());
PRINT0(">> "<< blockGraph.getLocalStorage().getIA().size());
PRINT0(">> "<< blockGraph.getLocalStorage().getJA().size());
for(int i=0; i<6; i++){
  for(int j=0; j<6; j++)
    PRINT0(i<<", " << j << " = " << blockGraph.getValue(i,j));
}        
        // get the communication pairs
        std::vector<DenseVector<IndexType>> commScheme = ParcoRepart<IndexType, ValueType>::getCommunicationPairs_local( blockGraph,settings );
        
        // print the pairs
        
        for(IndexType i=0; i<commScheme.size(); i++){
            for(IndexType j=0; j<commScheme[i].size(); j++){
                PRINT( "round :"<< i<< " , PEs talking: "<< j << " with "<< commScheme[i].getValue(j));
            }
            std::cout << std::endl;
        }
        
    }

    
    { // case 2
        ValueType adjArray4[16] = { 0, 1, 0, 1,
                                    1, 0, 1, 0,
                                    0, 1, 0, 1,
                                    1, 0, 1, 0
        };
        scai::lama::CSRSparseMatrix<ValueType> blockGraph;
        blockGraph.setRawDenseData( 4, 4, adjArray4);

        SCAI_ASSERT( blockGraph.checkSymmetry(), true );

        // get the communication pairs
        std::vector<DenseVector<IndexType>> commScheme = ParcoRepart<IndexType, ValueType>::getCommunicationPairs_local( blockGraph, settings);
        
        // print the pairs
        /*
        for(IndexType i=0; i<commScheme.size(); i++){
            for(IndexType j=0; j<commScheme[i].size(); j++){
                PRINT( "round :"<< i<< " , PEs talking: "<< j << " with "<< commScheme[i].getValue(j));
            }
            std::cout << std::endl;
        }
        */
    }
    
    {// case 3
        ValueType adjArray2[4] = {  0, 1, 
                                    1, 0 };
        scai::lama::CSRSparseMatrix<ValueType> blockGraph;
        //TODO: aparently CSRSparseMatrix.getNumValues() counts also 0 when setting via a setRawDenseData despite
        // the documentation claiming otherwise. use l1Norm for unweigthed graphs
        blockGraph.setRawDenseData( 2, 2, adjArray2);

        // get the communication pairs
        std::vector<DenseVector<IndexType>> commScheme = ParcoRepart<IndexType, ValueType>::getCommunicationPairs_local( blockGraph , settings);        
    }
}
//------------------------------------------------------------------------------

TEST_F(ParcoRepartTest, testPixelNeighbours){
    
    srand(time(NULL));
    
    for(IndexType dimension:{2,3}){
        IndexType numEdges = 0;
        IndexType sideLen = rand()%30 +10;
        IndexType totalSize = std::pow(sideLen ,dimension);
        //std::cout<< "dim= "<< dimension << " and sideLen= "<< sideLen << std::endl;    
        
        for(IndexType thisPixel=0; thisPixel<totalSize; thisPixel++){
            std::vector<IndexType> pixelNgbrs = ParcoRepart<IndexType, ValueType>::neighbourPixels( thisPixel, sideLen, dimension);
            numEdges += pixelNgbrs.size();
            SCAI_ASSERT(pixelNgbrs.size() <= 2*dimension , "Wrong number of neighbours");
            SCAI_ASSERT(pixelNgbrs.size() >= dimension , "Wrong number of neighbours");
            /*
            std::cout<<" neighbours of pixel " << thisPixel  <<std::endl;
            for(int i=0; i<pixelNgbrs.size(); i++){
                std::cout<< pixelNgbrs[i] << " ,";
            }
            std::cout<< std::endl;
            */
        }
        SCAI_ASSERT_EQUAL_ERROR(numEdges/2,  dimension*( std::pow(sideLen,dimension)- std::pow(sideLen, dimension-1)) );
    }
}       
//------------------------------------------------------------------------------

TEST_F(ParcoRepartTest, testRedistributeFromPartition){
//    std::string file = graphPath + "Grid32x32";
    std::string fileName = "bigtrace-00000.graph";
    std::string file = graphPath + fileName;
    IndexType dimensions= 2;
    
    scai::dmemo::CommunicatorPtr comm = scai::dmemo::Communicator::getCommunicatorPtr();
    // for now local refinement requires k = P
    IndexType k = comm->getSize();
    //  

    //read graph and coordinates
    CSRSparseMatrix<ValueType> graph = FileIO<IndexType, ValueType>::readGraph(file );
    IndexType globalN = graph.getNumRows();

    scai::dmemo::DistributionPtr dist ( scai::dmemo::Distribution::getDistributionPtr( "BLOCK", comm, globalN) );
    scai::dmemo::DistributionPtr noDistPointer(new scai::dmemo::NoDistribution(globalN));

    graph.redistribute(dist, noDistPointer);
    
    std::vector<DenseVector<ValueType>> coords = FileIO<IndexType, ValueType>::readCoords( std::string(file + ".xyz"), globalN, dimensions);

    EXPECT_TRUE(coords[0].getDistributionPtr()->isEqual(*dist));
    EXPECT_EQ( graph.getNumColumns(), graph.getNumRows());

    struct Settings settings;
    settings.numBlocks= k;
    settings.epsilon = 0.2;
    settings.dimensions = dimensions;
    settings.multiLevelRounds = 3;
    //settings.initialPartition = InitialPartitioningMethods::Multisection;
    settings.initialPartition = InitialPartitioningMethods::KMeans;
    settings.noRefinement = true;
    struct Metrics metrics(settings);

    // set uniform weights
    scai::lama::DenseVector<ValueType> nodeWeights(graph.getRowDistributionPtr(), 1);
    
    // get partition
    scai::lama::DenseVector<IndexType> partition = ParcoRepart<IndexType, ValueType>::partitionGraph(graph, coords, nodeWeights, settings, metrics);
    ASSERT_EQ(globalN, partition.size());

	bool useRedistributor = false;

	std::chrono::time_point<std::chrono::system_clock> beforeRedistribution =  std::chrono::system_clock::now();
    scai::dmemo::DistributionPtr retDist = aux<IndexType, ValueType>::redistributeFromPartition( partition, graph, coords, nodeWeights, settings, metrics, useRedistributor);
	std::chrono::duration<double> redistTime = std::chrono::system_clock::now() - beforeRedistribution;
	ValueType maxTime = comm->max( redistTime.count() );
	if( comm->getRank()==0)
		std::cout << "Time to redistribute (useRedistributor= " << useRedistributor <<"): " << maxTime << std::endl;

    EXPECT_TRUE( coords[0].getDistribution().isEqual(nodeWeights.getDistribution()) );
    EXPECT_TRUE( coords[0].getDistribution().isEqual(graph.getRowDistribution()) );
    EXPECT_TRUE( coords[0].getDistribution().isEqual(partition.getDistribution()) );


	useRedistributor = !useRedistributor;
	beforeRedistribution =  std::chrono::system_clock::now();
	scai::dmemo::DistributionPtr retDist2 = aux<IndexType, ValueType>::redistributeFromPartition( partition, graph, coords, nodeWeights, settings, metrics, useRedistributor);
	redistTime = std::chrono::system_clock::now() - beforeRedistribution;
	maxTime = comm->max( redistTime.count() );
	if( comm->getRank()==0)
		std::cout << "Time to redistribute (useRedistributor= " << useRedistributor <<"): " << maxTime << std::endl;

	EXPECT_TRUE( retDist->isEqual(*retDist2) );

}
//------------------------------------------------------------------------------


/**
* TODO: test for correct error handling in case of inconsistent distributions
*/

} //namespace<|MERGE_RESOLUTION|>--- conflicted
+++ resolved
@@ -511,11 +511,7 @@
 	const scai::hmemo::ReadAccess<IndexType> ja(localStorage.getJA());
 
 	const scai::hmemo::HArray<IndexType>& localData = part.getLocalValues();
-<<<<<<< HEAD
-	scai::dmemo::Halo partHalo = GraphUtils<IndexType, ValueType>::buildNeighborHalo(graph);
-=======
-	scai::dmemo::HaloExchangePlan partHalo = GraphUtils::buildNeighborHalo<IndexType, ValueType>(graph);
->>>>>>> 54cdd7c5
+	scai::dmemo::HaloExchangePlan partHalo = GraphUtils<IndexType, ValueType>::buildNeighborHalo(graph);
 	scai::hmemo::HArray<IndexType> haloData;
 	//comm->updateHalo( haloData, localData, partHalo );
 	partHalo.updateHalo( haloData, localData, *comm);
@@ -1084,11 +1080,7 @@
     //TODO: fix or remove
     /*
     //get halo (buildPartHalo) and check if block graphs is correct
-<<<<<<< HEAD
-    scai::dmemo::Halo partHalo = GraphUtils<IndexType, ValueType>::buildNeighborHalo(adjM);
-=======
-    scai::dmemo::HaloExchangePlan partHalo = GraphUtils::buildNeighborHalo<IndexType, ValueType>(adjM);
->>>>>>> 54cdd7c5
+    scai::dmemo::HaloExchangePlan partHalo = GraphUtils<IndexType, ValueType>::buildNeighborHalo(adjM);
     scai::hmemo::HArray<IndexType> reqIndices = partHalo.getRequiredIndexes();
     scai::hmemo::HArray<IndexType> provIndices = partHalo.getProvidesIndexes();
     
