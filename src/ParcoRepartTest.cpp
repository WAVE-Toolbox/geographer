#include <scai/lama.hpp>

#include <scai/lama/matrix/all.hpp>
#include <scai/lama/matutils/MatrixCreator.hpp>

#include <scai/dmemo/BlockDistribution.hpp>
#include <scai/dmemo/Distribution.hpp>

#include <scai/hmemo/Context.hpp>
#include <scai/hmemo/HArray.hpp>
#include <scai/lama/Vector.hpp>

#include <algorithm>
#include <memory>
#include <cstdlib>
#include <numeric>

#include "GraphUtils.h"
#include "MeshGenerator.h"
#include "FileIO.h"
#include "ParcoRepart.h"
#include "gtest/gtest.h"
#include "AuxiliaryFunctions.h"
#include "HilbertCurve.h"


using namespace scai;

namespace ITI {

class ParcoRepartTest : public ::testing::Test {
    protected:
        // the directory of all the meshes used
        std::string graphPath = "./meshes/";

};

<<<<<<< HEAD
=======
TEST_F(ParcoRepartTest, testHilbertRedistribution) {//maybe move hilbertRedistribution somewhere else?
    std::string fileName = "bigtrace-00000.graph";
    std::string file = graphPath + fileName;
    Settings settings;
    settings.dimensions = 2;

    scai::dmemo::CommunicatorPtr comm = scai::dmemo::Communicator::getCommunicatorPtr();
    settings.numBlocks = comm->getSize();

    scai::lama::CSRSparseMatrix<ValueType> graph = FileIO<IndexType, ValueType>::readGraph(file );
    const IndexType N = graph.getNumRows();
    std::vector<DenseVector<ValueType>> coords = FileIO<IndexType, ValueType>::readCoords( std::string(file + ".xyz"), N, settings.dimensions);
    scai::lama::DenseVector<ValueType> nodeWeights(graph.getRowDistributionPtr(), 1);

    std::vector<DenseVector<ValueType>> coordCopy(coords);
    Metrics metrics(settings);

    //check sums
    std::vector<ValueType> coordSum(settings.dimensions);

    for (IndexType d = 0; d < settings.dimensions; d++) {
        coordSum[d] = coords[d].sum();
    }

    ParcoRepart<IndexType, ValueType>::hilbertRedistribution(coords, nodeWeights, settings, metrics);

    //check checksum
    for (IndexType d = 0; d < settings.dimensions; d++) {
        EXPECT_NEAR(coordSum[d], coords[d].sum(), 0.001);
    }

    //check distribution equality
    for (IndexType d = 0; d < settings.dimensions; d++) {
        EXPECT_TRUE(coords[d].getDistribution().isEqual(nodeWeights.getDistribution()));
    }

    const IndexType newLocalN = nodeWeights.getDistributionPtr()->getLocalSize();

    /**
     *  check that a redistribution happened, i.e. that the hilbert indices of local points are grouped together.
     */
    std::vector<ValueType> minCoords(settings.dimensions);
    std::vector<ValueType> maxCoords(settings.dimensions);
    for (IndexType dim = 0; dim < settings.dimensions; dim++) {
        minCoords[dim] = coords[dim].min();
        maxCoords[dim] = coords[dim].max();
        assert(std::isfinite(minCoords[dim]));
        assert(std::isfinite(maxCoords[dim]));
        ASSERT_GE(maxCoords[dim], minCoords[dim]);
    }

    //convert coordinates, switch inner and outer order
    std::vector<std::vector<ValueType> > convertedCoords(newLocalN);
    for (IndexType i = 0; i < newLocalN; i++) {
        convertedCoords[i].resize(settings.dimensions);
    }

    for (IndexType d = 0; d < settings.dimensions; d++) {
        scai::hmemo::ReadAccess<ValueType> rAccess(coords[d].getLocalValues());
        assert(rAccess.size() == newLocalN);
        for (IndexType i = 0; i < newLocalN; i++) {
            convertedCoords[i][d] = rAccess[i];
        }
    }

    //get local hilbert indices
    const IndexType size = comm->getSize();
    const IndexType rank = comm->getRank();
    std::vector<ValueType> minLocalSFCIndex(size);
    std::vector<ValueType> maxLocalSFCIndex(size);

    std::vector<ValueType> sfcIndices(newLocalN);
    for (IndexType i = 0; i < newLocalN; i++) {
        sfcIndices[i] = HilbertCurve<IndexType, ValueType>::getHilbertIndex(convertedCoords[i].data(), settings.dimensions, settings.sfcResolution, minCoords, maxCoords);
    }

    minLocalSFCIndex[rank] = *std::min_element(sfcIndices.begin(), sfcIndices.end());
    maxLocalSFCIndex[rank] = *std::max_element(sfcIndices.begin(), sfcIndices.end());

    comm->sumImpl(minLocalSFCIndex.data(), minLocalSFCIndex.data(), size, scai::common::TypeTraits<ValueType>::stype);
    comm->sumImpl(maxLocalSFCIndex.data(), maxLocalSFCIndex.data(), size, scai::common::TypeTraits<ValueType>::stype);

    ASSERT_LE(minLocalSFCIndex[rank], maxLocalSFCIndex[rank]);
    if (rank + 1 < size) {
        EXPECT_LE(maxLocalSFCIndex[rank], minLocalSFCIndex[rank+1]);
    }

    for (IndexType d = 0; d < settings.dimensions; d++) {
        //redistribute back and check for equality
        coords[d].redistribute(coordCopy[d].getDistributionPtr());
        ASSERT_TRUE(coords[d].getDistributionPtr()->isEqual(coordCopy[d].getDistribution()));

        scai::hmemo::ReadAccess<ValueType> rCoords(coords[d].getLocalValues());
        scai::hmemo::ReadAccess<ValueType> rCoordsCopy(coordCopy[d].getLocalValues());
        ASSERT_EQ(rCoords.size(), rCoordsCopy.size());

        for (IndexType i = 0; i < rCoords.size(); i++) {
            EXPECT_EQ(rCoords[i], rCoordsCopy[i]);
        }
    }
}
>>>>>>> 425daba1

TEST_F(ParcoRepartTest, testInitialPartition){
    std::string fileName = "bigtrace-00000.graph";
    std::string file = graphPath + fileName;
    std::ifstream f(file);
    IndexType dimensions= 2;
    IndexType N, edges;
    f >> N >> edges; 
    
    scai::dmemo::CommunicatorPtr comm = scai::dmemo::Communicator::getCommunicatorPtr();
    // for now local refinement requires k = P
    IndexType k = comm->getSize();
    //
    PRINT0("nodes= "<< N << " and k= "<< k );

    scai::dmemo::DistributionPtr dist ( scai::dmemo::Distribution::getDistributionPtr( "BLOCK", comm, N) );  
    scai::dmemo::DistributionPtr noDistPointer(new scai::dmemo::NoDistribution(N));
    CSRSparseMatrix<ValueType> graph = FileIO<IndexType, ValueType>::readGraph(file );
    graph.redistribute(dist, noDistPointer);
    
    std::vector<DenseVector<ValueType>> coords = FileIO<IndexType, ValueType>::readCoords( std::string(file + ".xyz"), N, dimensions);
    EXPECT_TRUE(coords[0].getDistributionPtr()->isEqual(*dist));
    
    EXPECT_EQ( graph.getNumColumns(), graph.getNumRows());
    EXPECT_EQ(edges, (graph.getNumValues())/2 );   
    
    struct Settings settings;
    settings.numBlocks= k;
    settings.dimensions = dimensions;
    settings.epsilon = 0.2;
    settings.pixeledSideLen = 16;
    settings.useGeometricTieBreaking = 1;
    settings.dimensions = dimensions;
    
    //get sfc partition
    DenseVector<ValueType> uniformWeights = DenseVector<ValueType>(coords[0].getDistributionPtr(), 1);
    DenseVector<IndexType> hilbertInitialPartition = ParcoRepart<IndexType, ValueType>::hilbertPartition(coords, uniformWeights, settings);
    //ITI::FileIO<IndexType, ValueType>::writeCoordsDistributed( coords, N, dimensions, "hilbertPartition");
    
    EXPECT_GE(k-1, scai::utilskernel::HArrayUtils::max(hilbertInitialPartition.getLocalValues()) );
    EXPECT_EQ(N, hilbertInitialPartition.size());
    EXPECT_EQ(0, hilbertInitialPartition.min());
    EXPECT_EQ(k-1, hilbertInitialPartition.max());
    
    // after the first partitioning coordinates are redistributed
    // redistribution needed because sort works only for block distribution
    coords[0].redistribute(dist);
    coords[1].redistribute(dist); 
    graph.redistribute(dist, noDistPointer);
    
    for( int i=3; i<6; i++){
        settings.pixeledSideLen = std::pow(i,2);
        DenseVector<IndexType> pixelInitialPartition = ParcoRepart<IndexType, ValueType>::pixelPartition(coords, settings);
        
        EXPECT_GE(k-1, scai::utilskernel::HArrayUtils::max(pixelInitialPartition.getLocalValues()) );
        EXPECT_EQ(N, pixelInitialPartition.size());
        EXPECT_EQ(0, pixelInitialPartition.min());
        EXPECT_EQ(k-1, pixelInitialPartition.max());
    }
}
//--------------------------------------------------------------------------------------- 

TEST_F(ParcoRepartTest, testMetisWrapper){
    std::string fileName = "bigtrace-00000.graph";
    //std::string fileName = "Grid16x16";
    std::string file = graphPath + fileName;
    std::ifstream f(file);
    IndexType dimensions= 2;
    IndexType N, edges;
    f >> N >> edges; 
    
    scai::dmemo::CommunicatorPtr comm = scai::dmemo::Communicator::getCommunicatorPtr();
    scai::dmemo::DistributionPtr blockDist ( scai::dmemo::Distribution::getDistributionPtr( "BLOCK", comm, N) );  

    // for now local refinement requires k = P
    const IndexType k = comm->getSize();
    const IndexType numPEs = comm->getSize();
    const IndexType thisPE = comm->getRank();
    const IndexType localN = blockDist->getLocalSize();

    //
    PRINT0("nodes= "<< N << " and k= "<< k );

    scai::lama::CSRSparseMatrix<ValueType> graph = FileIO<IndexType, ValueType>::readGraph( file );
    std::vector<DenseVector<ValueType>> coords = FileIO<IndexType, ValueType>::readCoords( std::string(file + ".xyz"), N, dimensions);
    scai::lama::DenseVector<ValueType> nodeWeights( blockDist, 1);

    EXPECT_TRUE(coords[0].getDistributionPtr()->isEqual(*blockDist));
    EXPECT_TRUE(coords[0].getDistributionPtr()->isEqual(*graph.getRowDistributionPtr() ));
    EXPECT_EQ( graph.getNumColumns(), graph.getNumRows());
    EXPECT_EQ(edges, (graph.getNumValues())/2 );  


    IndexType vtxDist[numPEs+1];
    for(int i=0; i<numPEs+1; i++){
      vtxDist[i] = 0;
    }
    vtxDist[thisPE+1] = localN;
    
//PRINT( *comm << ": " << vtxDist[thisPE+1] << " === " << blockDist->getLocalSize());

    comm->sumImpl( vtxDist, vtxDist, numPEs+1, scai::common::TypeTraits<IndexType>::stype);

    // get the prefix sum
    for(int i=1; i<numPEs+1; i++){
      vtxDist[i] = vtxDist[i-1]+vtxDist[i];
    }

    //
    // setting xadj=ia and adjncy=ja values, these are the local values of every processor
    //
    
    const scai::lama::CSRStorage<ValueType>& localMatrix= graph.getLocalStorage();
    
    scai::hmemo::ReadAccess<IndexType> ia( localMatrix.getIA() );
    scai::hmemo::ReadAccess<IndexType> ja( localMatrix.getJA() );
    IndexType iaSize= ia.size();
    
    IndexType xadj[ iaSize ];
    IndexType adjncy[ja.size()];

    for(int i=0; i<iaSize ; i++){
      xadj[i]= ia[i];
      SCAI_ASSERT( xadj[i] >=0, "negative value for i= "<< i << " , val= "<< xadj[i]);
    }

    for(int i=0; i<ja.size(); i++){
      adjncy[i]= ja[i];
      SCAI_ASSERT( adjncy[i] >=0, "negative value for i= "<< i << " , val= "<< adjncy[i]);
      SCAI_ASSERT( adjncy[i] <N , "too large value for i= "<< i << " , val= "<< adjncy[i]);
    }
    ia.release();
    ja.release();

    //
    // convert the coordinates
    //

    ValueType xyzLocal[localN*dimensions];

    for(int d=0; d<dimensions; d++){
        scai::hmemo::ReadAccess<ValueType> localCoords( coords[d].getLocalValues() );
        for( int i=0; i<localN; i++){
          xyzLocal[dimensions*i+d] = ValueType( localCoords[i] );
        }
    }

    //
    // convert the node weights
    //

    // this required from parmetis but why int node weights and not double?
    IndexType vwgt[localN];
    {
        scai::hmemo::ReadAccess<ValueType> localWeights( nodeWeights.getLocalValues() );
        SCAI_ASSERT_EQ_ERROR( localN, localWeights.size(), "Local weights size mismatch. Are node weights distributed correctly?");
        for(unsigned int i=0; i<localN; i++){
            vwgt[i] = IndexType (localWeights[i]);
        }
    }


    Settings settings;
    settings.numBlocks = k;
    settings.noRefinement=  true;  //does not work when we do local refinement
    settings.minSamplingNodes = -1; // used as flag in order to use all local nodes to minimize random behavior

    struct Metrics metrics1(settings);
    struct Metrics metrics2(settings);

    //scai::lama::DenseVector<IndexType> partition = ITI::ParcoRepart<IndexType,ValueType>::partitionGraph( vtxDist, xadj, adjncy, localMatrix.getJA().size(), vwgt, dimensions, xyzLocal, settings, metrics1 );
    std::vector<IndexType> localPartition = ITI::ParcoRepart<IndexType,ValueType>::partitionGraph( vtxDist, xadj, adjncy, localMatrix.getJA().size(), vwgt, dimensions, xyzLocal, settings, metrics1 );
    //partition.redistribute( graph.getRowDistributionPtr() );

    scai::lama::DenseVector<IndexType> partition( graph.getRowDistributionPtr(), scai::hmemo::HArray<IndexType>(  localPartition.size(), localPartition.data()) );
	
    metrics1.getAllMetrics(graph, partition, nodeWeights, settings);
    
    scai::lama::DenseVector<IndexType> partition2 = ITI::ParcoRepart<IndexType,ValueType>::partitionGraph( graph, coords, nodeWeights, settings, metrics2);
    partition2.redistribute( graph.getRowDistributionPtr() );

    metrics2.getAllMetrics(graph, partition2, nodeWeights, settings);

    if( comm->getRank()==0){
      std::cout<< "Metrics for first partition:"<< std::endl;
      metrics1.print( std::cout );
      std::cout<< std::endl <<"Metrics for second partition:"<< std::endl;
      metrics2.print( std::cout );
    }

    EXPECT_LE( std::abs(metrics1.finalCut-metrics2.finalCut)/std::max(metrics1.finalCut, metrics2.finalCut), 0.02) ;
    EXPECT_LE( std::abs(metrics1.finalImbalance-metrics2.finalImbalance)/std::max(metrics1.finalImbalance, metrics2.finalImbalance), 0.02) ;
    EXPECT_LE( std::abs(metrics1.maxCommVolume-metrics2.maxCommVolume)/std::max(metrics1.maxCommVolume, metrics2.maxCommVolume), 0.02) ;
    EXPECT_LE( std::abs(metrics1.totalCommVolume-metrics2.totalCommVolume)/std::max(metrics1.totalCommVolume, metrics2.totalCommVolume), 0.02) ;
  }

//--------------------------------------------------------------------------------------- 

TEST_F(ParcoRepartTest, testPartitionBalanceDistributed) {
  IndexType nroot = 11;
  IndexType n = nroot * nroot * nroot;
  IndexType dimensions = 3;
  
  scai::dmemo::CommunicatorPtr comm = scai::dmemo::Communicator::getCommunicatorPtr();

  IndexType k = comm->getSize();

  scai::dmemo::DistributionPtr dist ( scai::dmemo::Distribution::getDistributionPtr( "BLOCK", comm, n) );
  scai::dmemo::DistributionPtr noDistPointer(new scai::dmemo::NoDistribution(n));
  
  scai::lama::CSRSparseMatrix<ValueType> a = scai::lama::zero<CSRSparseMatrix<ValueType>>(dist, noDistPointer);
  std::vector<ValueType> maxCoord(dimensions, nroot);
  std::vector<IndexType> numPoints(dimensions, nroot);

  std::vector<DenseVector<ValueType>> coordinates(dimensions);
  for(IndexType i=0; i<dimensions; i++){ 
	  coordinates[i] = DenseVector<ValueType>(dist, 0);
  }
  
  MeshGenerator<IndexType, ValueType>::createStructured3DMesh_dist(a, coordinates, maxCoord, numPoints);

  const ValueType epsilon = 0.05;
  
  struct Settings settings;
  settings.numBlocks= k;
  settings.epsilon = epsilon;
  settings.dimensions = dimensions;
  settings.minGainForNextRound = 10;
  struct Metrics metrics(settings);

  scai::lama::DenseVector<IndexType> partition = ParcoRepart<IndexType, ValueType>::partitionGraph(a, coordinates, settings, metrics);

  EXPECT_GE(k-1, scai::utilskernel::HArrayUtils::max(partition.getLocalValues()) );
  EXPECT_EQ(n, partition.size());
  EXPECT_EQ(0, partition.min());
  EXPECT_EQ(k-1, partition.max());
  EXPECT_EQ(a.getRowDistribution(), partition.getDistribution());

  const scai::lama::DenseVector<ValueType> nodeWeights;
  const ValueType imbalance = GraphUtils<IndexType, ValueType>::computeImbalance(partition, k, nodeWeights);
  EXPECT_LE(imbalance, epsilon);

  const ValueType cut = GraphUtils<IndexType, ValueType>::computeCut(a, partition, true);

  if (comm->getRank() == 0) {
	  std::cout << "Commit " << version << ": Partitioned graph with " << n << " nodes into " << k << " blocks with a total cut of " << cut << std::endl;
  }
}
//--------------------------------------------------------------------------------------- 
 
TEST_F(ParcoRepartTest, testImbalance) {
  const IndexType n = 10000;
  const IndexType k = 20;

  scai::dmemo::CommunicatorPtr comm = scai::dmemo::Communicator::getCommunicatorPtr();
  scai::dmemo::DistributionPtr dist ( scai::dmemo::Distribution::getDistributionPtr( "BLOCK", comm, n) );

  //generate random partition
  scai::lama::DenseVector<IndexType> part(dist, 0);
  for (IndexType i = 0; i < n; i++) {
    IndexType blockId = rand() % k;
    part.setValue(i, blockId);
  }

  //sanity check for partition generation
  ASSERT_GE(part.min(), 0);
  ASSERT_LE(part.max(), k-1);

  const scai::lama::DenseVector<ValueType> nodeWeights;
  ValueType imbalance = GraphUtils<IndexType, ValueType>::computeImbalance(part, k, nodeWeights);
  EXPECT_GE(imbalance, 0);

  // test perfectly balanced partition
  for (IndexType i = 0; i < n; i++) {
    IndexType blockId = i % k;
    part.setValue(i, blockId);
  }
  imbalance = GraphUtils<IndexType, ValueType>::computeImbalance(part, k, nodeWeights);
  EXPECT_EQ(0, imbalance);

  //test maximally imbalanced partition
  for (IndexType i = 0; i < n; i++) {
    IndexType blockId = 0;
    part.setValue(i, blockId);
  }

  imbalance = GraphUtils<IndexType, ValueType>::computeImbalance(part, k, nodeWeights);
  EXPECT_EQ((n/std::ceil(n/k))-1, imbalance);
}
//--------------------------------------------------------------------------------------- 

TEST_F(ParcoRepartTest, testCut) {
  const IndexType n = 1000;
  const IndexType k = 10;

  //define distributions
  scai::dmemo::CommunicatorPtr comm = scai::dmemo::Communicator::getCommunicatorPtr();
  scai::dmemo::DistributionPtr dist ( scai::dmemo::Distribution::getDistributionPtr( "BLOCK", comm, n) );
  scai::dmemo::DistributionPtr noDistPointer(new scai::dmemo::NoDistribution(n));

  //generate random complete matrix
  auto a = scai::lama::zero<scai::lama::CSRSparseMatrix<ValueType>>(dist, noDistPointer);
  scai::lama::MatrixCreator::fillRandom(a, 1);

  //generate balanced distributed partition
  scai::lama::DenseVector<IndexType> part(dist, 0);
  for (IndexType i = 0; i < n; i++) {
    IndexType blockId = i % k;
    part.setValue(i, blockId);
  }

  //cut should be 10*900 / 2
  const IndexType blockSize = n / k;
  const ValueType cut = GraphUtils<IndexType, ValueType>::computeCut(a, part, false);
  EXPECT_EQ(k*blockSize*(n-blockSize) / 2, cut);

  //now convert distributed into replicated partition vector and compare again
  part.redistribute(noDistPointer);
  a.redistribute(noDistPointer, noDistPointer);
  const ValueType replicatedCut = GraphUtils<IndexType, ValueType>::computeCut(a, part, false);
  EXPECT_EQ(k*blockSize*(n-blockSize) / 2, replicatedCut);
}
//--------------------------------------------------------------------------------------- 

TEST_F(ParcoRepartTest, testTwoWayCut) {
	scai::dmemo::CommunicatorPtr comm = scai::dmemo::Communicator::getCommunicatorPtr();

	std::string file = graphPath + "Grid32x32";
	const IndexType k = comm->getSize();
	//const ValueType epsilon = 0.05;
	//const IndexType iterations = 1;

	CSRSparseMatrix<ValueType> graph = FileIO<IndexType, ValueType>::readGraph( file );

	scai::dmemo::DistributionPtr inputDist = graph.getRowDistributionPtr();
	const IndexType n = inputDist->getGlobalSize();
	scai::dmemo::DistributionPtr noDistPointer(new scai::dmemo::NoDistribution(n));

	const IndexType localN = inputDist->getLocalSize();

	//generate random partition
	scai::lama::DenseVector<IndexType> part(inputDist, 0);
	for (IndexType i = 0; i < localN; i++) {
		IndexType blockId = rand() % k;
		IndexType globalID = inputDist->local2Global(i);
		part.setValue(globalID, blockId);
	}

    //redistribute according to partition
	//scai::dmemo::DistributionPtr newDistribution(new scai::dmemo::GeneralDistribution(*inputDist, part.getLocalValues()));
	scai::dmemo::DistributionPtr newDistribution = scai::dmemo::generalDistributionByNewOwners( *inputDist, part.getLocalValues() );

	graph.redistribute(newDistribution, graph.getColDistributionPtr());
	part.redistribute(newDistribution);

	//get communication scheme
	scai::lama::DenseVector<IndexType> mapping(k, 0);
	for (IndexType i = 0; i < k; i++) {
		mapping.setValue(i, i);
	}

  struct Settings settings;
  settings.numBlocks= k;

	//std::vector<DenseVector<IndexType>> scheme = ParcoRepart<IndexType, ValueType>::computeCommunicationPairings(graph, part, mapping);
  scai::lama::CSRSparseMatrix<ValueType> blockGraph =  GraphUtils<IndexType, ValueType>::getBlockGraph( graph, part, k);
  EXPECT_TRUE( blockGraph.isConsistent() );
  EXPECT_TRUE( blockGraph.checkSymmetry() );
	std::vector<DenseVector<IndexType>> scheme = ParcoRepart<IndexType, ValueType>::getCommunicationPairs_local(blockGraph, settings);

	const CSRStorage<ValueType>& localStorage = graph.getLocalStorage();
	const scai::hmemo::ReadAccess<IndexType> ia(localStorage.getIA());
	const scai::hmemo::ReadAccess<IndexType> ja(localStorage.getJA());

	const scai::hmemo::HArray<IndexType>& localData = part.getLocalValues();
	scai::dmemo::HaloExchangePlan partHalo = GraphUtils<IndexType, ValueType>::buildNeighborHalo(graph);
	scai::hmemo::HArray<IndexType> haloData;
	//comm->updateHalo( haloData, localData, partHalo );
	partHalo.updateHalo( haloData, localData, *comm);

	ValueType localCutSum = 0;
	for (IndexType round = 0; round < scheme.size(); round++) {
		scai::hmemo::ReadAccess<IndexType> commAccess(scheme[round].getLocalValues());
		ASSERT_EQ(k, commAccess.size());
		IndexType partner = commAccess[scheme[round].getDistributionPtr()->global2Local(comm->getRank())];

		if (partner != comm->getRank()) {
			for (IndexType j = 0; j < ja.size(); j++) {
				IndexType haloIndex = partHalo.global2Halo(ja[j]);
				if (haloIndex != scai::invalidIndex && haloData[haloIndex] == partner) {
					localCutSum++;
				}
			}
		}
	}
	const ValueType globalCut = GraphUtils<IndexType, ValueType>::computeCut(graph, part, false);

	EXPECT_EQ(globalCut, comm->sum(localCutSum) / 2);
}
//--------------------------------------------------------------------------------------- 

TEST_F(ParcoRepartTest, testCommunicationScheme_local) {
	/**
	 * Check for:
	 * 1. Basic Sanity: All ids are valid
	 * 2. Completeness: All PEs with a common edge communicate
	 * 3. Symmetry: In each round, partner[partner[i]] == i holds
	 * 4. Efficiency: Pairs don't communicate more than once
	 */

	const IndexType n = 300;
	const IndexType p = 30;//purposefully not a power of two, to check what happens
	const IndexType k = p;

	//fill random matrix

    srand(time(NULL));

	auto a = scai::lama::zero<scai::lama::CSRSparseMatrix<ValueType>>(n,n);
	scai::lama::MatrixCreator::fillRandom(a, 0.001);  // not symmetric
	CSRSparseMatrix<ValueType> aT = scai::lama::eval<scai::lama::CSRSparseMatrix<ValueType>>(transpose(a));

	a = scai::lama::eval<scai::lama::CSRSparseMatrix<ValueType>>(a+aT);

	PRINT("num of edges= " <<a.getNumValues()/2 );
	EXPECT_TRUE( a.isConsistent() );
	EXPECT_TRUE( a.checkSymmetry() );

	//generate random partition
	scai::lama::DenseVector<IndexType> part(n, 0);
	for (IndexType i = 0; i < n; i++) {
		IndexType blockId = rand() % k;
		part.setValue(i, blockId);
	}
  
  struct Settings settings;
  settings.numBlocks= k;

	scai::lama::CSRSparseMatrix<ValueType> blockGraph =  GraphUtils<IndexType, ValueType>::getBlockGraph( a, part, k);
	EXPECT_TRUE( blockGraph.isConsistent() );
	EXPECT_TRUE( blockGraph.checkSymmetry() );
	std::vector<DenseVector<IndexType>> scheme = ParcoRepart<IndexType, ValueType>::getCommunicationPairs_local(blockGraph, settings);

	IndexType rounds = scheme.size();
	//PRINT("num edges of the blockGraph= "<< blockGraph.getNumValues()/2 );
	//PRINT("#rounds= "<< rounds );

	std::vector<std::vector<bool> > communicated(p);
	for (IndexType i = 0; i < p; i++) {
		communicated[i].resize(p, false);
	}

	for (IndexType round = 0; round < rounds; round++) {
		EXPECT_EQ(scheme[round].size(), p);
		for (IndexType i = 0; i < p; i++) {
			const IndexType partner = scheme[round].getValue(i);
                        
			//sanity
			EXPECT_GE(partner, 0);
			EXPECT_LT(partner, p);

			if (partner != i) {
				//symmetry
				ValueType partnerOfPartner = scheme[round].getValue(partner);
				EXPECT_EQ(i, partnerOfPartner);

				//efficiency
				EXPECT_FALSE(communicated[i][partner]) << i << " and " << partner << " already communicated.";

				communicated[i][partner] = true;
			}
		}
	}

	//completeness.
	{
		const CSRStorage<ValueType>& localStorage = blockGraph.getLocalStorage();
		scai::hmemo::ReadAccess<IndexType> ia( localStorage.getIA() );
		scai::hmemo::ReadAccess<IndexType> ja( localStorage.getJA() );
		EXPECT_EQ(ia.size() , k+1);

		for(IndexType i=0; i<k; i++){
			const IndexType endCols = ia[i+1];
			for (IndexType j = ia[i]; j < endCols; j++) {
				EXPECT_TRUE(communicated[i][ja[j]]) << i << " and " << ja[j] << " did not communicate";
			}
		}
}
}
//--------------------------------------------------------------------------------------- 

TEST_F (ParcoRepartTest, testBorders_Distributed) {
    std::string file = graphPath + "Grid32x32";
    IndexType dimensions= 2;
    
    scai::dmemo::CommunicatorPtr comm = scai::dmemo::Communicator::getCommunicatorPtr();
    // for now local refinement requires k = P
    IndexType k = comm->getSize();
    //

    CSRSparseMatrix<ValueType> graph = FileIO<IndexType, ValueType>::readGraph(file );
    IndexType globalN = graph.getNumRows();

    scai::dmemo::DistributionPtr dist ( scai::dmemo::Distribution::getDistributionPtr( "BLOCK", comm, globalN) );
    scai::dmemo::DistributionPtr noDistPointer(new scai::dmemo::NoDistribution(globalN));

    graph.redistribute(dist, noDistPointer);
    
    std::vector<DenseVector<ValueType>> coords = FileIO<IndexType, ValueType>::readCoords( std::string(file + ".xyz"), globalN, dimensions);

    EXPECT_TRUE(coords[0].getDistributionPtr()->isEqual(*dist));
    EXPECT_EQ( graph.getNumColumns(), graph.getNumRows());
    
    struct Settings settings;
    settings.numBlocks= k;
    settings.epsilon = 0.2;
    settings.dimensions = dimensions;
    settings.multiLevelRounds = 3;
    //settings.initialPartition = InitialPartitioningMethods::Multisection;
    settings.initialPartition = InitialPartitioningMethods::KMeans;
    struct Metrics metrics(settings);
    
    // get partition
    scai::lama::DenseVector<IndexType> partition = ParcoRepart<IndexType, ValueType>::partitionGraph(graph, coords, settings, metrics);
    ASSERT_EQ(globalN, partition.size());

    scai::dmemo::DistributionPtr newDist = graph.getRowDistributionPtr();
    scai::dmemo::DistributionPtr partDist = partition.getDistributionPtr();
    //IndexType newLocalN = newDist->getLocalSize();
    ASSERT_TRUE( newDist->isEqual( *partDist ) );
  
    //get the border nodes
    scai::lama::DenseVector<IndexType> border = GraphUtils<IndexType, ValueType>::getBorderNodes( graph , partition);
    
    const scai::hmemo::ReadAccess<IndexType> localBorder(border.getLocalValues());
    for(IndexType i=0; i<newDist->getLocalSize(); i++){
        EXPECT_GE(localBorder[i] , 0);
        EXPECT_LE(localBorder[i] , 1);
    }
    
    //partition.redistribute(dist); //not needed now
    
    // print
    int numX= 32, numY= 32;         // 2D grid dimensions
    ASSERT_EQ(globalN, numX*numY);
    IndexType partViz[numX][numY];   
    IndexType bordViz[numX][numY]; 
    for(int i=0; i<numX; i++)
        for(int j=0; j<numY; j++){
            partViz[i][j]=partition.getValue(i*numX+j);
            bordViz[i][j]=border.getValue(i*numX+j);
        }
    
      //test getBlockGraph
    scai::lama::CSRSparseMatrix<ValueType> blockGraph = GraphUtils<IndexType, ValueType>::getBlockGraph( graph, partition, k);
    EXPECT_TRUE(blockGraph.checkSymmetry() );
    
    comm->synchronize();
    
    if(comm->getRank()==0 ){
        std::cout<<"----------------------------"<< " Partition  "<< *comm << std::endl;    
        for(int i=0; i<numX; i++){
            for(int j=0; j<numY; j++){
                if(bordViz[i][j]==1) 
                    std::cout<< "\033[1;31m"<< partViz[i][j] << "\033[0m" <<"-";
                else
                    std::cout<< partViz[i][j]<<"-";
            }
            std::cout<< std::endl;
        }
        
        // print
        //scai::hmemo::ReadAccess<IndexType> blockGraphRead( blockGraph );
        std::cout<< *comm <<" , Block Graph"<< std::endl;
        for(IndexType row=0; row<k; row++){
            std::cout<< row << "|\t";
            for(IndexType col=0; col<k; col++){
                std::cout << col<< ": " << blockGraph( row,col) <<" - ";
            }
            std::cout<< std::endl;
        }
    }
    comm->synchronize();
}

//------------------------------------------------------------------------------

TEST_F (ParcoRepartTest, testPEGraph_Distributed) {
    std::string file = graphPath + "Grid16x16";
    IndexType dimensions= 2, k=8;
    
    scai::dmemo::CommunicatorPtr comm = scai::dmemo::Communicator::getCommunicatorPtr();
    // for now local refinement requires k = P
    k = comm->getSize();
    //

    CSRSparseMatrix<ValueType> graph = FileIO<IndexType, ValueType>::readGraph( file );

    scai::dmemo::DistributionPtr dist = graph.getRowDistributionPtr();
    IndexType N = dist->getGlobalSize();
    IndexType edges = graph.getNumValues()/2;
    scai::dmemo::DistributionPtr noDistPointer(new scai::dmemo::NoDistribution(N));
    
    EXPECT_EQ( graph.getNumColumns(), graph.getNumRows());
    EXPECT_EQ( edges, (graph.getNumValues())/2 ); 
    
    //distribution should be the same
    std::vector<DenseVector<ValueType>> coords = FileIO<IndexType, ValueType>::readCoords( std::string(file + ".xyz"), N, dimensions);
    EXPECT_TRUE(coords[0].getDistributionPtr()->isEqual(*dist));

    EXPECT_EQ(coords[0].getLocalValues().size() , coords[1].getLocalValues().size() );
    
    struct Settings settings;
    settings.numBlocks= k;
    settings.epsilon = 0.2;
    settings.dimensions = dimensions;
    struct Metrics metrics(settings);
     
    scai::lama::DenseVector<IndexType> partition(dist, -1);
    partition = ParcoRepart<IndexType, ValueType>::partitionGraph(graph, coords, settings, metrics);

    //get the PE graph
    scai::lama::CSRSparseMatrix<ValueType> PEgraph =  GraphUtils<IndexType, ValueType>::getPEGraph( graph); 
    EXPECT_EQ( PEgraph.getNumColumns(), comm->getSize() );
    EXPECT_EQ( PEgraph.getNumRows(), comm->getSize() );
    
    // in the distributed version each PE has only one row, its own
    // the getPEGraph uses a BLOCK distribution
    scai::dmemo::DistributionPtr distPEs ( scai::dmemo::Distribution::getDistributionPtr( "BLOCK", comm, comm->getSize() ) );
    EXPECT_TRUE( PEgraph.getRowDistribution().isEqual( *distPEs )  );
    EXPECT_EQ( PEgraph.getLocalNumRows() , 1);
    EXPECT_EQ( PEgraph.getLocalNumColumns() , comm->getSize());
    //print
    /*
    std::cout<<"----------------------------"<< " PE graph  "<< *comm << std::endl;    
    for(IndexType i=0; i<PEgraph.getNumRows(); i++){
        std::cout<< *comm<< ":";
        for(IndexType j=0; j<PEgraph.getNumColumns(); j++){
            std::cout<< PEgraph(i,j) << "-";
        }
        std::cout<< std::endl;
    }
    */
}
//------------------------------------------------------------------------------

TEST_F (ParcoRepartTest, testPEGraphBlockGraph_k_equal_p_Distributed) {
    //std::string file = graphPath + "Grid16x16";
    std::string file = graphPath + "trace-00008.graph";
    std::ifstream f(file);
    IndexType dimensions= 2, k=8;
    IndexType N, edges;
    f >> N >> edges; 
    
    scai::dmemo::CommunicatorPtr comm = scai::dmemo::Communicator::getCommunicatorPtr();
    // for now local refinement requires k = P
    k = comm->getSize();
    //
    scai::dmemo::DistributionPtr dist ( scai::dmemo::Distribution::getDistributionPtr( "BLOCK", comm, N) );  
    scai::dmemo::DistributionPtr noDistPointer(new scai::dmemo::NoDistribution(N));
    CSRSparseMatrix<ValueType> graph = FileIO<IndexType, ValueType>::readGraph( file );
    //distrubute graph
    graph.redistribute(dist, noDistPointer); // needed because readFromFile2AdjMatrix is not distributed 
    
    EXPECT_EQ( graph.getNumColumns(), graph.getNumRows());
    EXPECT_EQ( edges, (graph.getNumValues())/2 ); 
    std::vector<DenseVector<ValueType>> coords = FileIO<IndexType, ValueType>::readCoords( std::string(file + ".xyz"), N, dimensions);
    EXPECT_TRUE(coords[0].getDistributionPtr()->isEqual(*dist));
    EXPECT_EQ(coords[0].getLocalValues().size() , coords[1].getLocalValues().size() );
    
    struct Settings settings;
    settings.numBlocks= k;
    settings.epsilon = 0.2;
    settings.dimensions = dimensions;
    settings.minGainForNextRound = 100;
    //settings.noRefinement = true;
    settings.initialPartition = InitialPartitioningMethods::SFC;
    struct Metrics metrics(settings);
    
    scai::lama::DenseVector<IndexType> partition(dist, -1);
    partition = ParcoRepart<IndexType, ValueType>::partitionGraph(graph, coords, settings, metrics);

    //get the PE graph
    scai::lama::CSRSparseMatrix<ValueType> PEgraph =  GraphUtils<IndexType, ValueType>::getPEGraph( graph); 
    EXPECT_EQ( PEgraph.getNumColumns(), comm->getSize() );
    EXPECT_EQ( PEgraph.getNumRows(), comm->getSize() );
    EXPECT_TRUE( PEgraph.checkSymmetry() );
    
    scai::dmemo::DistributionPtr noPEDistPtr(new scai::dmemo::NoDistribution( comm->getSize() ));
    PEgraph.redistribute(noPEDistPtr , noPEDistPtr);
    
    // if local number of columns and rows equal comm->getSize() must mean that graph is not distributed but replicated
    EXPECT_EQ( PEgraph.getLocalNumColumns() , comm->getSize() );
    EXPECT_EQ( PEgraph.getLocalNumRows() , comm->getSize() );
    EXPECT_EQ( comm->getSize()* PEgraph.getLocalNumValues(),  comm->sum( PEgraph.getLocalNumValues()) );
    EXPECT_TRUE( noPEDistPtr->isReplicated() );
    //test getBlockGraph
    scai::lama::CSRSparseMatrix<ValueType> blockGraph = GraphUtils<IndexType, ValueType>::getBlockGraph( graph, partition, k);
    
    //when k=p block graph and PEgraph should be equal
    EXPECT_EQ( PEgraph.getNumColumns(), blockGraph.getNumColumns() );
    EXPECT_EQ( PEgraph.getNumRows(), blockGraph.getNumRows() );
    EXPECT_EQ( PEgraph.getNumRows(), k);
    EXPECT_TRUE( blockGraph.checkSymmetry() );
    
    // !! this check is extremly costly !!
    for(IndexType i=0; i<PEgraph.getNumRows() ; i++){
        for(IndexType j=0; j<PEgraph.getNumColumns(); j++){
            EXPECT_EQ( PEgraph(i,j), blockGraph(i,j) );
//PRINT0( "("<<i <<", "<< j <<") = "<< PEgraph(i,j) << " __ " << blockGraph(i,j) );
        }
    }

    //print
    /*
    std::cout<<"----------------------------"<< " PE graph  "<< *comm << std::endl;    
    for(IndexType i=0; i<PEgraph.getNumRows(); i++){
        std::cout<< *comm<< ":";
        for(IndexType j=0; j<PEgraph.getNumColumns(); j++){
            std::cout<< PEgraph(i,j) << "-";
        }
        std::cout<< std::endl;
    }
    */
}
//------------------------------------------------------------------------------

TEST_F (ParcoRepartTest, testGetLocalBlockGraphEdges_2D) {
    std::string file = graphPath + "Grid16x16";
    std::ifstream f(file);
    IndexType dimensions= 2, k=8;
    IndexType N, edges;
    f >> N >> edges; 
    
    scai::dmemo::CommunicatorPtr comm = scai::dmemo::Communicator::getCommunicatorPtr();
    // for now local refinement requires k = P
    k = comm->getSize();
    //
    scai::dmemo::DistributionPtr dist ( scai::dmemo::Distribution::getDistributionPtr( "BLOCK", comm, N) );  
    scai::dmemo::DistributionPtr noDistPointer(new scai::dmemo::NoDistribution(N));
    CSRSparseMatrix<ValueType> graph = FileIO<IndexType, ValueType>::readGraph( file );
    //distrubute graph
    graph.redistribute(dist, noDistPointer); // needed because readFromFile2AdjMatrix is not distributed 
        

    //read the array locally and messed the distribution. Left as a remainder.
    EXPECT_EQ( graph.getNumColumns(), graph.getNumRows());
    EXPECT_EQ( edges, (graph.getNumValues())/2 ); 
    
    //distribution should be the same
    std::vector<DenseVector<ValueType>> coords = FileIO<IndexType, ValueType>::readCoords( std::string(file + ".xyz"), N, dimensions);
    EXPECT_TRUE(coords[0].getDistributionPtr()->isEqual(*dist));
    EXPECT_EQ(coords[0].getLocalValues().size() , coords[1].getLocalValues().size() );
    
    struct Settings settings;
    settings.numBlocks= k;
    settings.epsilon = 0.2;
    settings.dimensions = dimensions;
    struct Metrics metrics(settings);
    
    // get partition
    scai::lama::DenseVector<IndexType> partition = ParcoRepart<IndexType, ValueType>::partitionGraph(graph, coords, settings, metrics );
    
    //check distributions
    assert( partition.getDistribution().isEqual( graph.getRowDistribution()) );    
    // the next assertion fails in "this version" (commit a2fc03ab73f3af420123c491fbf9afb84be4a0c4) because partition 
    // redistributes the graph nodes so every block is in one PE (k=P) but does NOT redistributes the coordinates.
    //assert( partition.getDistribution().isEqual( coords[0].getDistribution()) );
    
    // test getLocalBlockGraphEdges
    IndexType max = partition.max();
    std::vector<std::vector<IndexType> > edgesBlock =  GraphUtils<IndexType, ValueType>::getLocalBlockGraphEdges( graph, partition);

    for(IndexType i=0; i<edgesBlock[0].size(); i++){
        std::cout<<  __FILE__<< " ,"<<__LINE__ <<" , "<< i <<":  _ PE number: "<< comm->getRank() << " , edge ("<< edgesBlock[0][i]<< ", " << edgesBlock[1][i] << ")" << std::endl;
        EXPECT_LE( edgesBlock[0][i] , max);
        EXPECT_LE( edgesBlock[1][i] , max);
        EXPECT_GE( edgesBlock[0][i] , 0);
        EXPECT_GE( edgesBlock[1][i] , 0);
    }

}
//------------------------------------------------------------------------------

TEST_F (ParcoRepartTest, testGetLocalBlockGraphEdges_3D) {
    IndexType dimensions= 3, k=8;
    std::vector<IndexType> numPoints= {4, 4, 4};
    std::vector<ValueType> maxCoord= {4,4,4};
    IndexType N= numPoints[0]*numPoints[1]*numPoints[2];
    
    scai::dmemo::CommunicatorPtr comm = scai::dmemo::Communicator::getCommunicatorPtr();
    // for now local refinement requires k = P
    k = comm->getSize();
    //
    scai::dmemo::DistributionPtr dist ( scai::dmemo::Distribution::getDistributionPtr( "BLOCK", comm, N) );  
    scai::dmemo::DistributionPtr noDistPointer(new scai::dmemo::NoDistribution(N));
    
    auto graph = scai::lama::zero<CSRSparseMatrix<ValueType>>( N , N);
    std::vector<DenseVector<ValueType>> coords(3, DenseVector<ValueType>(N, 0));
    
    MeshGenerator<IndexType, ValueType>::createStructured3DMesh_seq(graph, coords, maxCoord, numPoints);
    graph.redistribute(dist, noDistPointer); // needed because createStructured3DMesh is not distributed 
    coords[0].redistribute(dist);
    coords[1].redistribute(dist);
    coords[2].redistribute(dist);
    
    struct Settings settings;
    settings.numBlocks= k;
    settings.epsilon = 0.2;
    settings.dimensions = dimensions;
    settings.minBorderNodes =1;
    struct Metrics metrics(settings);
    
    scai::lama::DenseVector<IndexType> partition = ParcoRepart<IndexType, ValueType>::partitionGraph(graph, coords, settings, metrics);

    //check distributions
    assert( partition.getDistribution().isEqual( graph.getRowDistribution()) );
    // the next assertion fails in "this version" (commit a2fc03ab73f3af420123c491fbf9afb84be4a0c4) because partition 
    // redistributes the graph nodes so every block is in one PE (k=P) but does NOT redistributes the coordinates.
    //assert( partition.getDistribution().isEqual( coords[0].getDistribution()) );
    
    // test getLocalBlockGraphEdges
    IndexType max = partition.max();
    std::vector<std::vector<IndexType> > edgesBlock =  GraphUtils<IndexType, ValueType>::getLocalBlockGraphEdges( graph, partition);
    
    for(IndexType i=0; i<edgesBlock[0].size(); i++){
        std::cout<<  __FILE__<< " ,"<<__LINE__ <<" , "<< i <<":  __"<< *comm<< " , >> edge ("<< edgesBlock[0][i]<< ", " << edgesBlock[1][i] << ")" << std::endl;
        EXPECT_LE( edgesBlock[0][i] , max);
        EXPECT_LE( edgesBlock[1][i] , max);
        EXPECT_GE( edgesBlock[0][i] , 0);
        EXPECT_GE( edgesBlock[1][i] , 0);
    }
}
//------------------------------------------------------------------------------

TEST_F (ParcoRepartTest, testGetBlockGraph_2D) {
    std::string file = graphPath+ "Grid16x16";
    std::ifstream f(file);
    IndexType dimensions= 2, k=8;
    IndexType N, edges;
    f >> N >> edges; 
    
    scai::dmemo::CommunicatorPtr comm = scai::dmemo::Communicator::getCommunicatorPtr();
    // for now local refinement requires k = P
    k = comm->getSize();
    //
    scai::dmemo::DistributionPtr dist ( scai::dmemo::Distribution::getDistributionPtr( "BLOCK", comm, N) );  
    scai::dmemo::DistributionPtr noDistPointer(new scai::dmemo::NoDistribution(N));
    CSRSparseMatrix<ValueType> graph = FileIO<IndexType, ValueType>::readGraph( file );
    //distrubute graph
    graph.redistribute(dist, noDistPointer); // needed because readFromFile2AdjMatrix is not distributed 
        

    //read the array locally and messed the distribution. Left as a remainder.
    EXPECT_EQ( graph.getNumColumns(), graph.getNumRows());
    EXPECT_EQ( edges, (graph.getNumValues())/2 ); 
    
    //distribution should be the same
    std::vector<DenseVector<ValueType>> coords = FileIO<IndexType, ValueType>::readCoords( std::string(file + ".xyz"), N, dimensions);
    EXPECT_TRUE(coords[0].getDistributionPtr()->isEqual(*dist));
    EXPECT_EQ(coords[0].getLocalValues().size() , coords[1].getLocalValues().size() );
    
    struct Settings settings;
    settings.numBlocks= k;
    settings.epsilon = 0.2;
    settings.dimensions = dimensions;
    struct Metrics metrics(settings);
    
    scai::lama::DenseVector<IndexType> partition = ParcoRepart<IndexType, ValueType>::partitionGraph(graph, coords, settings, metrics);
    
    //check distributions
    assert( partition.getDistribution().isEqual( graph.getRowDistribution()) );
    // the next assertion fails in "this version" (commit a2fc03ab73f3af420123c491fbf9afb84be4a0c4) because partition 
    // redistributes the graph nodes so every block is in one PE (k=P) but does NOT redistributes the coordinates.
    //assert( partition.getDistribution().isEqual( coords[0].getDistribution()) );
    
    //test getBlockGraph
    scai::lama::CSRSparseMatrix<ValueType> blockGraph = GraphUtils<IndexType, ValueType>::getBlockGraph( graph, partition, k);
    EXPECT_TRUE( blockGraph.isConsistent() );
    EXPECT_TRUE( blockGraph.checkSymmetry() );
    /*
    { // print
    //scai::hmemo::ReadAccess<IndexType> blockGraphRead( blockGraph );
    std::cout<< *comm <<" , Block Graph"<< std::endl;
    for(IndexType row=0; row<k; row++){
        for(IndexType col=0; col<k; col++){
            std::cout<< comm->getRank()<< ":("<< row<< ","<< col<< "):" << blockGraph( row,col) <<" - ";
        }
        std::cout<< std::endl;
    }
    }
    */
}
//------------------------------------------------------------------------------

TEST_F (ParcoRepartTest, testGetBlockGraph_3D) {
    
    std::vector<IndexType> numPoints= { 4, 4, 4};
    std::vector<ValueType> maxCoord= { 42, 11, 160};
    IndexType N= numPoints[0]*numPoints[1]*numPoints[2];
    std::cout<<"Building mesh of size "<< numPoints[0]<< "x"<< numPoints[1]<< "x"<< numPoints[2] << " , N=" << N <<std::endl;
 
    scai::dmemo::CommunicatorPtr comm = scai::dmemo::Communicator::getCommunicatorPtr();
    scai::dmemo::DistributionPtr dist ( scai::dmemo::Distribution::getDistributionPtr( "BLOCK", comm, N) );
    scai::dmemo::DistributionPtr noDistPointer(new scai::dmemo::NoDistribution( N ));
    //
    IndexType k = comm->getSize();
    //
    std::vector<DenseVector<ValueType>> coords(3);
    for(IndexType i=0; i<3; i++){ 
	  coords[i].allocate(dist);
	  coords[i] = static_cast<ValueType>( 0 );
    }
    
    auto adjM = scai::lama::zero<scai::lama::CSRSparseMatrix<ValueType>>( dist, noDistPointer);
    
    // create the adjacency matrix and the coordinates
    MeshGenerator<IndexType, ValueType>::createStructured3DMesh_dist(adjM, coords, maxCoord, numPoints);
    
    struct Settings settings;
    settings.numBlocks= k;
    settings.epsilon = 0.2;
    settings.dimensions = 3;
    struct Metrics metrics(settings);
    
    scai::lama::DenseVector<IndexType> partition = ParcoRepart<IndexType, ValueType>::partitionGraph(adjM, coords, settings, metrics);
    
    //check distributions
    assert( partition.getDistribution().isEqual( adjM.getRowDistribution()) );
    // the next assertion fails in "this version" (commit a2fc03ab73f3af420123c491fbf9afb84be4a0c4) because partition 
    //f redistributes the graph nodes so every block is in one PE (k=P) but does NOT redistributes the coordinates.
    //assert( partition.getDistribution().isEqual( coords[0].getDistribution()) );
    
    //test getBlockGraph
    scai::lama::CSRSparseMatrix<ValueType> blockGraph = GraphUtils<IndexType, ValueType>::getBlockGraph( adjM, partition, k);
    EXPECT_TRUE( blockGraph.isConsistent() );
    EXPECT_TRUE( blockGraph.checkSymmetry() );
        
    //The code below is not doing anything. 
    //Also, it does not compile with the new lama version (01/19) and I am not sure how to adapt it.
    //So I am commenting it out. 
    //TODO: fix or remove
    /*
    //get halo (buildPartHalo) and check if block graphs is correct
    scai::dmemo::HaloExchangePlan partHalo = GraphUtils<IndexType, ValueType>::buildNeighborHalo(adjM);
    scai::hmemo::HArray<IndexType> reqIndices = partHalo.getRequiredIndexes();
    scai::hmemo::HArray<IndexType> provIndices = partHalo.getProvidesIndexes();
    
    const scai::hmemo::ReadAccess<IndexType> reqIndicesRead( reqIndices);
    const scai::hmemo::ReadAccess<IndexType> provIndicesRead( provIndices);
    */

    /*
    for(IndexType i=0; i< reqIndicesRead.size(); i++){
        PRINT(i <<": " << *comm <<" , req= "<<  reqIndicesRead[i] );
    }
    for(IndexType i=0; i< provIndicesRead.size(); i++){
        PRINT(i <<": " << *comm <<" , prov= "<<  provIndicesRead[i] );
    }
   */
}
//------------------------------------------------------------------------------
/* with the 8x8  grid and k=16 the block graph is a 4x4 grid. With the hilbert curve it looks like this:
 * 
 *  5 - 6 - 9 - 10
 *  |   |   |   |
 *  4 - 7 - 8 - 11
 *  |   |   |   |
 *  3 - 2 - 13- 12
 *  |   |   |   |
 *  0 - 1 - 14- 15
*/
TEST_F (ParcoRepartTest, testGetLocalGraphColoring_2D) {
    std::string file = graphPath+ "Grid8x8";
    std::ifstream f(file);
    IndexType dimensions= 2, k=16;
    IndexType N, edges;
    f >> N >> edges; 
    
    scai::dmemo::CommunicatorPtr comm = scai::dmemo::Communicator::getCommunicatorPtr();
    // for now local refinement requires k = P
    k = comm->getSize();
    //
    scai::dmemo::DistributionPtr dist ( scai::dmemo::Distribution::getDistributionPtr( "BLOCK", comm, N) );  
    scai::dmemo::DistributionPtr noDistPointer(new scai::dmemo::NoDistribution(N));
    CSRSparseMatrix<ValueType> graph = FileIO<IndexType, ValueType>::readGraph( file );
    //distrubute graph
    graph.redistribute(dist, noDistPointer); // needed because readFromFile2AdjMatrix is not distributed 
        

    //read the array locally and messed the distribution. Left as a remainder.
    EXPECT_EQ( graph.getNumColumns(), graph.getNumRows());
    EXPECT_EQ( edges, (graph.getNumValues())/2 );
    
    //reading coordinates
    std::vector<DenseVector<ValueType>> coords = FileIO<IndexType, ValueType>::readCoords( std::string(file + ".xyz"), N, dimensions);
    EXPECT_TRUE(coords[0].getDistributionPtr()->isEqual(*dist));
    EXPECT_EQ(coords[0].getLocalValues().size() , coords[1].getLocalValues().size() );
    
    struct Settings settings;
    settings.numBlocks= k;
    settings.epsilon = 0.2;
    settings.dimensions = dimensions;
    settings.mec = false; //use the boost coloring algo
    struct Metrics metrics(settings);
    
    //get the partition
    scai::lama::DenseVector<IndexType> partition = ParcoRepart<IndexType, ValueType>::partitionGraph(graph, coords, settings, metrics);
    
    //check distributions
    assert( partition.getDistribution().isEqual( graph.getRowDistribution()) );
    // the next assertion fails in "this version" (commit a2fc03ab73f3af420123c491fbf9afb84be4a0c4) because partition 
    // redistributes the graph nodes so every block is in one PE (k=P) but does NOT redistributes the coordinates.
    //assert( partition.getDistribution().isEqual( coords[0].getDistribution()) );
    
    //get getBlockGraph
    scai::lama::CSRSparseMatrix<ValueType> blockGraph = GraphUtils<IndexType, ValueType>::getBlockGraph( graph, partition, k);
    
    IndexType colors;
    std::vector< std::vector<IndexType>>  coloring = ParcoRepart<IndexType, ValueType>::getGraphEdgeColoring_local(blockGraph, colors);
    
    std::vector<DenseVector<IndexType>> communication = ParcoRepart<IndexType,ValueType>::getCommunicationPairs_local(blockGraph, settings);
    
    // as many rounds as colors
    EXPECT_EQ(colors, communication.size());
    for(IndexType i=0; i<communication.size(); i++){
    	// every round k entries
    	EXPECT_EQ( k, communication[i].size());
        for(IndexType j=0; j<k; j++){
            EXPECT_LE(communication[i](j) , k);
            EXPECT_GE(communication[i](j) , 0);
        }
    }
    
}
//-------------------------------------------------------------------------------

//WARNING: disabled test because the setRawData() seems to not work properly

TEST_F (ParcoRepartTest, DISABLED_testGetLocalCommunicationWithColoring_2D) {

    std::string file = graphPath + "Grid16x16";
    std::ifstream f(file);
    IndexType dimensions= 2;
    IndexType N, edges;
    f >> N >> edges; 
    
    scai::dmemo::CommunicatorPtr comm = scai::dmemo::Communicator::getCommunicatorPtr();
    // for now local refinement requires k = P
    //IndexType k = comm->getSize();
    //
    scai::dmemo::DistributionPtr dist ( scai::dmemo::Distribution::getDistributionPtr( "BLOCK", comm, N) );  
    scai::dmemo::DistributionPtr noDistPointer(new scai::dmemo::NoDistribution(N));
    CSRSparseMatrix<ValueType> graph = FileIO<IndexType, ValueType>::readGraph( file );
    //distrubute graph
    graph.redistribute(dist, noDistPointer); // needed because readFromFile2AdjMatrix is not distributed 
        

    //read the array locally and messed the distribution. Left as a remainder.
    EXPECT_EQ( graph.getNumColumns(), graph.getNumRows());
    EXPECT_EQ( edges, (graph.getNumValues())/2 );

    
    std::vector<DenseVector<ValueType>> coords = FileIO<IndexType, ValueType>::readCoords( std::string(file + ".xyz"), N, dimensions);
    EXPECT_TRUE(coords[0].getDistributionPtr()->isEqual(*dist));
    EXPECT_EQ(coords[0].getLocalValues().size() , coords[1].getLocalValues().size() );
    
    struct Settings settings;  

    //scai::lama::DenseVector<IndexType> partition = ParcoRepart<IndexType, ValueType>::partitionGraph(graph, coords, k, 0.2);
    
    //check distributions
    //assert( partition.getDistribution().isEqual( graph.getRowDistribution()) );
    // the next assertion fails in "this version" (commit a2fc03ab73f3af420123c491fbf9afb84be4a0c4) because partition 
    // redistributes the graph nodes so every block is in one PE (k=P) but does NOT redistributes the coordinates.
    //assert( partition.getDistribution().isEqual( coords[0].getDistribution()) );
    
    //test getBlockGraph
    //scai::lama::CSRSparseMatrix<ValueType> blockGraph = ParcoRepart<IndexType, ValueType>::getBlockGraph( graph, partition, k);
    
    // build block array by hand
    
    // two cases

    
    { // case 1                     0  1  2  3  4  5
        ValueType adjArray[36] = {  0, 1, 0, 1, 0, 1, //0
                                    1, 0, 1, 0, 1, 0, //1
                                    0, 1, 0, 1, 1, 0, //2
                                    1, 0, 1, 0, 0, 1, //3
                                    0, 1, 1, 0, 0, 1, //4
                                    1, 0, 0, 1, 1, 0  //5
        };
                
        scai::lama::CSRSparseMatrix<ValueType> blockGraph;
        blockGraph.setRawDenseData( 6, 6, adjArray);
        SCAI_ASSERT( blockGraph.checkSymmetry(), true );
PRINT0(">> "<< blockGraph.getLocalStorage().getValues().size());
PRINT0(">> "<< blockGraph.getLocalStorage().getIA().size());
PRINT0(">> "<< blockGraph.getLocalStorage().getJA().size());
for(int i=0; i<6; i++){
  for(int j=0; j<6; j++)
    PRINT0(i<<", " << j << " = " << blockGraph.getValue(i,j));
}        
        // get the communication pairs
        std::vector<DenseVector<IndexType>> commScheme = ParcoRepart<IndexType, ValueType>::getCommunicationPairs_local( blockGraph,settings );
        
        // print the pairs
        
        for(IndexType i=0; i<commScheme.size(); i++){
            for(IndexType j=0; j<commScheme[i].size(); j++){
                PRINT( "round :"<< i<< " , PEs talking: "<< j << " with "<< commScheme[i].getValue(j));
            }
            std::cout << std::endl;
        }
        
    }

    
    { // case 2
        ValueType adjArray4[16] = { 0, 1, 0, 1,
                                    1, 0, 1, 0,
                                    0, 1, 0, 1,
                                    1, 0, 1, 0
        };
        scai::lama::CSRSparseMatrix<ValueType> blockGraph;
        blockGraph.setRawDenseData( 4, 4, adjArray4);

        SCAI_ASSERT( blockGraph.checkSymmetry(), true );

        // get the communication pairs
        std::vector<DenseVector<IndexType>> commScheme = ParcoRepart<IndexType, ValueType>::getCommunicationPairs_local( blockGraph, settings);
        
        // print the pairs
        /*
        for(IndexType i=0; i<commScheme.size(); i++){
            for(IndexType j=0; j<commScheme[i].size(); j++){
                PRINT( "round :"<< i<< " , PEs talking: "<< j << " with "<< commScheme[i].getValue(j));
            }
            std::cout << std::endl;
        }
        */
    }
    
    {// case 3
        ValueType adjArray2[4] = {  0, 1, 
                                    1, 0 };
        scai::lama::CSRSparseMatrix<ValueType> blockGraph;
        //TODO: aparently CSRSparseMatrix.getNumValues() counts also 0 when setting via a setRawDenseData despite
        // the documentation claiming otherwise. use l1Norm for unweigthed graphs
        blockGraph.setRawDenseData( 2, 2, adjArray2);

        // get the communication pairs
        std::vector<DenseVector<IndexType>> commScheme = ParcoRepart<IndexType, ValueType>::getCommunicationPairs_local( blockGraph , settings);        
    }
}
//------------------------------------------------------------------------------

TEST_F(ParcoRepartTest, testPixelNeighbours){
    
    srand(time(NULL));
    
    for(IndexType dimension:{2,3}){
        IndexType numEdges = 0;
        IndexType sideLen = rand()%30 +10;
        IndexType totalSize = std::pow(sideLen ,dimension);
        //std::cout<< "dim= "<< dimension << " and sideLen= "<< sideLen << std::endl;    
        
        for(IndexType thisPixel=0; thisPixel<totalSize; thisPixel++){
            std::vector<IndexType> pixelNgbrs = ParcoRepart<IndexType, ValueType>::neighbourPixels( thisPixel, sideLen, dimension);
            numEdges += pixelNgbrs.size();
            SCAI_ASSERT(pixelNgbrs.size() <= 2*dimension , "Wrong number of neighbours");
            SCAI_ASSERT(pixelNgbrs.size() >= dimension , "Wrong number of neighbours");
            /*
            std::cout<<" neighbours of pixel " << thisPixel  <<std::endl;
            for(int i=0; i<pixelNgbrs.size(); i++){
                std::cout<< pixelNgbrs[i] << " ,";
            }
            std::cout<< std::endl;
            */
        }
        SCAI_ASSERT_EQUAL_ERROR(numEdges/2,  dimension*( std::pow(sideLen,dimension)- std::pow(sideLen, dimension-1)) );
    }
}       
//------------------------------------------------------------------------------

TEST_F(ParcoRepartTest, testRedistributeFromPartition){
//    std::string file = graphPath + "Grid32x32";
    std::string fileName = "bigtrace-00000.graph";
    std::string file = graphPath + fileName;
    IndexType dimensions= 2;
    
    scai::dmemo::CommunicatorPtr comm = scai::dmemo::Communicator::getCommunicatorPtr();
    // for now local refinement requires k = P
    IndexType k = comm->getSize();
    //  

    //read graph and coordinates
    CSRSparseMatrix<ValueType> graph = FileIO<IndexType, ValueType>::readGraph(file );
    IndexType globalN = graph.getNumRows();

    scai::dmemo::DistributionPtr dist ( scai::dmemo::Distribution::getDistributionPtr( "BLOCK", comm, globalN) );
    scai::dmemo::DistributionPtr noDistPointer(new scai::dmemo::NoDistribution(globalN));

    graph.redistribute(dist, noDistPointer);
    
    std::vector<DenseVector<ValueType>> coords = FileIO<IndexType, ValueType>::readCoords( std::string(file + ".xyz"), globalN, dimensions);

    EXPECT_TRUE(coords[0].getDistributionPtr()->isEqual(*dist));
    EXPECT_EQ( graph.getNumColumns(), graph.getNumRows());

    struct Settings settings;
    settings.numBlocks= k;
    settings.epsilon = 0.2;
    settings.dimensions = dimensions;
    settings.multiLevelRounds = 3;
    //settings.initialPartition = InitialPartitioningMethods::Multisection;
    settings.initialPartition = InitialPartitioningMethods::KMeans;
    settings.noRefinement = true;
    struct Metrics metrics(settings);

    // set uniform weights
    scai::lama::DenseVector<ValueType> nodeWeights(graph.getRowDistributionPtr(), 1);
    
    // get partition
    scai::lama::DenseVector<IndexType> partition = ParcoRepart<IndexType, ValueType>::partitionGraph(graph, coords, nodeWeights, settings, metrics);
    ASSERT_EQ(globalN, partition.size());

	bool useRedistributor = false;

	std::chrono::time_point<std::chrono::system_clock> beforeRedistribution =  std::chrono::system_clock::now();
    scai::dmemo::DistributionPtr retDist = aux<IndexType, ValueType>::redistributeFromPartition( partition, graph, coords, nodeWeights, settings, useRedistributor);
	std::chrono::duration<double> redistTime = std::chrono::system_clock::now() - beforeRedistribution;
	ValueType maxTime = comm->max( redistTime.count() );
	if( comm->getRank()==0)
		std::cout << "Time to redistribute (useRedistributor= " << useRedistributor <<"): " << maxTime << std::endl;

    EXPECT_TRUE( coords[0].getDistribution().isEqual(nodeWeights.getDistribution()) );
    EXPECT_TRUE( coords[0].getDistribution().isEqual(graph.getRowDistribution()) );
    EXPECT_TRUE( coords[0].getDistribution().isEqual(partition.getDistribution()) );


	useRedistributor = !useRedistributor;
	beforeRedistribution =  std::chrono::system_clock::now();
	scai::dmemo::DistributionPtr retDist2 = aux<IndexType, ValueType>::redistributeFromPartition( partition, graph, coords, nodeWeights, settings, useRedistributor);
	redistTime = std::chrono::system_clock::now() - beforeRedistribution;
	maxTime = comm->max( redistTime.count() );
	if( comm->getRank()==0)
		std::cout << "Time to redistribute (useRedistributor= " << useRedistributor <<"): " << maxTime << std::endl;

	EXPECT_TRUE( retDist->isEqual(*retDist2) );

}
//------------------------------------------------------------------------------


/**
* TODO: test for correct error handling in case of inconsistent distributions
*/

} //namespace<|MERGE_RESOLUTION|>--- conflicted
+++ resolved
@@ -35,110 +35,6 @@
 
 };
 
-<<<<<<< HEAD
-=======
-TEST_F(ParcoRepartTest, testHilbertRedistribution) {//maybe move hilbertRedistribution somewhere else?
-    std::string fileName = "bigtrace-00000.graph";
-    std::string file = graphPath + fileName;
-    Settings settings;
-    settings.dimensions = 2;
-
-    scai::dmemo::CommunicatorPtr comm = scai::dmemo::Communicator::getCommunicatorPtr();
-    settings.numBlocks = comm->getSize();
-
-    scai::lama::CSRSparseMatrix<ValueType> graph = FileIO<IndexType, ValueType>::readGraph(file );
-    const IndexType N = graph.getNumRows();
-    std::vector<DenseVector<ValueType>> coords = FileIO<IndexType, ValueType>::readCoords( std::string(file + ".xyz"), N, settings.dimensions);
-    scai::lama::DenseVector<ValueType> nodeWeights(graph.getRowDistributionPtr(), 1);
-
-    std::vector<DenseVector<ValueType>> coordCopy(coords);
-    Metrics metrics(settings);
-
-    //check sums
-    std::vector<ValueType> coordSum(settings.dimensions);
-
-    for (IndexType d = 0; d < settings.dimensions; d++) {
-        coordSum[d] = coords[d].sum();
-    }
-
-    ParcoRepart<IndexType, ValueType>::hilbertRedistribution(coords, nodeWeights, settings, metrics);
-
-    //check checksum
-    for (IndexType d = 0; d < settings.dimensions; d++) {
-        EXPECT_NEAR(coordSum[d], coords[d].sum(), 0.001);
-    }
-
-    //check distribution equality
-    for (IndexType d = 0; d < settings.dimensions; d++) {
-        EXPECT_TRUE(coords[d].getDistribution().isEqual(nodeWeights.getDistribution()));
-    }
-
-    const IndexType newLocalN = nodeWeights.getDistributionPtr()->getLocalSize();
-
-    /**
-     *  check that a redistribution happened, i.e. that the hilbert indices of local points are grouped together.
-     */
-    std::vector<ValueType> minCoords(settings.dimensions);
-    std::vector<ValueType> maxCoords(settings.dimensions);
-    for (IndexType dim = 0; dim < settings.dimensions; dim++) {
-        minCoords[dim] = coords[dim].min();
-        maxCoords[dim] = coords[dim].max();
-        assert(std::isfinite(minCoords[dim]));
-        assert(std::isfinite(maxCoords[dim]));
-        ASSERT_GE(maxCoords[dim], minCoords[dim]);
-    }
-
-    //convert coordinates, switch inner and outer order
-    std::vector<std::vector<ValueType> > convertedCoords(newLocalN);
-    for (IndexType i = 0; i < newLocalN; i++) {
-        convertedCoords[i].resize(settings.dimensions);
-    }
-
-    for (IndexType d = 0; d < settings.dimensions; d++) {
-        scai::hmemo::ReadAccess<ValueType> rAccess(coords[d].getLocalValues());
-        assert(rAccess.size() == newLocalN);
-        for (IndexType i = 0; i < newLocalN; i++) {
-            convertedCoords[i][d] = rAccess[i];
-        }
-    }
-
-    //get local hilbert indices
-    const IndexType size = comm->getSize();
-    const IndexType rank = comm->getRank();
-    std::vector<ValueType> minLocalSFCIndex(size);
-    std::vector<ValueType> maxLocalSFCIndex(size);
-
-    std::vector<ValueType> sfcIndices(newLocalN);
-    for (IndexType i = 0; i < newLocalN; i++) {
-        sfcIndices[i] = HilbertCurve<IndexType, ValueType>::getHilbertIndex(convertedCoords[i].data(), settings.dimensions, settings.sfcResolution, minCoords, maxCoords);
-    }
-
-    minLocalSFCIndex[rank] = *std::min_element(sfcIndices.begin(), sfcIndices.end());
-    maxLocalSFCIndex[rank] = *std::max_element(sfcIndices.begin(), sfcIndices.end());
-
-    comm->sumImpl(minLocalSFCIndex.data(), minLocalSFCIndex.data(), size, scai::common::TypeTraits<ValueType>::stype);
-    comm->sumImpl(maxLocalSFCIndex.data(), maxLocalSFCIndex.data(), size, scai::common::TypeTraits<ValueType>::stype);
-
-    ASSERT_LE(minLocalSFCIndex[rank], maxLocalSFCIndex[rank]);
-    if (rank + 1 < size) {
-        EXPECT_LE(maxLocalSFCIndex[rank], minLocalSFCIndex[rank+1]);
-    }
-
-    for (IndexType d = 0; d < settings.dimensions; d++) {
-        //redistribute back and check for equality
-        coords[d].redistribute(coordCopy[d].getDistributionPtr());
-        ASSERT_TRUE(coords[d].getDistributionPtr()->isEqual(coordCopy[d].getDistribution()));
-
-        scai::hmemo::ReadAccess<ValueType> rCoords(coords[d].getLocalValues());
-        scai::hmemo::ReadAccess<ValueType> rCoordsCopy(coordCopy[d].getLocalValues());
-        ASSERT_EQ(rCoords.size(), rCoordsCopy.size());
-
-        for (IndexType i = 0; i < rCoords.size(); i++) {
-            EXPECT_EQ(rCoords[i], rCoordsCopy[i]);
-        }
-    }
-}
->>>>>>> 425daba1
 
 TEST_F(ParcoRepartTest, testInitialPartition){
     std::string fileName = "bigtrace-00000.graph";
