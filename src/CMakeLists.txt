cmake_minimum_required (VERSION 3.0.2)

get_directory_property(hasParent PARENT_DIRECTORY)
if(NOT hasParent)
  message(FATAL_ERROR "Do not call this CMakeLists.txt directly. Instead, call the one in the parent directory.")
endif(NOT hasParent)

add_definitions(-pthread)

if ("${CMAKE_CXX_COMPILER_ID}" STREQUAL "Intel")
    add_definitions(-qopenmp)
    link_libraries(-qopenmp)
else ()
    add_definitions(--openmp)
    link_libraries(--openmp)
endif()

### set files ###
set(FILES_HEADER ParcoRepart.h MultiLevel.h LocalRefinement.h HilbertCurve.h MeshGenerator.h FileIO.h Diffusion.h GraphUtils.h MultiSection.h KMeans.h CommTree.h AuxiliaryFunctions.h HaloPlanFns.h Metrics.h Mapping.h Settings.h)
set(FILES_COMMON ParcoRepart.cpp MultiLevel.cpp LocalRefinement.cpp HilbertCurve.cpp MeshGenerator.cpp FileIO.cpp Diffusion.cpp GraphUtils.cpp MultiSection_iter.cpp MultiSection.cpp KMeans.cpp CommTree.cpp AuxiliaryFunctions.cpp  HaloPlanFns.cpp Metrics.cpp Mapping.cpp Settings.cpp)
set(FILES_TEST test_main.cpp quadtree/test/QuadTreeTest.cpp    auxTest.cpp CommTreeTest.cpp DiffusionTest.cpp  FileIOTest.cpp GraphUtilsTest.cpp HilbertCurveTest.cpp KMeansTest.cpp LocalRefinementTest.cpp MappingTest.cpp MeshGeneratorTest.cpp MultiLevelTest.cpp MultiSectionTest.cpp ParcoRepartTest.cpp )

###
### Check if external libraries metis, parmetis and zoltan2 are found. If they are found,
### create the allCompetitors executable and also, later, link them with libgeographer
###
     

### find zoltan ###
FIND_PACKAGE( Zoltan2 PATHS "/home/hpc/pr87si/di36qin/Code/Trilinos/build/packages/zoltan2/")

### find metis and parmetis
find_library( PARMETIS_LIB NAMES libparmetis.so libparmetis.a HINTS "${PARMETIS_BASE}/lib" )

if( PARMETIS_LIB AND NOT DEFINED METIS_INCLUDE)
    message(WARNING "PARMETIS_BASE was specified but not METIS_INCLUDE. Use -DMETIS_INCLUDE=<path_to_directory_that_contains_metis.h>. Setting path to parmetis/metis/include")
    set( METIS_INCLUDE "${PARMETIS_BASE}/../../../metis/include")
endif()

### find parhip ###
find_library( PARHIP_LIB libparhip.a "${PARHIP_BASE}" NO_DEFAULT_PATH)


###
### define libraries and executables
###


### for more info see the Zoltan2 documentation and https://trilinos.org/oldsite/Finding_Trilinos.txt
### see also in Trilinos_install_path/install/include/Makefile.export.Zoltan2

if(Zoltan2_FOUND OR PARMETIS_LIB OR PARHIP_LIB )
    if(Zoltan2_FOUND)
        message( "\n\tFound package Zoltan2" )
        add_definitions(-DZOLTAN_FOUND)

        #WARNING: if we use ${Zoltan2_LIBRARIES}, it tries to link to the .a library and this creates an error. We need the .so library
        find_library( ZOLTAN2_LIB libzoltan2.so ${Zoltan2_LIBRARY_DIRS} )
        find_library( ZOLTAN_LIB libzoltan.so ${Zoltan_LIBRARY_DIRS} )

        #TODO: link_directories is probably not needed; there is a better way to do this; at least, this works for now
        link_directories( ${Zoltan2_LIBRARY_DIRS} ${PARMETIS_BASE}/lib ) 
        
        set(ZOLTAN_WRAP_CPP zoltanWrapper.cpp)
        set(ZOLTAN_WRAP_H zoltanWrapper.h)
        set(ZOLTAN_INCLUDES ${Zoltan2_INCLUDE_DIRS} ${Zoltan2_TPL_INCLUDE_DIRS})
        set(ZOLTAN_LIBS  ${Zoltan2_TPL_LIBRARIES} ${ZOLTAN2_LIB}  ${ZOLTAN_LIB} ${Zoltan2_LIBRARIES})
    else()
        message(WARNING "zoltan was not found")
    endif()
    if(PARMETIS_LIB)
        message( "\tFound metis inlude in " ${METIS_INCLUDE} )
        message( "\tFound parmetis library in " ${PARMETIS_LIB} )
<<<<<<< HEAD
        add_definitions(-DPARMETIS_FOUND)
        set(CMAKE_CXX_STANDARD 17)
=======
>>>>>>> 8540e9fd

        set(PARMETIS_WRAP_CPP parmetisWrapper.cpp)
        set(PARMETIS_WRAP_H parmetisWrapper.h)
        set(PARMETIS_INCLUDES ${METIS_INCLUDE} "${PARMETIS_BASE}/include")
<<<<<<< HEAD

        if( NOT DEFINED METIS_BASE )
            message("\t\tNot given a path to metis, will use path: ${PARMETIS_BASE}/../libmetis. To give a custom path provide variable METIS_BASE")
            set(METIS_LIB_DIR "${PARMETIS_BASE}/../libmetis")
        else()
            set(METIS_LIB_DIR "${METIS_BASE}/lib")
        endif()
        find_library( METIS_LIB libmetis.a ${METIS_LIB_DIR}  NO_DEFAULT_PATH)
        set(PARMETIS_LIBS ${PARMETIS_LIB} ${METIS_LIB} )
    else()
        message(WARNING "parmetis was not found")        
    endif()
    if(PARHIP_LIB)
        message("\tFound ParHip base in " ${PARHIP_BASE})
        message("\t\tFound parhip lib in " ${PARHIP_LIB} )
        add_definitions(-DPARHIP_FOUND)

        set(PARHIP_WRAP_CPP parhipWrapper.cpp)
        set(PARHIP_WRAP_H parhipWrapper.h)
        set(PARHIP_INCLUDES ${PARHIP_BASE} )
        
        find_library( KAHIP_LIB libkahip.a "${PARHIP_BASE}/parallel" NO_DEFAULT_PATH)
        if(KAHIP_LIB)
            message("\t\tFound kahip lib in " ${KAHIP_LIB} )
        else()
            message(FATAL_ERROR "kahip library not found")
        endif()

        set(PARHIP_LIBS ${PARHIP_LIB} ${KAHIP_LIB})
    else()
        message(WARNING "parhip was not found")
=======
        set(METIS_LIB "${PARMETIS_BASE}/../libmetis/libmetis.a")
        set(PARMETIS_LIBS ${PARMETIS_LIB} ${METIS_LIB})
        add_definitions(-DPARMETIS_FOUND)
>>>>>>> 8540e9fd
    endif()
    message( "\n" )
    
    add_library( wrappers SHARED ${PARMETIS_WRAP_CPP} ${ZOLTAN_WRAP_CPP} ${PARHIP_WRAP_CPP} )
    target_include_directories( wrappers PUBLIC ${ZOLTAN_INCLUDES} ${PARMETIS_INCLUDES} ${PARHIP_INCLUDES} )
    target_link_libraries( wrappers ${RBC_LIBRARY} ${ZOLTAN_LIBS} ${PARMETIS_LIBS} ${PARHIP_LIBS} ) # libzoltan2.so metis parmetis
    
    
    add_executable( allCompetitors allCompetitorsPart.cpp parseArgs.cpp)
    target_include_directories( allCompetitors PUBLIC ${ZOLTAN_INCLUDES} ${PARMETIS_INCLUDES} ${CXXOPTS_DIR} )
    target_link_libraries( allCompetitors geographer wrappers ${SCAI_LIBRARIES} ${RBC_LIBRARY} ${MPI_CXX_LIBRARIES} )

    if( PARMETIS_FOUND )
        add_executable( testMetisRefine testMetisRefinement.cpp parseArgs.cpp)
        target_include_directories( testMetisRefine PUBLIC ${ZOLTAN_INCLUDES} ${PARMETIS_INCLUDES} ${CXXOPTS_DIR})
        target_link_libraries( testMetisRefine geographer wrappers ${SCAI_LIBRARIES} ${RBC_LIBRARY} ${MPI_CXX_LIBRARIES} )
        install(TARGETS testMetisRefine DESTINATION "${BIN_DEST}") # executable
    endif()

    set( EXTRA_LIBRARIES_FOUND "true" )
    set( EXTRA_LIBRARIES ${PARMETIS_LIBS} ${ZOLTAN2_LIB} ${ZOLTAN_LIBS}  PARENT_SCOPE )
    
    install(TARGETS wrappers EXPORT wrappers DESTINATION "${LIB_DEST}") 
    install(TARGETS allCompetitors DESTINATION "${BIN_DEST}") # executable
    install(FILES Wrappers.h ${PARMETIS_WRAP_H} ${ZOLTAN_WRAP_H} ${PARHIP_H} DESTINATION "${HEADER_DEST}")   
else()
    #message( "Some of the packages Zoltan2, metis or parmetis were not found.\nSet it in the CMakeLists.txt file by editing the line 'FIND_PACKAGE(Zoltan2 ...)'")
endif()


###
### geographer versions
###

add_library(geographer SHARED ${FILES_COMMON})
target_compile_options(geographer PRIVATE -fPIC)
target_link_libraries(geographer ${SCAI_LIBRARIES} ${RBC_LIBRARY} ${MPI_CXX_LIBRARIES})
if(PARMETIS_LIB)
    target_include_directories( geographer PUBLIC ${PARMETIS_INCLUDES} )
    target_link_libraries(geographer wrappers)
endif()

add_executable(GeographerStandalone main.cpp parseArgs.cpp)
target_include_directories(GeographerStandalone PUBLIC ${CXXOPTS_DIR})
target_link_libraries(GeographerStandalone geographer ${SCAI_LIBRARIES} ${MPI_CXX_LIBRARIES})

### add networkit library if found ###
if (USE_NETWORKIT)
  target_link_libraries(GeographerStandalone networkit)
endif (USE_NETWORKIT)

###
### define unit test target if GTest was found ###
###

option(COMPILE_TESTS "Compile the tests using googletest." ON)

if (GTEST_FOUND AND COMPILE_TESTS)

    # add the wrappers test if zoltan and parmetis is found
    if( PARMETIS_FOUND )
        set(FILES_TEST ${FILES_TEST} WrappersTest.cpp )
    endif( PARMETIS_FOUND )

    add_executable(GeographerTest ${FILES_TEST})
    
    target_compile_options(GeographerTest PRIVATE -fprofile-arcs -ftest-coverage)
    target_link_libraries(GeographerTest -fprofile-arcs -ftest-coverage)
    target_link_libraries(GeographerTest geographer ${SCAI_LIBRARIES} ${MPI_CXX_LIBRARIES} ${GTEST_LIBRARIES})
    target_link_libraries(GeographerTest -pthread)
    if( EXTRA_LIBRARIES_FOUND )
        target_link_libraries(GeographerTest wrappers)
    endif( EXTRA_LIBRARIES_FOUND )
    
    add_test(NAME GeographerTest COMMAND GeographerTest WORKING_DIRECTORY ${PROJECT_SOURCE_DIR})
    install(TARGETS GeographerTest DESTINATION "${BIN_DEST}" OPTIONAL) # test executable
endif (GTEST_FOUND AND COMPILE_TESTS)

### install library, header files and standalone executable ####
install(TARGETS geographer EXPORT geographer DESTINATION "${LIB_DEST}") # library
install(FILES ${FILES_HEADER} DESTINATION "${HEADER_DEST}")
install(TARGETS GeographerStandalone DESTINATION "${BIN_DEST}") # executable<|MERGE_RESOLUTION|>--- conflicted
+++ resolved
@@ -71,16 +71,11 @@
     if(PARMETIS_LIB)
         message( "\tFound metis inlude in " ${METIS_INCLUDE} )
         message( "\tFound parmetis library in " ${PARMETIS_LIB} )
-<<<<<<< HEAD
-        add_definitions(-DPARMETIS_FOUND)
         set(CMAKE_CXX_STANDARD 17)
-=======
->>>>>>> 8540e9fd
 
         set(PARMETIS_WRAP_CPP parmetisWrapper.cpp)
         set(PARMETIS_WRAP_H parmetisWrapper.h)
         set(PARMETIS_INCLUDES ${METIS_INCLUDE} "${PARMETIS_BASE}/include")
-<<<<<<< HEAD
 
         if( NOT DEFINED METIS_BASE )
             message("\t\tNot given a path to metis, will use path: ${PARMETIS_BASE}/../libmetis. To give a custom path provide variable METIS_BASE")
@@ -112,11 +107,6 @@
         set(PARHIP_LIBS ${PARHIP_LIB} ${KAHIP_LIB})
     else()
         message(WARNING "parhip was not found")
-=======
-        set(METIS_LIB "${PARMETIS_BASE}/../libmetis/libmetis.a")
-        set(PARMETIS_LIBS ${PARMETIS_LIB} ${METIS_LIB})
-        add_definitions(-DPARMETIS_FOUND)
->>>>>>> 8540e9fd
     endif()
     message( "\n" )
     
