--- conflicted
+++ resolved
@@ -239,24 +239,6 @@
     return distFromPartition;
 }//redistributeFromPartition                
 
-<<<<<<< HEAD
-/**
- * @brief Get local minimum and maximum coordinates
- * TODO: This isn't used any more! Remove?
- */
-template<typename IndexType, typename ValueType>
-std::pair<std::vector<ValueType>, std::vector<ValueType>> aux<IndexType,ValueType>::getGlobalMinMaxCoords(const std::vector<DenseVector<ValueType>> &coordinates) {
-	const int dim = coordinates.size();
-	std::vector<ValueType> minCoords(dim);
-	std::vector<ValueType> maxCoords(dim);
-	for (int d = 0; d < dim; d++) {
-		minCoords[d] = coordinates[d].min(); //these return the global min and max
-        maxCoords[d] = coordinates[d].max();
-		SCAI_ASSERT_NE_ERROR( minCoords[d], maxCoords[d], "min=max for dimension "<< d << ", this will cause problems to the hilbert index. local= " << coordinates[0].getLocalValues().size() );
-	}
-	return {minCoords, maxCoords};
-}
-=======
 //--------------------------------------------------------------------------------------- 
 
 template<typename IndexType, typename ValueType>
@@ -313,6 +295,5 @@
 }//checkLocalDegreeSymmetry
 
 
->>>>>>> 4ecf3397
 
 }//namespace ITI 