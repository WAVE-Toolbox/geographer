--- conflicted
+++ resolved
@@ -48,15 +48,10 @@
 	return partitionGraph(input, coordinates, uniformWeights, settings, metrics);
 }
 
-<<<<<<< HEAD
-template<typename IndexType, typename ValueType>
-DenseVector<IndexType> ParcoRepart<IndexType, ValueType>::partitionGraph(CSRSparseMatrix<ValueType> &input,
-=======
 
 template<typename IndexType, typename ValueType>
 DenseVector<IndexType> ParcoRepart<IndexType, ValueType>::partitionGraph(
 	CSRSparseMatrix<ValueType> &input,
->>>>>>> 804babe5
 	std::vector<DenseVector<ValueType>> &coordinates,
 	struct Settings settings){
     
@@ -65,6 +60,7 @@
     
     return partitionGraph(input, coordinates, settings, metrics);
 }
+
 
 // overloaded version with metrics
 template<typename IndexType, typename ValueType>
@@ -83,9 +79,8 @@
 	commTree.adaptWeights( nodeWeights );
 
     return partitionGraph(input, coordinates, nodeWeights, previous, commTree, settings, metrics);
+
 }
-
-
 
 //TODO: maybe we do not need that. But how to decide since we do not have
 // the settings.blockSizes anymore?
