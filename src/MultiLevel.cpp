--- conflicted
+++ resolved
@@ -47,7 +47,7 @@
     auto origin = scai::lama::fill<DenseVector<IndexType>>(input.getRowDistributionPtr(), comm->getRank());//to track node movements through the hierarchies
 
     if (settings.multiLevelRounds > 0) {
-//SCAI_REGION_START( "MultiLevel.multiLevelStep.prepareRecursiveCall" )
+        SCAI_REGION_START( "MultiLevel.multiLevelStep.prepareRecursiveCall" )
         CSRSparseMatrix<ValueType> coarseGraph;
         DenseVector<IndexType> fineToCoarseMap;
         std::chrono::time_point<std::chrono::system_clock> beforeCoarse =  std::chrono::system_clock::now();
@@ -88,8 +88,7 @@
 
         Settings settingscopy(settings);
         settingscopy.multiLevelRounds -= settings.coarseningStepsBetweenRefinement;
-//SCAI_REGION_END( "MultiLevel.multiLevelStep.prepareRecursiveCall" )
-
+        SCAI_REGION_END( "MultiLevel.multiLevelStep.prepareRecursiveCall" )
         // recursive call
         DenseVector<IndexType> coarseOrigin = multiLevelStep(coarseGraph, coarsePart, coarseWeights, coarseCoords, coarseHalo, settingscopy, metrics);
         SCAI_ASSERT_DEBUG(coarseOrigin.getDistribution().isEqual(coarseGraph.getRowDistribution()), "Distributions inconsistent.");
@@ -729,26 +728,7 @@
             continue;
         }
 
-<<<<<<< HEAD
-        IndexType bestTarget = -1;
-        ValueType maxEdgeRating = -1;
-        const IndexType endCols = ia[localNode+1];
-        for (IndexType j = ia[localNode]; j < endCols; j++) {
-            IndexType localNeighbor = distPtr->global2Local(ja[j]);
-            if (localNeighbor != scai::invalidIndex && localNeighbor != localNode && !matched[localNeighbor]) {
-                //neighbor is local and unmatched, possible partner
-SCAI_ASSERT_LT_ERROR(j, values.size(), "index too large");
-                ValueType thisEdgeRating = values[j]*values[j]/(rLocalNodeWeights[localNode]*rLocalNodeWeights[localNeighbor]);
-                if (bestTarget<0 || thisEdgeRating>maxEdgeRating) {
-                    //either we haven't found any target yet, or the current one is better
-                    bestTarget = j;
-                    maxEdgeRating = thisEdgeRating;
-                }
-            }
-        }
-=======
         IndexType bestTarget = getPartner( localNode, ia, values, ja, rLocalNodeWeights, coordinates, distPtr, matched);
->>>>>>> a6ce1286
 
         if (bestTarget > 0) {
             IndexType globalNgbr = ja[bestTarget];
