#include <scai/dmemo/GenBlockDistribution.hpp>

#include "MultiLevel.h"
#include "GraphUtils.h"
#include "HaloPlanFns.h"
#include "ParcoRepart.h"

//TODO: needed monstly(only?) for debugging, to store the PE graph
#include "FileIO.h"

using scai::hmemo::HArray;

namespace ITI{
    
template<typename IndexType, typename ValueType>
DenseVector<IndexType> ITI::MultiLevel<IndexType, ValueType>::multiLevelStep(CSRSparseMatrix<ValueType> &input, DenseVector<IndexType> &part, DenseVector<ValueType> &nodeWeights, std::vector<DenseVector<ValueType>> &coordinates, const HaloExchangePlan& halo, Settings settings, Metrics& metrics) {
	
    SCAI_REGION( "MultiLevel.multiLevelStep" );
	scai::dmemo::CommunicatorPtr comm = input.getRowDistributionPtr()->getCommunicatorPtr();
	const IndexType globalN = input.getRowDistributionPtr()->getGlobalSize();

	if (coordinates.size() != settings.dimensions){
		throw std::runtime_error("Dimensions do not agree: vector.size()= " + std::to_string(coordinates.size())  + " != settings.dimensions= " + std::to_string(settings.dimensions) );
	}

	if (!input.getRowDistributionPtr()->isReplicated()) {
		//check whether distributions agree
		const scai::dmemo::Distribution &inputDist = input.getRowDistribution();
		SCAI_ASSERT(  part.getDistributionPtr()->isEqual(inputDist), "distribution mismatch" );
		SCAI_ASSERT(  nodeWeights.getDistributionPtr()->isEqual(inputDist), "distribution mismatch" );
		if (settings.useGeometricTieBreaking) {
			for (IndexType dim = 0; dim < settings.dimensions; dim++) {
				SCAI_ASSERT(  coordinates[dim].getDistributionPtr()->isEqual(inputDist), "distribution mismatch in dimension " << dim );
			}
		}

		//check whether partition agrees with distribution
		scai::hmemo::ReadAccess<IndexType> rLocal(part.getLocalValues());
		for (IndexType i = 0; i < inputDist.getLocalSize(); i++) {
			SCAI_ASSERT(rLocal[i] == comm->getRank(), "block ID " << rLocal[i] << " found on process " << comm->getRank());
		}
	}

	//only needed to store local refinement specific metrics
	settings.thisRound++;

	auto origin = scai::lama::fill<DenseVector<IndexType>>(input.getRowDistributionPtr(), comm->getRank());//to track node movements through the hierarchies
        
	if (settings.multiLevelRounds > 0) {
		SCAI_REGION_START( "MultiLevel.multiLevelStep.prepareRecursiveCall" )
		CSRSparseMatrix<ValueType> coarseGraph;
		DenseVector<IndexType> fineToCoarseMap;
		std::chrono::time_point<std::chrono::system_clock> beforeCoarse =  std::chrono::system_clock::now();

		if (comm->getRank() == 0) {
			std::cout << "Beginning coarsening, still " << settings.multiLevelRounds << " levels to go." << std::endl;
		}
		MultiLevel<IndexType, ValueType>::coarsen(input, nodeWeights, halo, coarseGraph, fineToCoarseMap, settings.coarseningStepsBetweenRefinement);

		scai::dmemo::DistributionPtr oldCoarseDist = input.getRowDistributionPtr();
		if (comm->getRank() == 0) {
			std::cout << "Coarse graph has " << coarseGraph.getNumRows() << " nodes." << std::endl;
		}

		//project coordinates and partition
		std::vector<DenseVector<ValueType> > coarseCoords(settings.dimensions);
		if (settings.useGeometricTieBreaking) {
			for (IndexType i = 0; i < settings.dimensions; i++) {
				coarseCoords[i] = projectToCoarse(coordinates[i], fineToCoarseMap);
			}
		}

		DenseVector<IndexType> coarsePart =  scai::lama::fill<DenseVector<IndexType>>(coarseGraph.getRowDistributionPtr(), comm->getRank());

		DenseVector<ValueType> coarseWeights = sumToCoarse(nodeWeights, fineToCoarseMap);

		scai::hmemo::HArray<IndexType> haloData;
        halo.updateHalo(haloData, fineToCoarseMap.getLocalValues(), *comm);

        HaloExchangePlan coarseHalo = coarsenHalo(coarseGraph.getRowDistribution(), halo, fineToCoarseMap.getLocalValues(), haloData);

		assert(coarseWeights.sum() == nodeWeights.sum());

		std::chrono::duration<double> coarseningTime =  std::chrono::system_clock::now() - beforeCoarse;
		ValueType timeForCoarse = ValueType ( comm->max(coarseningTime.count() ));
		if (comm->getRank() == 0) std::cout << "Time for coarsening:" << timeForCoarse << std::endl;


		Settings settingscopy(settings);
		settingscopy.multiLevelRounds -= settings.coarseningStepsBetweenRefinement;
		SCAI_REGION_END( "MultiLevel.multiLevelStep.prepareRecursiveCall" )
		// recursive call
		DenseVector<IndexType> coarseOrigin = multiLevelStep(coarseGraph, coarsePart, coarseWeights, coarseCoords, coarseHalo, settingscopy, metrics);
		SCAI_ASSERT_DEBUG(coarseOrigin.getDistribution().isEqual(coarseGraph.getRowDistribution()), "Distributions inconsistent.");
		//SCAI_ASSERT_DEBUG(scai::dmemo::Redistributor(coarseOrigin.getLocalValues(), coarseOrigin.getDistributionPtr()).getTargetDistributionPtr()->isEqual(*oldCoarseDist), "coarseOrigin invalid");

		{
			SCAI_REGION( "MultiLevel.multiLevelStep.uncoarsen" )
			// uncoarsening/refinement
			std::chrono::time_point<std::chrono::system_clock> beforeUnCoarse =  std::chrono::system_clock::now();
			DenseVector<IndexType> fineTargets = getFineTargets(coarseOrigin, fineToCoarseMap);
			auto redistributor = scai::dmemo::redistributePlanByNewOwners( fineTargets.getLocalValues(), fineTargets.getDistributionPtr());
			scai::dmemo::DistributionPtr projectedFineDist = redistributor.getTargetDistributionPtr();

			assert(projectedFineDist->getGlobalSize() == globalN);

			part.setSameValue(projectedFineDist, comm->getRank());

			if (settings.useGeometricTieBreaking) {
				for (IndexType dim = 0; dim < settings.dimensions; dim++) {
					coordinates[dim].redistribute(redistributor);
				}
			}

			input.redistribute(redistributor, input.getColDistributionPtr());

			nodeWeights.redistribute(redistributor);

			origin.redistribute(redistributor);

			std::chrono::duration<double> uncoarseningTime =  std::chrono::system_clock::now() - beforeUnCoarse;
			ValueType time = ValueType ( comm->max(uncoarseningTime.count() ));
			if (comm->getRank() == 0) std::cout << "Time for uncoarsening:" << time << std::endl;
		}
	}

	// do local refinement
	{
		SCAI_REGION( "MultiLevel.multiLevelStep.localRefinement" )
		scai::lama::CSRSparseMatrix<ValueType> processGraph = GraphUtils<IndexType, ValueType>::getPEGraph(input);
		
		//TODO: remove from final version?
		// write the PE graph for further experiments
		if(settings.writePEgraph){//write PE graph for further experiments
			//TODO: this workos only for 12 rounds
			PRINT0( "thisRound= " << settings.thisRound << " , multiLevelRounds= " << settings.multiLevelRounds);
			if( settings.thisRound==0){
				std::chrono::time_point<std::chrono::system_clock> before =  std::chrono::system_clock::now();
				std::string filename = settings.fileName+ "_k"+ std::to_string(settings.numBlocks)+ ".PEgraph";
				if( not FileIO<IndexType,ValueType>::fileExists(filename) ){
					FileIO<IndexType,ValueType>::writeGraph(processGraph, filename, 1);
				}
				std::chrono::duration<double> elapTime = std::chrono::system_clock::now() - before;
				PRINT0("time to write PE graph: :" << elapTime.count() );
			}
		}

		std::chrono::time_point<std::chrono::system_clock> before =  std::chrono::system_clock::now();
		
		std::vector<DenseVector<IndexType>> communicationScheme = ParcoRepart<IndexType,ValueType>::getCommunicationPairs_local(processGraph, settings);

		std::vector<IndexType> nodesWithNonLocalNeighbors = GraphUtils<IndexType, ValueType>::getNodesWithNonLocalNeighbors(input);

		std::chrono::duration<double> elapTime = std::chrono::system_clock::now() - before;
		ValueType maxTime = comm->max( elapTime.count() );
		ValueType minTime = comm->min( elapTime.count() );
		if (settings.verbose) PRINT0("getCommPairs and border nodes: time " << minTime << " -- " << maxTime );
		
		std::vector<ValueType> distances;
		if (settings.useGeometricTieBreaking) {
			distances = LocalRefinement<IndexType, ValueType>::distancesFromBlockCenter(coordinates);
		}

		IndexType numRefinementRounds = 0;
		//IndexType oldCut = 0;

		ValueType gain = 0;
		while (numRefinementRounds == 0 || gain >= settings.minGainForNextRound) {

			std::chrono::time_point<std::chrono::system_clock> beforeFMStep =  std::chrono::system_clock::now();

			/* TODO: if getting the graph is fast, maybe doing it in every step might help
			// get graph before every step			
			processGraph = GraphUtils::getPEGraph<IndexType, ValueType>(input);			
			communicationScheme = ParcoRepart<IndexType,ValueType>::getCommunicationPairs_local(processGraph, settings);
			nodesWithNonLocalNeighbors = GraphUtils::getNodesWithNonLocalNeighbors<IndexType, ValueType>(input);
			elapTime = std::chrono::system_clock::now() - beforeFMStep;
			maxTime = comm->max( elapTime.count() );
			minTime = comm->min( elapTime.count() );

			if(settings.verbose){
				PRINT0("getCommPairs and border nodes: time " << minTime << " -- " << maxTime );
			}
			*/

			std::vector<ValueType> gainPerRound = LocalRefinement<IndexType, ValueType>::distributedFMStep(input, part, nodesWithNonLocalNeighbors, nodeWeights, coordinates, distances, origin, communicationScheme, settings);
			gain = 0;
			for (ValueType roundGain : gainPerRound) gain += roundGain;

			if (settings.skipNoGainColors) {
				IndexType i = 0;
				while (i < gainPerRound.size()) {
					if (gainPerRound[i] == 0) {
						//remove this color from future rounds. This is not terribly efficient, since it causes multiple copies, but all vectors are small and this method isn't called too often.
						communicationScheme.erase(communicationScheme.begin()+i);
						gainPerRound.erase(gainPerRound.begin()+i);
					} else {
						i++;
					}
				}
			}

			std::chrono::duration<double> elapTimeFMStep = std::chrono::system_clock::now() - beforeFMStep;
			ValueType FMStepTime = comm->max( elapTimeFMStep.count() );
			//PRINT0(" one FM step time: " << FMStepTime );

			if (numRefinementRounds > 0) {
				assert(gain >= 0);
			}
			if (comm->getRank() == 0) {
				std::cout << "Multilevel round "<< settings.multiLevelRounds <<": In refinement round " << numRefinementRounds << ", gain was " << gain << " in time " << FMStepTime << std::endl;
			}
			numRefinementRounds++;

			//int thisRound= settings.multiLevelRounds + settings.coarseningStepsBetweenRefinement;
			//WARNING: this may case problems... Check also Metrics constructor
<<<<<<< HEAD
			//Hopefully, numRefinementRound will ALWAYS be less than 50
			//update: well... In some case it stucks in a period, like: 
			//gain 10, gain 30, gain 25, gain 10, gain 30, gain 25, gain 10, ...
			SCAI_ASSERT_LT_ERROR( settings.thisRound, metrics.localRefDetails.size(), "Metrics structure not allocated?" );
			if(numRefinementRounds>50){
				metrics.localRefDetails[settings.thisRound].push_back( std::make_pair(gain, FMStepTime) );
				PRINT0("*** WARNING: numRefinementRound more than 50.\nWill break from !");
=======
			// Hopefully, numRefinementRound will ALWAYS be less than 50
			//update: well... In some case it stucks in a period, like: 
			//gain 10, gain 30, gain 25, gain 10, gain 30, gain 25, gain 10, ...
			SCAI_ASSERT_LT_ERROR( settings.thisRound, metrics.localRefDetails.size(), "Metrics structure not allocated?" );
			if(numRefinementRounds>=50){
				metrics.localRefDetails[settings.thisRound].push_back( std::make_pair(gain, FMStepTime) );
				PRINT0("*** WARNING: numRefinementRound more than 50.\nWill force break from while loop");
>>>>>>> 02a94a15
				break;
			}else{
				SCAI_ASSERT_LE_ERROR( numRefinementRounds, metrics.localRefDetails[settings.thisRound].size(), "Metrics structure not allocated?" );
				metrics.localRefDetails[settings.thisRound][numRefinementRounds] = std::make_pair(gain, FMStepTime) ;
			}

		}
		std::chrono::duration<double> elapTime2 = std::chrono::system_clock::now() - before;
		ValueType refineTime = comm->max( elapTime2.count() );
		//PRINT0("local refinement time: " << refineTime );
	}

	if( settings.debugMode and settings.writeInFile ){
		std::string filename = "mlRound_"+ std::to_string(settings.thisRound)+".mtx";
		part.writeToFile( filename );
	}

	return origin;
}
//---------------------------------------------------------------------------------------

template<typename IndexType, typename ValueType>
DenseVector<IndexType> MultiLevel<IndexType, ValueType>::getFineTargets(const DenseVector<IndexType> &coarseOrigin, const DenseVector<IndexType> &fineToCoarseMap) {
	SCAI_REGION("MultiLevel.getFineTargets");

	const scai::dmemo::DistributionPtr coarseDist = coarseOrigin.getDistributionPtr();
	const scai::dmemo::DistributionPtr oldFineDist = fineToCoarseMap.getDistributionPtr();

	//get coarse reverse redistributor
	auto coarseReverseRedist = scai::dmemo::redistributePlanByNewOwners(coarseOrigin.getLocalValues(), coarseDist);
	const scai::dmemo::DistributionPtr oldCoarseDist = coarseReverseRedist.getTargetDistributionPtr();
	SCAI_ASSERT_EQ_ERROR(oldCoarseDist->getGlobalSize(), coarseOrigin.size(), "Old coarse distribution has wrong size.");

	//use it to inform source PEs where their elements went in the coarser local refinement step
	auto targets = fill<DenseVector<IndexType>>(coarseDist, coarseDist->getCommunicatorPtr()->getRank());
	targets.redistribute(coarseReverseRedist);//targets now have old coarse dist

	//build fine target array by checking in fineToCoarseMap
	auto result = fill<DenseVector<IndexType>>(oldFineDist, scai::invalidIndex);
	{
		scai::hmemo::ReadAccess<IndexType> rMap(fineToCoarseMap.getLocalValues());
		scai::hmemo::ReadAccess<IndexType> rTargets(targets.getLocalValues());
		scai::hmemo::WriteAccess<IndexType> wResult(result.getLocalValues());

		const IndexType oldFineLocalN = oldFineDist->getLocalSize();

		for (IndexType i = 0; i < oldFineLocalN; i++) {
			IndexType oldLocalCoarse =  oldCoarseDist->global2Local(rMap[i]);//TODO: optimize this
			SCAI_ASSERT_DEBUG(oldLocalCoarse != scai::invalidIndex, "Index " << rMap[i] << " maybe not local after all?");
			SCAI_ASSERT_DEBUG(oldLocalCoarse < rTargets.size(), "Index " << oldLocalCoarse << " does not fit in " << rTargets.size());
			wResult[i] = rTargets[oldLocalCoarse];
		}
	}
	return result;
}
 
template<typename IndexType, typename ValueType>
void MultiLevel<IndexType, ValueType>::coarsen(const CSRSparseMatrix<ValueType>& adjM, const DenseVector<ValueType> &nodeWeights,  const HaloExchangePlan& halo, CSRSparseMatrix<ValueType>& coarseGraph, DenseVector<IndexType>& fineToCoarse, IndexType iterations) {
	SCAI_REGION("MultiLevel.coarsen");
    scai::dmemo::CommunicatorPtr comm = scai::dmemo::Communicator::getCommunicatorPtr();
    const scai::dmemo::DistributionPtr distPtr = adjM.getRowDistributionPtr();
    

    // localN= number of local nodes
    IndexType localN= adjM.getLocalNumRows();
    IndexType globalN = adjM.getNumColumns();

    SCAI_REGION_START("MultiLevel.coarsen.localCopy")

    DenseVector<ValueType> localWeightCopy(nodeWeights);

    scai::hmemo::HArray<IndexType> preserved(localN, 1);

    std::vector<IndexType> localFineToCoarse(localN);

    scai::hmemo::HArray<IndexType> globalIndices;
    distPtr->getOwnedIndexes(globalIndices);
    scai::hmemo::ReadAccess<IndexType> rIndex(globalIndices);

    scai::lama::CSRSparseMatrix<ValueType> graph = adjM;
    SCAI_REGION_END("MultiLevel.coarsen.localCopy")
     
    for (IndexType i = 0; i < iterations; i++) {
    	SCAI_REGION("MultiLevel.coarsen.localLoop");
        // get local data of the adjacency matrix
        const CSRStorage<ValueType>& localStorage = graph.getLocalStorage();
        scai::hmemo::ReadAccess<IndexType> ia( localStorage.getIA() );
        scai::hmemo::ReadAccess<IndexType> ja( localStorage.getJA() );
        scai::hmemo::ReadAccess<ValueType> values( localStorage.getValues() );

        // ia must have size localN+1
        assert(ia.size()-1 == localN );

        //get a matching, the returned indices are from 0 to localN
        std::vector<std::pair<IndexType,IndexType>> matching = MultiLevel<IndexType, ValueType>::maxLocalMatching( graph, localWeightCopy );

        std::vector<IndexType> localMatchingPartner(localN, -1);

        //sort the matching according to its first element
        std::sort(matching.begin(), matching.end());
        
        {
            scai::hmemo::WriteAccess<IndexType> localPreserved(preserved);

            for (IndexType i = 0; i < matching.size(); i++) {
                assert(matching[i].first != matching[i].second);
                assert(matching[i].first < localN);
                assert(matching[i].second < localN);
                assert(matching[i].first >= 0);
                assert(matching[i].second >= 0);

                localMatchingPartner[matching[i].first] = matching[i].second;
                localMatchingPartner[matching[i].second] = matching[i].first;

                if (matching[i].first < matching[i].second) {
                    localPreserved[matching[i].second] = 0;
                } else if (matching[i].second < matching[i].first) {
                    localPreserved[matching[i].first] = 0;
                }
            }
        }

        //create edge list and fine to coarse mapping of locally coarsened graph
        std::vector<std::map<IndexType, ValueType>> outgoingEdges(localN);
        std::vector<IndexType> newLocalFineToCoarse(localN);
        IndexType newLocalN = 0;
        scai::hmemo::ReadAccess<IndexType> localPreserved(preserved);

        scai::hmemo::WriteAccess<ValueType> wWeights(localWeightCopy.getLocalValues());

        {
        	SCAI_REGION("MultiLevel.coarsen.localLoop.rewireEdges");
			for (IndexType i = 0; i < localN; i++) {
				IndexType coarseNode;

				if (localPreserved[i]) {
					coarseNode = i;
					newLocalFineToCoarse[i] = i;
					newLocalN++;
				} else {
					coarseNode = localMatchingPartner[i];
					assert(coarseNode < i);
					if (coarseNode == -1) {//node was already eliminated in previous round
						IndexType oldCoarseNode = localFineToCoarse[i];
						newLocalFineToCoarse[i] = newLocalFineToCoarse[oldCoarseNode];
					} else {
						wWeights[coarseNode] += wWeights[i];
						newLocalFineToCoarse[i] = newLocalFineToCoarse[coarseNode];
					}
				}

				if (coarseNode >= 0) {
					for (IndexType j = ia[i]; j < ia[i+1]; j++) {
						IndexType edgeTarget = ja[j];
						IndexType localTarget = distPtr->global2Local(edgeTarget);//TODO: maybe optimize this
						if (localTarget != scai::invalidIndex && !localPreserved[localTarget]) {
							localTarget = localMatchingPartner[localTarget];
							edgeTarget = rIndex[localTarget];
						}
						if (outgoingEdges[coarseNode].count(edgeTarget) == 0) {
							outgoingEdges[coarseNode][edgeTarget] = 0;
						}
						outgoingEdges[coarseNode][edgeTarget] += values[j];
					}
				}
			}
        }

        localFineToCoarse.swap(newLocalFineToCoarse);

        {
        	SCAI_REGION("MultiLevel.coarsen.localLoop.getLocalCSRMatrix");
            //create CSR matrix out of edge list
            scai::hmemo::HArray<IndexType> newIA(localN+1);
            scai::hmemo::WriteAccess<IndexType> wIA(newIA);
            std::vector<IndexType> newJA;
            std::vector<ValueType> newValues;

            wIA[0] = 0;

            for (IndexType i = 0; i < localN; i++) {
                //assert(localPreserved[i] == outgoingEdges[i].size() > 0 );
                //SCAI_ASSERT_EQ_ERROR(localPreserved[i], outgoingEdges[i].size(), "Outgoing edges mismatch");
                wIA[i+1] = wIA[i] + outgoingEdges[i].size();
                IndexType jaIndex = wIA[i];
                for (std::pair<IndexType, ValueType> edge : outgoingEdges[i]) {
                    newJA.push_back(edge.first);
                    newValues.push_back(edge.second);
                    jaIndex++;
                }
                assert(jaIndex == wIA[i+1]);
                assert(jaIndex == newJA.size());
            }

            wIA.release();
            ia.release();
            ja.release();
            values.release();

            //scai::lama::CSRStorage<ValueType> localStorage(1, comm->getSize(), numNeighbors, ia, ja, values);;
            HArray<IndexType> lJA(newJA.size(), newJA.data());
            HArray<ValueType> lValues(newValues.size(), newValues.data());
            graph.getLocalStorage() = CSRStorage<ValueType>(localN, globalN, std::move( newIA ), std::move( lJA ), std::move( lValues ));
        }
    }

    SCAI_REGION_START("MultiLevel.coarsen.newGlobalIndices")
    //get new global indices by computing a prefix sum over the preserved nodes
    //fill gaps in index list. To avoid redistribution, we assign a block distribution and live with the implicit reindexing
    auto blockDist = scai::dmemo::genBlockDistributionBySize(globalN, localN, comm);
    DenseVector<IndexType> distPreserved(blockDist, preserved);
    DenseVector<IndexType> blockFineToCoarse = computeGlobalPrefixSum(distPreserved, IndexType(-1) );
    const IndexType newGlobalN = blockFineToCoarse.max() + 1;
    fineToCoarse = DenseVector<IndexType>(distPtr, blockFineToCoarse.getLocalValues());
    const IndexType newLocalN = scai::utilskernel::HArrayUtils::sum(preserved);

    //set new indices for contracted nodes
    {
        scai::hmemo::ReadAccess<IndexType> localPreserved(preserved);
        scai::hmemo::WriteAccess<IndexType> wFineToCoarse(fineToCoarse.getLocalValues());
        for (IndexType i = 0; i < localN; i++) {
            assert((localFineToCoarse[i] == i) == localPreserved[i]);
            wFineToCoarse[i] = wFineToCoarse[localFineToCoarse[i]];
        }
    }

    assert(fineToCoarse.max() + 1 == newGlobalN);
    assert(newGlobalN <= globalN);
    assert(newGlobalN == comm->sum(newLocalN));
    SCAI_REGION_END("MultiLevel.coarsen.newGlobalIndices")

    //build halo of new global indices
    HArray<IndexType> haloData;
    halo.updateHalo(haloData, fineToCoarse.getLocalValues(), *comm);

    //create new coarsened CSR matrix
    scai::hmemo::HArray<IndexType> newIA(newLocalN + 1);
    std::vector<IndexType> newJA;
    std::vector<ValueType> newValues;
    
    {
        SCAI_REGION("MultiLevel.coarsen.getCSRMatrix");
        const CSRStorage<ValueType>& localStorage = graph.getLocalStorage();
		scai::hmemo::ReadAccess<IndexType> ia( localStorage.getIA() );
		scai::hmemo::ReadAccess<IndexType> ja( localStorage.getJA() );
		scai::hmemo::ReadAccess<ValueType> values( localStorage.getValues() );

        scai::hmemo::ReadAccess<IndexType> localPreserved(preserved);
        scai::hmemo::ReadAccess<IndexType> rHalo(haloData);
        scai::hmemo::ReadAccess<IndexType> rFineToCoarse(fineToCoarse.getLocalValues());

        scai::hmemo::WriteAccess<IndexType> newIAWrite( newIA, newLocalN +1 );

        newIAWrite[0] = 0;
        IndexType iaIndex = 0;
        IndexType jaIndex = 0;
        
        //for all fine rows
        for (IndexType i = 0; i < localN; i++) {
            std::map<IndexType, ValueType> outgoingEdges;

            if (localPreserved[i]) {
            	assert(jaIndex == newIAWrite[iaIndex]);
                for (IndexType j = ia[i]; j < ia[i+1]; j++) {
                    //only need to reroute nonlocal edges
                    IndexType localNeighbor = distPtr->global2Local(ja[j]);

                    if (localNeighbor != scai::invalidIndex) {
                        assert(outgoingEdges.count(rFineToCoarse[localNeighbor]) == 0);
                        outgoingEdges[rFineToCoarse[localNeighbor]] = values[j];
                    } else {
                        IndexType haloIndex = halo.global2Halo(ja[j]);
                        assert(haloIndex != scai::invalidIndex);
                        if (outgoingEdges.count(rHalo[haloIndex]) == 0)  outgoingEdges[rHalo[haloIndex]] = 0;
                        outgoingEdges[rHalo[haloIndex]] += values[j];
                    }
                }

                newIAWrite[iaIndex+1] = newIAWrite[iaIndex] + outgoingEdges.size();

                for (std::pair<IndexType, ValueType> edge : outgoingEdges) {
                    newJA.push_back(edge.first);
                    newValues.push_back(edge.second);
                    jaIndex++;
                }

                assert(jaIndex == newIAWrite[iaIndex+1]);
                assert(jaIndex == newJA.size());
                iaIndex++;
            }
        }
    }
    
    scai::hmemo::HArray<IndexType> csrJA(newJA.size(), newJA.data());
    scai::hmemo::HArray<ValueType> csrValues(newValues.size(), newValues.data());

    //create distribution object for coarse graph
    HArray<IndexType> myGlobalIndices(fineToCoarse.getLocalValues());
    scai::hmemo::WriteAccess<IndexType> wIndices(myGlobalIndices);
    assert(wIndices.size() == localN);
    std::sort(wIndices.get(), wIndices.get() + localN);
    auto newEnd = std::unique(wIndices.get(), wIndices.get() + localN);
    wIndices.resize(std::distance(wIndices.get(), newEnd));
    assert(wIndices.size() == newLocalN);
    wIndices.release();

    const IndexType localEdgeCount = newJA.size();

    const auto newDist = scai::dmemo::generalDistributionUnchecked(newGlobalN, myGlobalIndices, comm);
    const scai::dmemo::DistributionPtr noDist(new scai::dmemo::NoDistribution(newGlobalN));

    CSRStorage<ValueType> storage( newLocalN, newGlobalN, std::move(newIA), std::move(csrJA), std::move(csrValues) );
    coarseGraph = CSRSparseMatrix<ValueType>( newDist, std::move( storage ) );

 }//---------------------------------------------------------------------------------------
 
template<typename IndexType, typename ValueType>
template<typename T>
DenseVector<T> MultiLevel<IndexType, ValueType>::computeGlobalPrefixSum(const DenseVector<T> &input, T globalOffset) {
	SCAI_REGION("MultiLevel.computeGlobalPrefixSum");
	scai::dmemo::CommunicatorPtr comm = input.getDistributionPtr()->getCommunicatorPtr();

	const IndexType p = comm->getSize();

	//first, check that the input is some block distribution
	const IndexType localN = input.getDistributionPtr()->getBlockDistributionSize();
    if (localN == scai::invalidIndex) {
    	throw std::logic_error("Global Prefix sum only implemented for block distribution.");
    }

    //get local prefix sum
    scai::hmemo::ReadAccess<T> localValues(input.getLocalValues());
    std::vector<T> localPrefixSum(localN);
    assert(localN == localValues.size());
    std::partial_sum(localValues.get(), localValues.get()+localN, localPrefixSum.begin());

    T localSum[1] = {0};
    if (localN > 0) {
        localSum[0] = localPrefixSum[localN-1];
    }

    //communicate local sums
    T allOffsets[p];
    comm->gather(allOffsets, 1, 0, localSum);

    //compute prefix sum of offsets.
    std::vector<T> offsetPrefixSum(p+1, 0);
    if (comm->getRank() == 0) {
    	//shift begin of output by one, since the first offset is 0
    	std::partial_sum(allOffsets, allOffsets+p, offsetPrefixSum.begin()+1);
    }

    //remove last value, since it would be the offset for the p+1th processor
    offsetPrefixSum.resize(p);

    //communicate offsets
    T myOffset[1];
    comm->scatter(myOffset, 1, 0, offsetPrefixSum.data());

    //get results by adding local sums and offsets
    HArray<T> localResult;
    {
        scai::hmemo::WriteOnlyAccess<T> wResult(localResult, localN);
        for (IndexType i = 0; i < localN; i++) {
            wResult[i] = localPrefixSum[i] + myOffset[0] + globalOffset;
        }
    }
    DenseVector<T> result(input.getDistributionPtr(), std::move(localResult));

    return result;
}
//-------------------------------------------------------------------------------

template<typename IndexType, typename ValueType>
scai::dmemo::DistributionPtr MultiLevel<IndexType, ValueType>::projectToCoarse(const DenseVector<IndexType>& fineToCoarse) {
	SCAI_REGION("MultiLevel.projectToCoarse.distribution");
	const IndexType newGlobalN = fineToCoarse.max() + 1;
	scai::dmemo::DistributionPtr fineDist = fineToCoarse.getDistributionPtr();
	const IndexType fineLocalN = fineDist->getLocalSize();

	//get set of coarse local indices, without repetitions
	HArray<IndexType> myCoarseGlobalIndices(fineToCoarse.getLocalValues());
	scai::hmemo::WriteAccess<IndexType> wIndices(myCoarseGlobalIndices);
	assert(wIndices.size() == fineLocalN);
	std::sort(wIndices.get(), wIndices.get() + fineLocalN);
	auto newEnd = std::unique(wIndices.get(), wIndices.get() + fineLocalN);
	wIndices.resize(std::distance(wIndices.get(), newEnd));
	wIndices.release();

	auto newDist = scai::dmemo::generalDistributionUnchecked(newGlobalN, myCoarseGlobalIndices, 
                                                             fineToCoarse.getDistributionPtr()->getCommunicatorPtr());
	return newDist;
}   
//---------------------------------------------------------------------------------------

template<typename IndexType, typename ValueType>
DenseVector<ValueType> MultiLevel<IndexType, ValueType>::projectToCoarse(const DenseVector<ValueType>& input, const DenseVector<IndexType>& fineToCoarse) {
	SCAI_REGION("MultiLevel.projectToCoarse.interpolate");
	const scai::dmemo::DistributionPtr inputDist = input.getDistributionPtr();
        
	scai::dmemo::DistributionPtr fineDist = fineToCoarse.getDistributionPtr();
	const IndexType fineLocalN = fineDist->getLocalSize();
	assert(inputDist->getLocalSize() == fineLocalN);
	scai::dmemo::DistributionPtr coarseDist = projectToCoarse(fineToCoarse);
	IndexType coarseLocalN = coarseDist->getLocalSize();

	//add values in preparation for interpolation
	std::vector<ValueType> sum(coarseLocalN, 0);
	std::vector<IndexType> numFineNodes(coarseLocalN, 0);
	{
		scai::hmemo::ReadAccess<ValueType> rInput(input.getLocalValues());
		scai::hmemo::ReadAccess<IndexType> rFineToCoarse(fineToCoarse.getLocalValues());
		for (IndexType i = 0; i < fineLocalN; i++) {
			const IndexType coarseTarget = coarseDist->global2Local(rFineToCoarse[i]);
			sum[coarseTarget] += rInput[i];
			numFineNodes[coarseTarget] += 1;
		}
	}

	DenseVector<ValueType> result(coarseDist, 0);
	scai::hmemo::WriteAccess<ValueType> wResult(result.getLocalValues());
	for (IndexType i = 0; i < coarseLocalN; i++) {
		assert(numFineNodes[i] > 0);
		wResult[i] = sum[i] / numFineNodes[i];
	}
	wResult.release();
	return result;
}
//---------------------------------------------------------------------------------------

template<typename IndexType, typename ValueType>
DenseVector<ValueType> MultiLevel<IndexType, ValueType>::sumToCoarse(const DenseVector<ValueType>& input, const DenseVector<IndexType>& fineToCoarse) {
	SCAI_REGION("MultiLevel.sumToCoarse");
	const scai::dmemo::DistributionPtr inputDist = input.getDistributionPtr();

	scai::dmemo::DistributionPtr fineDist = fineToCoarse.getDistributionPtr();
	const IndexType fineLocalN = fineDist->getLocalSize();
	scai::dmemo::DistributionPtr coarseDist = projectToCoarse(fineToCoarse);
	IndexType coarseLocalN = coarseDist->getLocalSize();
	assert(inputDist->getLocalSize() == fineLocalN);

	DenseVector<ValueType> result(coarseDist, 0);
	scai::hmemo::WriteAccess<ValueType> wResult(result.getLocalValues());
	{
		scai::hmemo::ReadAccess<ValueType> rInput(input.getLocalValues());
		scai::hmemo::ReadAccess<IndexType> rFineToCoarse(fineToCoarse.getLocalValues());
		for (IndexType i = 0; i < fineLocalN; i++) {
			const IndexType coarseTarget = coarseDist->global2Local(rFineToCoarse[i]);
			assert(coarseTarget < coarseLocalN);
			wResult[coarseTarget] += rInput[i];
		}
	}

	wResult.release();
	return result;
}
//---------------------------------------------------------------------------------------

template<typename IndexType, typename ValueType>
std::vector<std::pair<IndexType,IndexType>> MultiLevel<IndexType, ValueType>::maxLocalMatching(const scai::lama::CSRSparseMatrix<ValueType>& adjM, const DenseVector<ValueType> &nodeWeights){
	SCAI_REGION("MultiLevel.maxLocalMatching");
    scai::dmemo::CommunicatorPtr comm = scai::dmemo::Communicator::getCommunicatorPtr();
    const scai::dmemo::DistributionPtr distPtr = adjM.getRowDistributionPtr();
    
    // get local data of the adjacency matrix
    const CSRStorage<ValueType>& localStorage = adjM.getLocalStorage();
    scai::hmemo::ReadAccess<IndexType> ia( localStorage.getIA() );
    scai::hmemo::ReadAccess<IndexType> ja( localStorage.getJA() );
    scai::hmemo::ReadAccess<ValueType> values( localStorage.getValues() );

    // localN= number of local nodes
    const IndexType localN= adjM.getLocalNumRows();
    
    // ia must have size localN+1
    assert(ia.size()-1 == localN );
    
    //mainly for debugging reasons
    IndexType totalNbrs= 0;
    
    // the vector<vector> to return
    // matching[0][i]-matching[1][i] are the endpoints of an edge that is matched
    std::vector<std::pair<IndexType,IndexType>> matching;
    
    // keep track of which nodes are already matched
    std::vector<bool> matched(localN, false);

    // get local part of node weights
    scai::hmemo::ReadAccess<ValueType> rLocalNodeWeights( nodeWeights.getLocalValues() );
    
    // localNode is the local index of a node
    for(IndexType localNode=0; localNode<localN; localNode++){
        // if the node is already matched go to the next one;
        if(matched[localNode]){
            continue;
        }
        
        IndexType bestTarget = -1;
        ValueType maxEdgeRating = -1;
        const IndexType endCols = ia[localNode+1];
        for (IndexType j = ia[localNode]; j < endCols; j++) {
        	IndexType localNeighbor = distPtr->global2Local(ja[j]);
        	if (localNeighbor != scai::invalidIndex && localNeighbor != localNode && !matched[localNeighbor]) {
        		//neighbor is local and unmatched, possible partner
        		ValueType thisEdgeRating = values[j]*values[j]/(rLocalNodeWeights[localNode]*rLocalNodeWeights[localNeighbor]);
        		if (bestTarget < 0 ||  thisEdgeRating > maxEdgeRating) {
        			//either we haven't found any target yet, or the current one is better
        			bestTarget = j;
        			maxEdgeRating = thisEdgeRating;
        		}
        	}
        }

        if (bestTarget > 0) {
        	IndexType globalNgbr = ja[bestTarget];

			// at this point -globalNgbr- is the local node with the heaviest edge
			// and should be matched with -localNode-.
			// So, actually, globalNgbr is also local....
			IndexType localNgbr = distPtr->global2Local(globalNgbr);
			assert(localNgbr != scai::invalidIndex);
            //TODO: search neighbors for the heaviest edge
			matching.push_back( std::pair<IndexType,IndexType> (localNode, localNgbr) );

			// mark nodes as matched
			matched[localNode]= true;
			matched[localNgbr]= true;
        }
    }
    
    assert(ia[ia.size()-1] >= totalNbrs);
    
    return matching;
}
//---------------------------------------------------------------------------------------

template<typename IndexType, typename ValueType>
scai::lama::CSRSparseMatrix<ValueType> MultiLevel<IndexType, ValueType>::pixeledCoarsen (
    const scai::lama::CSRSparseMatrix<ValueType>& adjM,
    const std::vector<DenseVector<ValueType>> &coordinates,
    DenseVector<ValueType> &nodeWeights,
    Settings settings){
    SCAI_REGION( "MultiLevel.pixeledCoarsen" )

    const scai::dmemo::DistributionPtr coordDist = coordinates[0].getDistributionPtr();
    const scai::dmemo::DistributionPtr inputDist = adjM.getRowDistributionPtr();
    const scai::dmemo::CommunicatorPtr comm = coordDist->getCommunicatorPtr();
    
    //IndexType k = settings.numBlocks;
    const IndexType dimensions = coordinates.size();
    const IndexType localN = inputDist->getLocalSize();
    const IndexType globalN = inputDist->getGlobalSize();
    
    std::vector<ValueType> maxCoords(dimensions, std::numeric_limits<ValueType>::lowest());
    DenseVector<IndexType> result(inputDist, 0);
    
    //TODO: if we know maximum from the input we could save that although is not too costly
    
    /**
     * get maximum of local coordinates
     */
    for (IndexType dim = 0; dim < dimensions; dim++) {
        //get local parts of coordinates
        const HArray<ValueType>& localPartOfCoords = coordinates[dim].getLocalValues();
        for (IndexType i = 0; i < localN; i++) {
            ValueType coord = localPartOfCoords[i];
            if (coord > maxCoords[dim]) maxCoords[dim] = coord;
        }
    }
    
    /**
     * communicate to get global  max
     */
    for (IndexType dim = 0; dim < dimensions; dim++) {
        maxCoords[dim] = comm->max(maxCoords[dim]);
    }
   
    // measure density with rounding
    // have to handle 2D and 3D cases seperately
    //const unsigned int detailLvl = settings.pixeledDetailLevel;
    //const unsigned long sideLen = std::pow(2,detailLvl);
    const unsigned long sideLen = settings.pixeledSideLen;
    const unsigned long cubeSize = std::pow(sideLen, dimensions);
    
    if(cubeSize > globalN){
        std::cout<< "Warning, in pixeledCoarsen, pixeled graph size bigger than input size. Not actually a coarsening" << std::endl;
    }
    
    //TODO: generalise this to arbitrary dimensions, do not handle 2D and 3D differently
    // a 2D or 3D arrays as a one dimensional vector
    // [i][j] is in position: i*sideLen + j
    // [i][j][k] is in: i*sideLen*sideLen + j*sideLen + k
    
    scai::hmemo::HArray<IndexType> density( cubeSize, IndexType(0) );

    // initialize pixelGraph
    scai::hmemo::HArray<IndexType> pixelIA;
    scai::hmemo::HArray<IndexType> pixelJA;
    scai::hmemo::HArray<ValueType> pixelValues;
    
    // here we assume that all edges exist in the pixeled graph. That might not be true. After we add the edges that
    // do exist, we add all mising edges with a small weight.
    IndexType nnzValues= 2*dimensions*(std::pow(sideLen, dimensions) - std::pow(sideLen, dimensions-1) );
    {
        scai::hmemo::WriteOnlyAccess<IndexType> wPixelIA( pixelIA, cubeSize+1 );
        scai::hmemo::WriteOnlyAccess<IndexType> wPixelJA( pixelJA, nnzValues);
        scai::hmemo::WriteOnlyAccess<ValueType> wPixelValues( pixelValues, nnzValues);
        wPixelIA[0] = 0;
        IndexType nnzCounter =0;
        
        for(IndexType i=0; i<cubeSize; i++){
            // the indices of the neighbouring pixels
            std::vector<IndexType> ngbrPixels = ParcoRepart<IndexType, ValueType>::neighbourPixels(i, sideLen, dimensions);
            wPixelIA[i+1] = wPixelIA[i] + ngbrPixels.size();
            SCAI_ASSERT(ngbrPixels.size() <= 2*dimensions, "Too many neighbouring pixels.");
            
            for(IndexType s=0; s<ngbrPixels.size(); s++){
                SCAI_ASSERT( nnzCounter < nnzValues, "Non-zero values for CSRSparseMatrix: "<< nnzValues << " not calculated correctly.");            
                wPixelJA[nnzCounter]= ngbrPixels[s];
                wPixelValues[nnzCounter] = 0.0;
                ++nnzCounter;
            }
        }

        SCAI_ASSERT( nnzCounter == wPixelValues.size() , "Wrong values size for CSR matrix: " << wPixelValues.size() );
        SCAI_ASSERT( nnzCounter == wPixelJA.size() , "Wrong ja size for CSR matrix: " << wPixelJA.size());
        SCAI_ASSERT( wPixelIA[cubeSize] == nnzCounter, "Wrong ia for CSR matrix." );
    }
    
    // get halo for the non-local coordinates
    scai::dmemo::HaloExchangePlan coordHalo = GraphUtils<IndexType, ValueType>::buildNeighborHalo(adjM);
    std::vector<HArray<ValueType>> coordHaloData(dimensions);
    for(int d=0; d<dimensions; d++){        
        coordHalo.updateHalo( coordHaloData[d], coordinates[d].getLocalValues(), *comm );
    }
  
    IndexType notCountedPixelEdges = 0; //edges between diagonal pixels are not counted
  
    if(dimensions==2){
        SCAI_REGION( "MultiLevel.pixeledCoarsen.localDensity" )
        scai::hmemo::WriteAccess<IndexType> wDensity(density);
        scai::hmemo::ReadAccess<ValueType> coordAccess0( coordinates[0].getLocalValues() );
        scai::hmemo::ReadAccess<ValueType> coordAccess1( coordinates[1].getLocalValues() );
    
	const CSRStorage<ValueType>& localStorage = adjM.getLocalStorage();
	scai::hmemo::ReadAccess<IndexType> ia(localStorage.getIA());
	scai::hmemo::ReadAccess<IndexType> ja(localStorage.getJA());
        
        IndexType scaledX, scaledY;
        //the +1 is needed
        IndexType maxX = maxCoords[0]+1;
        IndexType maxY = maxCoords[1]+1;

        for(IndexType i=0; i<localN; i++){
            scaledX = coordAccess0[i]/maxX * sideLen;
            scaledY = coordAccess1[i]/maxY * sideLen;
            IndexType thisPixel = scaledX*sideLen + scaledY;      
            SCAI_ASSERT( thisPixel < wDensity.size(), "Index too big: "<< std::to_string(thisPixel) );
            
            ++wDensity[thisPixel];
            
            scai::hmemo::WriteAccess<IndexType> wPixelIA( pixelIA );
            scai::hmemo::WriteAccess<IndexType> wPixelJA( pixelJA );
            scai::hmemo::WriteAccess<ValueType> wPixelValues( pixelValues );
            
            // check the neighbours to fix the pixeledEdge weights
            const IndexType beginCols = ia[i];
            const IndexType endCols = ia[i+1];
            assert(ja.size() >= endCols);
            
            for (IndexType j = beginCols; j < endCols; j++) {
                IndexType neighbor = ja[j];
                
                // find the neighbor's pixel
                ValueType ngbrX, ngbrY;
                if( coordDist->isLocal(neighbor) ){
                    ngbrX = coordAccess0[ coordDist->global2Local(neighbor) ];
                    ngbrY = coordAccess1[ coordDist->global2Local(neighbor) ];
                }else{
                    ngbrX = coordHaloData[0][ coordHalo.global2Halo(neighbor) ];
                    ngbrY = coordHaloData[1][ coordHalo.global2Halo(neighbor) ];
                }

                IndexType ngbrPixelIndex = sideLen*(IndexType (sideLen*ngbrX/maxX))  + sideLen*ngbrY/maxY;
           
                SCAI_ASSERT( ngbrPixelIndex < cubeSize, "Index too big: "<< ngbrPixelIndex <<". Should be less than: "<< cubeSize);

                if( ngbrPixelIndex != thisPixel ){ // neighbor not in the same pixel, find the correct pixel
                    const IndexType pixelBeginCols = wPixelIA[thisPixel];
                    const IndexType pixelEndCols = wPixelIA[thisPixel+1];           
                    bool ngbrNotFound = true;
                    
                    for(IndexType p= pixelBeginCols; p<pixelEndCols; p++){
                        IndexType thisPixelOtherNeighbor = wPixelJA[p];
                        if( thisPixelOtherNeighbor == ngbrPixelIndex ){   // add in edge weights
                            SCAI_ASSERT(ngbrPixelIndex < cubeSize, "Index too big." << ngbrPixelIndex );
                            ++wPixelValues[ p ];
                            ngbrNotFound = false;
                            break;
                        }
                    }
                    // somehow got a pixel as neighbour that is either far (not a mesh?) or share only
                    // a corner with thisPixel, not a cube facet
                    if( ngbrNotFound ){ 
                        ++notCountedPixelEdges;
                    }
                }
            }          
        } 
    }else if(dimensions==3){
        SCAI_REGION( "MultiLevel.pixeledCoarsen.localDensity" )
        
        scai::hmemo::WriteAccess<IndexType> wDensity(density);
        scai::hmemo::ReadAccess<ValueType> coordAccess0( coordinates[0].getLocalValues() );
        scai::hmemo::ReadAccess<ValueType> coordAccess1( coordinates[1].getLocalValues() );
        scai::hmemo::ReadAccess<ValueType> coordAccess2( coordinates[2].getLocalValues() );
        
        const CSRStorage<ValueType>& localStorage = adjM.getLocalStorage();
	scai::hmemo::ReadAccess<IndexType> ia(localStorage.getIA());
	scai::hmemo::ReadAccess<IndexType> ja(localStorage.getJA());
        
        IndexType scaledX, scaledY, scaledZ;
        
        IndexType maxX = maxCoords[0]+1;
        IndexType maxY = maxCoords[1]+1;
        IndexType maxZ = maxCoords[2]+1;
        
        for(IndexType i=0; i<localN; i++){
            scaledX = coordAccess0[i]/maxX * sideLen;
            scaledY = coordAccess1[i]/maxY * sideLen;
            scaledZ = coordAccess2[i]/maxZ * sideLen;
            IndexType thisPixel = scaledX*sideLen*sideLen + scaledY*sideLen + scaledZ;
            SCAI_ASSERT( thisPixel < wDensity.size(), "Index too big: "<< thisPixel );
             
            ++wDensity[thisPixel];
            
            // check the neighbours to fix the pixeledEdge weights
            const IndexType beginCols = ia[i];
            const IndexType endCols = ia[i+1];
            assert(ja.size() >= endCols);
            
            scai::hmemo::WriteAccess<IndexType> wPixelIA( pixelIA );
            scai::hmemo::WriteAccess<IndexType> wPixelJA( pixelJA );
            scai::hmemo::WriteAccess<ValueType> wPixelValues( pixelValues );
            
            for (IndexType j = beginCols; j < endCols; j++) {
                IndexType neighbor = ja[j];
                
                // find the neighbor's pixel
                IndexType ngbrX, ngbrY, ngbrZ;
                if( coordDist->isLocal(neighbor) ){
                    ngbrX = coordAccess0[ coordDist->global2Local(neighbor) ];
                    ngbrY = coordAccess1[ coordDist->global2Local(neighbor) ];
                    ngbrZ = coordAccess2[ coordDist->global2Local(neighbor) ];
                }else{
                    ngbrX = coordHaloData[0][ coordHalo.global2Halo(neighbor) ];
                    ngbrY = coordHaloData[1][ coordHalo.global2Halo(neighbor) ];
                    ngbrZ = coordHaloData[2][ coordHalo.global2Halo(neighbor) ];
                }

                IndexType ngbrPixelIndex = sideLen*sideLen*(int (sideLen*ngbrX/maxX))  + sideLen*(int(sideLen*ngbrY/maxY)) + sideLen*ngbrZ/maxZ;
                SCAI_ASSERT( ngbrPixelIndex < cubeSize, "Index too big: "<< ngbrPixelIndex <<". Should be less than: "<< cubeSize);
                
                if( ngbrPixelIndex != thisPixel ){ // neighbor not in the same pixel
                    const IndexType pixelBeginCols = wPixelIA[thisPixel];
                    const IndexType pixelEndCols = wPixelIA[thisPixel+1];
                    bool ngbrNotFound = true;
                    
                    for(IndexType p= pixelBeginCols; p<pixelEndCols; p++){
                        IndexType thisPixelOtherNeighbor = wPixelJA[p];
                        if( thisPixelOtherNeighbor == ngbrPixelIndex ){   // add in edge weights
                            SCAI_ASSERT(ngbrPixelIndex < wPixelValues.size(), "Index too big." << ngbrPixelIndex );
                            ++wPixelValues[ngbrPixelIndex];
                            ngbrNotFound = false;
                            //break;
                        }
                    }
                    // somehow got a pixel as neighbour that is either far (not a mesh?) or share only
                    // a corner with thisPixel, not a cube facet
                    if( ngbrNotFound ){ 
                        ++notCountedPixelEdges;
                    }
                }
            }
        }
    }else{
        throw std::runtime_error("Available only for 2D and 3D. Data given have dimension:" + std::to_string(dimensions) );
    } 
    
    //PRINT(notCountedPixelEdges);
    IndexType sumMissingEdges = comm->sum(notCountedPixelEdges);
    
    PRINT0("not counted pixel edges= " << sumMissingEdges );
    
    // sum node weights of the pixeled graph
    SCAI_ASSERT( nodeWeights.getDistributionPtr()->isReplicated() == true, "Node weights of the pixeled graph should be replicated (at least for now).");
    nodeWeights.allocate(density.size());
    
    {
        SCAI_REGION( "Multilevel.pixeledCoarsen.sumDensity" )
        comm->sumArray( density );
    }

    scai::hmemo::WriteAccess<IndexType> wDensity(density);
    for(int i=0; i<density.size(); i++){
        nodeWeights.getLocalValues()[i] = wDensity[i];
    }   
    wDensity.release();
    
    {
        SCAI_REGION( "Multilevel.pixeledCoarsen.sumValues" )
        // sum the values from all PEs
        comm->sumArray( pixelValues);
    }
    
    // add a lightweight edge to isolated pixels. Hope this does not affect the spectral partition 
    // or any other usage.
    //PRINT(*comm << ": " << nnzValues);
    for(int i=0; i<pixelValues.size(); i++){    
        scai::hmemo::WriteAccess<ValueType> wPixelValues( pixelValues );    
        if(wPixelValues[i]==0){
            //PRINT(*comm<< ": " << i );
            wPixelValues[i]=0.01;
        }
    }
    
    scai::lama::CSRStorage<ValueType> pixelStorage;

    pixelStorage.setCSRData( cubeSize, cubeSize, pixelIA, pixelJA, pixelValues);
    
    scai::lama::CSRSparseMatrix<ValueType> pixelGraph( std::move( pixelStorage ) );

    SCAI_ASSERT_DEBUG( pixelGraph.isConsistent(), pixelGraph << ": matrix is not consistent." )
 
    return pixelGraph;
    
}
//---------------------------------------------------------------------------------------

template class MultiLevel<IndexType, ValueType>;

} // namespace ITI<|MERGE_RESOLUTION|>--- conflicted
+++ resolved
@@ -214,23 +214,13 @@
 
 			//int thisRound= settings.multiLevelRounds + settings.coarseningStepsBetweenRefinement;
 			//WARNING: this may case problems... Check also Metrics constructor
-<<<<<<< HEAD
 			//Hopefully, numRefinementRound will ALWAYS be less than 50
-			//update: well... In some case it stucks in a period, like: 
-			//gain 10, gain 30, gain 25, gain 10, gain 30, gain 25, gain 10, ...
-			SCAI_ASSERT_LT_ERROR( settings.thisRound, metrics.localRefDetails.size(), "Metrics structure not allocated?" );
-			if(numRefinementRounds>50){
-				metrics.localRefDetails[settings.thisRound].push_back( std::make_pair(gain, FMStepTime) );
-				PRINT0("*** WARNING: numRefinementRound more than 50.\nWill break from !");
-=======
-			// Hopefully, numRefinementRound will ALWAYS be less than 50
 			//update: well... In some case it stucks in a period, like: 
 			//gain 10, gain 30, gain 25, gain 10, gain 30, gain 25, gain 10, ...
 			SCAI_ASSERT_LT_ERROR( settings.thisRound, metrics.localRefDetails.size(), "Metrics structure not allocated?" );
 			if(numRefinementRounds>=50){
 				metrics.localRefDetails[settings.thisRound].push_back( std::make_pair(gain, FMStepTime) );
 				PRINT0("*** WARNING: numRefinementRound more than 50.\nWill force break from while loop");
->>>>>>> 02a94a15
 				break;
 			}else{
 				SCAI_ASSERT_LE_ERROR( numRefinementRounds, metrics.localRefDetails[settings.thisRound].size(), "Metrics structure not allocated?" );
