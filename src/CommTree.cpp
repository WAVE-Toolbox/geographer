/*
 * ComMTree.cpp
 *
 *  Created on: 11.10.2018
 *      Author: tzovas
 */

#include <scai/lama.hpp>
#include <scai/lama/storage/MatrixStorage.hpp>
#include <scai/lama/matrix/CSRSparseMatrix.hpp>

#include "CommTree.h"
#include "GraphUtils.h"

namespace ITI {


//initialize static leaf counter
template <typename IndexType, typename ValueType>
unsigned int ITI::CommTree<IndexType,ValueType>::commNode::leafCount = 0;

<<<<<<< HEAD

//default constructor
template <typename IndexType, typename ValueType>
CommTree<IndexType, ValueType>::CommTree(){
	hierarchyLevels=0;
	numNodes=0;
	numLeaves=0;
	numWeights=0;
}

=======
>>>>>>> 91712369
//constructor to create tree from a vector of leaves
template <typename IndexType, typename ValueType>
CommTree<IndexType, ValueType>::CommTree(std::vector<commNode> leaves){
	
	//for example, if the vector hierarchy of a leaf is [0,3,2]
	//then the size is 3, but with the implied root, there are 4 levels,
	//thus the +1
	hierarchyLevels = leaves.front().hierarchy.size()+1;
	numLeaves = leaves.size();
	numWeights = leaves.getNumWeights();

	//sanity check, TODO: remove?
	for( commNode l: leaves){
		SCAI_ASSERT_EQ_ERROR( l.hierarchy.size(), hierarchyLevels-1, "Every leaf must have the same size hierarchy vector");
		SCAI_ASSERT_EQ_ERROR( l.getNumWeights(), numWeights, "Found leaf that does not have the same number of weights as the others before" );
	}
	numNodes = createTreeFromLeaves( leaves );
}
//------------------------------------------------------------------------


template <typename IndexType, typename ValueType>
IndexType CommTree<IndexType, ValueType>::createTreeFromLeaves( const std::vector<commNode> leaves){

	hierarchyLevels = leaves.front().hierarchy.size()+1;
	numLeaves = leaves.size();

	//bottom level are the leaves
	std::vector<commNode> levelBelow = leaves;
	tree.insert( tree.begin(), levelBelow );
	IndexType size = levelBelow.size();

	IndexType hierarchyLevels = leaves.front().hierarchy.size();
	{
		scai::dmemo::CommunicatorPtr comm = scai::dmemo::Communicator::getCommunicatorPtr();
		if( comm->getRank()==0 ){
			PRINT("There are " << hierarchyLevels << " levels of hierarchy and " << leaves.size() << " leaves");
		}
	}

	for(int h = hierarchyLevels-1; h>=0; h--){
		//PRINT("starting level " << h);
		std::vector<commNode> levelAbove = createLevelAbove(levelBelow);
		//add the newly created level to the tree
		tree.insert(tree.begin(), levelAbove );
		size += levelAbove.size();
		levelBelow = levelAbove;
		//PRINT("Size of level above (lvl " << h << ") is " << levelAbove.size() );
	}
	return size;
}//createTreeFromLeaves
//------------------------------------------------------------------------

template <typename IndexType, typename ValueType>
IndexType CommTree<IndexType, ValueType>::createFlatHomogeneous( 
	const IndexType numLeaves ){

	//in the homogeneous case we only have one weight
	std::vector<std::vector<ValueType>> sizes(1); 
	//and all leaves have the same weight
	sizes[1].assign( numLeaves, 1 );

	std::vector<cNode> leaves = createLeaves( sizes );
	SCAI_ASSERT_EQ_ERROR( leaves.size(), numLeaves, "Wrong number of leaves" );
	SCAI_ASSERT_EQ_ERROR( leaves[0].getNumWeights(), 1, "Wrong number of weigths");

	numNodes = createTreeFromLeaves(leaves);

	return leaves.size();
}//createFlatHomogeneous
//------------------------------------------------------------------------

template <typename IndexType, typename ValueType>
IndexType CommTree<IndexType, ValueType>::createFlatHeterogeneous( const std::vector<std::vector<ValueType>> &leafSizes ){
	//leafSizes.size() = number of weights
	std::vector<cNode> leaves = createLeaves( leafSizes );
	SCAI_ASSERT_EQ_ERROR( leaves.size(), leafSizes[0].size(), "Wrong number of leaves" );
	SCAI_ASSERT_EQ_ERROR( leaves[0].getNumWeights(), leafSizes.size(), "Wrong number of weigths");

	numNodes = createTreeFromLeaves(leaves);

	return leaves.size();
}//createFlatHeterogeneous
//------------------------------------------------------------------------

template <typename IndexType, typename ValueType>
std::vector<typename CommTree<IndexType,ValueType>::commNode> CommTree<IndexType,ValueType>::createLeaves( const std::vector<std::vector<ValueType>> &sizes){
	//sizes.size() = number of weights
	const IndexType numWeights = sizes.size();
	SCAI_ASSERT_GT_ERROR( numWeights, 0, "Provided sizes vector is empty, there are no weights" );

	const IndexType numLeaves = sizes[0].size();
	SCAI_ASSERT_GT_ERROR( numLeaves, 0, "Provided sizes vector is empty, there are no block size" );


	std::vector<cNode> leaves( numLeaves );

	for( unsigned int i=0; i<numLeaves; i++ ){
		std::vector<ValueType> leafWeights(numWeights);
		for( unsigned int w=0; w<numWeights; w++){
			leafWeights[w] = sizes[w][i];
		}
		cNode leafNode( std::vector<unsigned int>{i}, leafWeights );
	}

	return leaves;
}
//------------------------------------------------------------------------

template <typename IndexType, typename ValueType>
IndexType CommTree<IndexType, ValueType>::adaptWeights( const std::vector<scai::lama::DenseVector<ValueType>> &leafSizes ){

// check getOptBlockWeights

	areWeightsAdapted = true;

}//adaptWeights

//------------------------------------------------------------------------

//WARNING: Needed that 'typename' to compile...
template <typename IndexType, typename ValueType>
std::vector<typename CommTree<IndexType,ValueType>::commNode> CommTree<IndexType, ValueType>::createLevelAbove( const std::vector<commNode> &levelBelow ){

	//a hierarchy prefix is the hierarchy vector without the last element
	//commNodes that have the same prefix, belong to the same father node
	typedef std::vector<unsigned int> hierPrefix;

	unsigned int levelBelowsize = levelBelow.size();
	std::vector<bool> seen(levelBelowsize, false);
	//PRINT("level below has size " << levelBelowsize );

	//will be used later to normalize the speed
	ValueType maxRelatSpeed = 0;

	std::vector<commNode> aboveLevel;

	//assume nodes with the same parent are not necessarilly adjacent 
	//so we need to for loop
	for( unsigned int i=0; i<levelBelowsize; i++){
		//if this node is already accounted for
		if( seen[i] )
			continue;

		commNode thisNode = levelBelow[i];
		commNode fatherNode = thisNode;
		fatherNode.numChildren = 1;		//direct children are 0

		//get the prefix of this node and store it
		hierPrefix thisPrefix(thisNode.hierarchy.size()-1);
		std::copy(thisNode.hierarchy.begin(), thisNode.hierarchy.end()-1, thisPrefix.begin());

		//update the hierarchy vector of the father
		fatherNode.hierarchy = thisPrefix;

		//num of children in the level below. This is needed to calculate
		//the relative speed correctly
		IndexType numChildren = 1;

		//for debugging, remove or add macro or ...
		//PRINT(i << ": thisNode.id is " << thisNode.leafID << " prefix size " << thisPrefix.size() );

		for( unsigned int j=i+1; j<levelBelowsize; j++){
			commNode otherNode = levelBelow[j];
			//hierarchy prefix of the other node
			hierPrefix otherPrefix(otherNode.hierarchy.size()-1);
			std::copy(otherNode.hierarchy.begin(), otherNode.hierarchy.end()-1, otherPrefix.begin());
			//same prefix means that have the same father
			if( thisPrefix==otherPrefix ){
				fatherNode += otherNode;		//operator += overloading
				seen[j] = true;
				numChildren++;
			}
		}
		//update: changing the way we sum up the relative speeds.
		//speed is relative, so take the average
		//fatherNode.relatSpeed /= numChildren;
		if( fatherNode.relatSpeed>maxRelatSpeed ){
			maxRelatSpeed = fatherNode.relatSpeed;
		}

		aboveLevel.push_back(fatherNode);
	}

	//TODO:maybe this is not necessarily needed. This is how the input is given
	//see also in computePartition the  optWeightAllBlocks vector
	//normalize speeds so all are between 0 and 1
	for( unsigned int i=0; i<aboveLevel.size(); i++){
		aboveLevel[i].relatSpeed /= maxRelatSpeed;
	}

	return aboveLevel;
}//createLevelAbove
//------------------------------------------------------------------------

template <typename IndexType, typename ValueType>
std::vector<unsigned int> CommTree<IndexType, ValueType>::getGrouping(const std::vector<commNode> thisLevel){

	std::vector<unsigned int> groupSizes;
	unsigned int numNewTotalNodes;//for debugging, printing

	std::vector<cNode> prevLevel = createLevelAbove(thisLevel);

	for( cNode c: prevLevel){
		groupSizes.push_back( c.getNumChildren() );
	}
	//the number of old blocks from the previous, provided partition
	
	numNewTotalNodes = std::accumulate(groupSizes.begin(), groupSizes.end(), 0);
	
	SCAI_ASSERT_EQ_ERROR( numNewTotalNodes, thisLevel.size(), "Vector size mismatch" );
	SCAI_ASSERT_EQ_ERROR( groupSizes.size(), prevLevel.size(), "Vector size mismatch" );
	
	return groupSizes;
}//getGrouping
//------------------------------------------------------------------------

template <typename IndexType, typename ValueType>
std::vector<std::vector<ValueType>> CommTree<IndexType, ValueType>::getBalanceVectors(){

	const std::vector<cNode> leaves = getLeaves();
	const IndexType numLeaves = leaves.size();
	const IndexType numWeights = getNumWeights();

	std::vector<std::vector<ValueType>> constrains( numWeights, std::vector<ValueType>(numLeaves,0.0) );

	for(IndexType i=0; i<numLeaves; i++){
		cNode c = leaves[i];
		for( unsigned int w=0; w<numWeights; w++){
			constrains[w][i] = c.weights[w];
		}
	}

	return constrains;

}//getBalanceVectors
//------------------------------------------------------------------------

template <typename IndexType, typename ValueType>
ValueType CommTree<IndexType, ValueType>::distance( const commNode node1, const commNode node2 ){

	const std::vector<unsigned int> hier1 = node1.hierarchy;
	const std::vector<unsigned int> hier2 = node2.hierarchy;
	const IndexType labelSize = hier1.size();

	SCAI_ASSERT_EQ_ERROR( labelSize, hier2.size(), "Hierarchy label size mismatch" );
	
	IndexType i=0;
	for( i=0; i<labelSize; i++){
		if( hier1[i]!=hier2[i] ){
			break;
		}
	}
	
	//TODO?: turn that to an error?
	if( i==labelSize and node1.leafID!=node2.leafID ){
		PRINT("WARNING: labels are identical but nodes have different leafIDs: " << node1.leafID <<"!="<<node2.leafID );
	}

	return labelSize-i;
}//distance
//------------------------------------------------------------------------

//TODO: since this a complete matrix, the CSRSparsematrix is not very efficient
template <typename IndexType, typename ValueType>
scai::lama::CSRSparseMatrix<ValueType> CommTree<IndexType, ValueType>::exportAsGraph_local(const std::vector<commNode> leaves) const{

	const IndexType numLeaves = leaves.size();

	//TODO: since this should be a complete graph we already know the size of ja and values
	std::vector<IndexType> ia(numLeaves+1, 0);
    std::vector<IndexType> ja;
    std::vector<ValueType> values;

    for( IndexType i=0; i<numLeaves; i++ ){
    	const commNode thisLeaf = leaves[i];
    	//to keep matrix symmetric
    	for( IndexType j=0; j<numLeaves; j++ ){
    		if( i==j )	//explicitly avoid self loops
    			continue;

    		const commNode otherLeaf = leaves[j];
    		const ValueType dist = distance( thisLeaf, otherLeaf );

    		ja.push_back(j);
    		values.push_back(dist);
		}
		//edges to all other nodes
		ia[i+1] = ia[i]+numLeaves-1;
    }
    assert(ja.size() == ia[numLeaves]);

    SCAI_ASSERT_EQ_ERROR( ia.size(), numLeaves+1, "Wrong ia size" );
    SCAI_ASSERT_EQ_ERROR( ja.size(), values.size(), "ja and values sizes must agree" );
    SCAI_ASSERT_EQ_ERROR( values.size(), numLeaves*(numLeaves-1), "It should be a complete graph" );

    //assign matrix
    scai::lama::CSRStorage<ValueType> myStorage(numLeaves, numLeaves, 
            scai::hmemo::HArray<IndexType>(ia.size(), ia.data()),
    		scai::hmemo::HArray<IndexType>(ja.size(), ja.data()),
    		scai::hmemo::HArray<ValueType>(values.size(), values.data()));

    return scai::lama::CSRSparseMatrix<ValueType>( myStorage );
}//exportAsGraph
//------------------------------------------------------------------------

template <typename IndexType, typename ValueType>
scai::lama::CSRSparseMatrix<ValueType> CommTree<IndexType, ValueType>::exportAsGraph_local() const {
	std::vector<commNode> leaves = this->getLeaves();

	return exportAsGraph_local(leaves);
}
//---------------------------------------------------------------------------------------

template<typename IndexType, typename ValueType>
std::vector<ValueType> CommTree<IndexType,ValueType>::computeImbalance(
    const scai::lama::DenseVector<IndexType> &part,
    IndexType k,
    const scai::lama::DenseVector<ValueType> &nodeWeights) const{

    //cNode is typedefed in CommTree.h
    const std::vector<cNode> leaves = this->getLeaves();
    const IndexType numLeaves = leaves.size();
    SCAI_ASSERT_EQ_ERROR( numLeaves, k, "Number of blocks of the partition and number of leaves of the tree do not agree" );

    const IndexType numWeights = getNumWeights();
    const std::vector<std::vector<ValueType>> allConstrains = getBalanceVectors();
    std::vector<ValueType> imbalances( numWeights );

    //compute imbalance for all weights
    for( int i=0; i<numWeights; i++){


    std::vector<ValueType> optBlockWeight = getOptBlockWeights( /*leaves,*/ nodeWeights);
    SCAI_ASSERT_EQ_ERROR( optBlockWeight.size(), numLeaves, "Size mismatch");

    ValueType speedImbalance = GraphUtils<IndexType, ValueType>::computeImbalance( part, k, nodeWeights, optBlockWeight );

    //to measure imbalance according to memory constraints, we assume that
    // every points has unit weight (this can be changed, for example,
    //if we measure memory in MB, we can give each point a weight 
    //of few bytes)
    scai::lama::DenseVector<ValueType> unitWeights (nodeWeights.getDistributionPtr(), 1);

    ValueType imba = GraphUtils<IndexType, ValueType>::computeImbalance( part, k, unitWeights, memory );

    	imbalances[i] = imba;
	}

    return imbalances;

}
//---------------------------------------------------------------------------------------

template<typename IndexType, typename ValueType>
std::vector<ValueType> CommTree<IndexType,ValueType>::getOptBlockWeights(
	const scai::lama::DenseVector<ValueType> &nodeWeights) const {

	const std::vector<commNode> hierLevel = this->getLeaves();
    const IndexType numBlocks = hierLevel.size();

    //the total node weight of the input
    ValueType totalWeightSum;
    {
        scai::hmemo::ReadAccess<ValueType> rW( nodeWeights.getLocalValues() );
        ValueType localW = 0;
        for(int i=0; i<nodeWeights.getLocalValues().size(); i++ ){
            localW += rW[i];
        }
        const scai::dmemo::CommunicatorPtr comm = nodeWeights.getDistributionPtr()->getCommunicatorPtr();
        totalWeightSum = comm->sum(localW);
    }

    //the sum of the realtive speeds for all nodes
    ValueType speedSum = 0;
    for( cNode c: hierLevel){
        speedSum += c.relatSpeed;
    }

    //the optimum size for every block
    std::vector<ValueType> optBlockWeight( numBlocks );

    //for each PE, we are given its relative speed compare to the fastest
    //PE, a number between 0 and 1. The optimum weight it should have 
    //is this:
    // relative speed*( sum of input node weights / sum of all relative speeds)
    for( int i=0; i<numBlocks; i++){
        optBlockWeight[i] = totalWeightSum*(hierLevel[i].relatSpeed/speedSum);
    }

    return optBlockWeight;
}
//------------------------------------------------------------------------

template <typename IndexType, typename ValueType>
void CommTree<IndexType, ValueType>::print(){

	if( checkTree() ){
		std::cout << "tree has " << hierarchyLevels << " hierarchy levels with total " << numNodes << " nodes and " << numLeaves << " number of leaves" <<std::endl;
		for(int i=0; i<tree.size(); i++){
			PRINT("hierarchy "<< i << " with size " << tree[i].size() );
			for(int j=0; j<tree[i].size(); j++){
				tree[i][j].print();
			}
		}
	}else{
		std::cout<<"Something is wrong" << std::endl;
	}

}//print()
//------------------------------------------------------------------------

template <typename IndexType, typename ValueType>
bool CommTree<IndexType, ValueType>::checkTree(){

	SCAI_ASSERT_EQ_ERROR( hierarchyLevels, tree.size(), "Mismatch for hierachy levels and tree size");
	SCAI_ASSERT_EQ_ERROR( numLeaves, tree.back().size(), "Mismatch for number of leaves and the size of the nottom hierechy level");
	//check sum of sizes for every level
	SCAI_ASSERT_EQ_ERROR( tree.front().size(), 1 , "Top level of the tree should have size 1, only the root");
	SCAI_ASSERT_EQ_ERROR( numLeaves, tree.front()[0].children.size(), "The root should contain all leaves as children");

	//TODO: check that all node have the same number of weights

	//TODO: add more "expensive" checks like, all leaf IDs are unique, or all hierarchy labels are unique
	//	or check the size of every subtree according to its label...

	return true;
}

//to force instantiation
template class CommTree<IndexType, ValueType>;
}//ITI<|MERGE_RESOLUTION|>--- conflicted
+++ resolved
@@ -19,7 +19,6 @@
 template <typename IndexType, typename ValueType>
 unsigned int ITI::CommTree<IndexType,ValueType>::commNode::leafCount = 0;
 
-<<<<<<< HEAD
 
 //default constructor
 template <typename IndexType, typename ValueType>
@@ -30,8 +29,6 @@
 	numWeights=0;
 }
 
-=======
->>>>>>> 91712369
 //constructor to create tree from a vector of leaves
 template <typename IndexType, typename ValueType>
 CommTree<IndexType, ValueType>::CommTree(std::vector<commNode> leaves){
@@ -146,7 +143,7 @@
 
 // check getOptBlockWeights
 
-	areWeightsAdapted = true;
+	throw std::logic_error("Not yet implemented.");
 
 }//adaptWeights
 
@@ -256,16 +253,16 @@
 	const IndexType numLeaves = leaves.size();
 	const IndexType numWeights = getNumWeights();
 
-	std::vector<std::vector<ValueType>> constrains( numWeights, std::vector<ValueType>(numLeaves,0.0) );
+	std::vector<std::vector<ValueType>> constraints( numWeights, std::vector<ValueType>(numLeaves,0.0) );
 
 	for(IndexType i=0; i<numLeaves; i++){
 		cNode c = leaves[i];
 		for( unsigned int w=0; w<numWeights; w++){
-			constrains[w][i] = c.weights[w];
-		}
-	}
-
-	return constrains;
+			constraints[w][i] = c.weights[w];
+		}
+	}
+
+	return constraints;
 
 }//getBalanceVectors
 //------------------------------------------------------------------------
@@ -364,19 +361,18 @@
     //compute imbalance for all weights
     for( int i=0; i<numWeights; i++){
 
-
-    std::vector<ValueType> optBlockWeight = getOptBlockWeights( /*leaves,*/ nodeWeights);
-    SCAI_ASSERT_EQ_ERROR( optBlockWeight.size(), numLeaves, "Size mismatch");
-
-    ValueType speedImbalance = GraphUtils<IndexType, ValueType>::computeImbalance( part, k, nodeWeights, optBlockWeight );
-
-    //to measure imbalance according to memory constraints, we assume that
-    // every points has unit weight (this can be changed, for example,
-    //if we measure memory in MB, we can give each point a weight 
-    //of few bytes)
-    scai::lama::DenseVector<ValueType> unitWeights (nodeWeights.getDistributionPtr(), 1);
-
-    ValueType imba = GraphUtils<IndexType, ValueType>::computeImbalance( part, k, unitWeights, memory );
+	    std::vector<ValueType> optBlockWeight = getOptBlockWeights( /*leaves,*/ nodeWeights);
+	    SCAI_ASSERT_EQ_ERROR( optBlockWeight.size(), numLeaves, "Size mismatch");
+
+	    ValueType speedImbalance = GraphUtils<IndexType, ValueType>::computeImbalance( part, k, nodeWeights, optBlockWeight );
+
+	    //to measure imbalance according to memory constraints, we assume that
+	    // every points has unit weight (this can be changed, for example,
+	    //if we measure memory in MB, we can give each point a weight 
+	    //of few bytes)
+	    scai::lama::DenseVector<ValueType> unitWeights (nodeWeights.getDistributionPtr(), 1);
+	    throw std::logic_error("Not yet implemented for multiple weights.");
+	    //ValueType imba = GraphUtils<IndexType, ValueType>::computeImbalance( part, k, unitWeights, memory );
 
     	imbalances[i] = imba;
 	}
