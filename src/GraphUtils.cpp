--- conflicted
+++ resolved
@@ -2029,68 +2029,6 @@
 //------------------------------------------------------------------------------------
 
 template <typename IndexType, typename ValueType>
-<<<<<<< HEAD
-=======
-std::vector<ValueType> GraphUtils<IndexType, ValueType>::getBetweennessCentrality(const scai::lama::CSRSparseMatrix<ValueType>& graph, bool normalize){
-
-	const IndexType N = graph.getNumRows();
-	const IndexType M = graph.getNumValues()/2;	//WARNING: assumes graph is undirected
-
-	IndexType maxDegree;
-	std::vector<std::tuple<IndexType,IndexType,ValueType>> edgeListTmp = CSR2EdgeList_local( graph, maxDegree );
-	SCAI_ASSERT_EQ_ERROR( edgeListTmp.size(), M, "Wrong edge list size");
-
-	std::vector<std::pair<IndexType,ValueType>> edgeList(M);
-	std::vector<ValueType> edgeWeights(M);
-
-	for(IndexType i=0; i<M; i++){
-		edgeList[i] = std::make_pair( std::get<0>(edgeListTmp[i]), std::get<1>(edgeListTmp[i]) );
-		edgeWeights[i] = std::get<2>(edgeListTmp[i]);
-	}
-
-	using namespace boost;
-	// undirected graph with edge weights
-	typedef property<edge_weight_t, double> EdgeProperty;
-	typedef adjacency_list<	vecS,
-							vecS,
-							undirectedS,	// TODO: option to change to directed
-							no_property,
-							EdgeProperty> Graph;							
-
-	Graph G(N);
-	//add edges manually... TODO: use a constructor
-	for( int e=0; e<M; e++){
-		boost::add_edge( 	edgeList[e].first,
-							edgeList[e].second,
-							EdgeProperty(edgeWeights[e]),
-							//edgeWeights[e],
-							G);
-		//PRINT(e << ": (" << edgeList[e].first << ", " << edgeList[e].second <<") -- "<< edgeWeights[e]);							
-	}
-
-
-
-	boost::shared_array_property_map<double, boost::property_map<Graph, vertex_index_t>::const_type> centrality_map(num_vertices(G), get(boost::vertex_index, G));
-	//WARNING, TODO: relative betweenness returns just 0, do it manually
-	//boost::relative_betweenness_centrality(G, centrality_map);
-	boost::brandes_betweenness_centrality(G, centrality_map);
-
-	// in boost page is 2/(...). I used 4 instead so it gives same results
-	// with the betweenness scores when using Networkit
-	ValueType scaleF = normalize ? 2.0/(N-2)*(N-3) : 1;
-	SCAI_ASSERT_GT_ERROR( scaleF, 0 , "Possible int overflow");
-
-	std::vector<ValueType> centrality(N);
-	for( int i=0; i<N; i++ ){
-		centrality[i] = centrality_map[i]*scaleF;
-	}
-
-	return centrality;
-}
-//-----------------------------------------------------------------------------------
-
-template <typename IndexType, typename ValueType>
->>>>>>> ce99114a
 std::vector<IndexType> GraphUtils<IndexType, ValueType>::indexReorderCantor(const IndexType maxIndex){
     IndexType index = 0;
     std::vector<IndexType> ret(maxIndex, -1);
