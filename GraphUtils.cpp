/*
 * GraphUtils.cpp
 *
 *  Created on: 29.06.2017
 *      Author: moritzl
 */

#include <assert.h>
#include <queue>
#include <unordered_set>
#include <chrono>

#include <scai/hmemo/ReadAccess.hpp>
#include <scai/hmemo/WriteAccess.hpp>
#include <scai/dmemo/Halo.hpp>
#include <scai/dmemo/HaloBuilder.hpp>

#include "GraphUtils.h"
#include "RBC/Sort/SQuick.hpp"


using std::vector;
using std::queue;

namespace ITI {

namespace GraphUtils {

using scai::hmemo::ReadAccess;
using scai::dmemo::Distribution;
using scai::lama::CSRSparseMatrix;
using scai::lama::DenseVector;
using scai::lama::Scalar;
using scai::lama::CSRStorage;

template<typename IndexType, typename ValueType>
IndexType getFarthestLocalNode(const scai::lama::CSRSparseMatrix<ValueType> graph, std::vector<IndexType> seedNodes) {
	/**
	 * Yet another BFS. This currently has problems with unconnected graphs.
	 */
	const IndexType localN = graph.getLocalNumRows();
	const Distribution& dist = graph.getRowDistribution();

	if (seedNodes.size() == 0) return rand() % localN;

	vector<bool> visited(localN, false);
	queue<IndexType> bfsQueue;

	for (IndexType seed : seedNodes) {
		bfsQueue.push(seed);
		assert(seed >= 0 || seed < localN);
		visited[seed] = true;
	}

	const scai::lama::CSRStorage<ValueType>& storage = graph.getLocalStorage();
	ReadAccess<IndexType> ia(storage.getIA());
	ReadAccess<IndexType> ja(storage.getJA());

	IndexType nextNode = 0;
	while (bfsQueue.size() > 0) {
		nextNode = bfsQueue.front();
		bfsQueue.pop();
		visited[nextNode] = true;

		for (IndexType j = ia[nextNode]; j < ia[nextNode+1]; j++) {
			IndexType localNeighbour = dist.global2local(ja[j]);
			if (localNeighbour != nIndex && !visited[localNeighbour]) {
				bfsQueue.push(localNeighbour);
				visited[localNeighbour] = true;
			}
		}
	}

	//if nodes are unvisited, the graph is unconnected and the unvisited nodes are in fact the farthest
	for (IndexType v = 0; v < localN; v++) {
		if (!visited[v]) nextNode = v;
		break;
	}

	return nextNode;
}

template<typename IndexType, typename ValueType>
ValueType computeCut(const CSRSparseMatrix<ValueType> &input, const DenseVector<IndexType> &part, const bool weighted) {
	SCAI_REGION( "ParcoRepart.computeCut" )
	const scai::dmemo::DistributionPtr inputDist = input.getRowDistributionPtr();
	const scai::dmemo::DistributionPtr partDist = part.getDistributionPtr();

	const IndexType n = inputDist->getGlobalSize();
	const IndexType localN = inputDist->getLocalSize();
	const Scalar maxBlockScalar = part.max();
	const IndexType maxBlockID = maxBlockScalar.getValue<IndexType>();

    scai::dmemo::CommunicatorPtr comm = part.getDistributionPtr()->getCommunicatorPtr();
    
	std::chrono::time_point<std::chrono::system_clock> startTime =  std::chrono::system_clock::now();
     
	if( comm->getRank()==0 ){
        std::cout<<"Computing the cut..." << std::endl;
    }
    
	if (partDist->getLocalSize() != localN) {
		PRINT0("Local values mismatch for matrix and partition");
		throw std::runtime_error("partition has " + std::to_string(partDist->getLocalSize()) + " local values, but matrix has " + std::to_string(localN));
	}
	
	const CSRStorage<ValueType>& localStorage = input.getLocalStorage();
	scai::hmemo::ReadAccess<IndexType> ia(localStorage.getIA());
	scai::hmemo::ReadAccess<IndexType> ja(localStorage.getJA());
	scai::hmemo::HArray<IndexType> localData = part.getLocalValues();
	scai::hmemo::ReadAccess<IndexType> partAccess(localData);

	scai::hmemo::ReadAccess<ValueType> values(localStorage.getValues());

	scai::dmemo::Halo partHalo = buildNeighborHalo<IndexType, ValueType>(input);
	scai::utilskernel::LArray<IndexType> haloData;
	partDist->getCommunicatorPtr()->updateHalo( haloData, localData, partHalo );

	ValueType result = 0;
	for (IndexType i = 0; i < localN; i++) {
		const IndexType beginCols = ia[i];
		const IndexType endCols = ia[i+1];
		assert(ja.size() >= endCols);

		const IndexType globalI = inputDist->local2global(i);
		assert(partDist->isLocal(globalI));
		IndexType thisBlock = partAccess[i];

		for (IndexType j = beginCols; j < endCols; j++) {
			IndexType neighbor = ja[j];
			assert(neighbor >= 0);
			assert(neighbor < n);

			IndexType neighborBlock;
			if (partDist->isLocal(neighbor)) {
				neighborBlock = partAccess[partDist->global2local(neighbor)];
			} else {
				neighborBlock = haloData[partHalo.global2halo(neighbor)];
			}

			if (neighborBlock != thisBlock) {
				if (weighted) {
					result += values[j];
				} else {
					result++;
				}
			}
		}
	}

	if (!inputDist->isReplicated()) { 
		//sum values over all processes
		result = inputDist->getCommunicatorPtr()->sum(result);
	}

	std::chrono::duration<double> endTime = std::chrono::system_clock::now() - startTime;
	double totalTime= comm->max(endTime.count() );
	if( comm->getRank()==0 ){
        std::cout<<"\t\t\t time to get the cut: " << totalTime <<  std::endl;
    }
    
	return result / 2; //counted each edge from both sides
}

//---------------------------------------------------------------------------------------

template<typename IndexType, typename ValueType>
ValueType computeImbalance(const DenseVector<IndexType> &part, IndexType k, const DenseVector<ValueType> &nodeWeights) {
	SCAI_REGION( "ParcoRepart.computeImbalance" )
	const IndexType globalN = part.getDistributionPtr()->getGlobalSize();
	const IndexType localN = part.getDistributionPtr()->getLocalSize();
	const IndexType weightsSize = nodeWeights.getDistributionPtr()->getGlobalSize();
	const bool weighted = (weightsSize != 0);
    scai::dmemo::CommunicatorPtr comm = part.getDistributionPtr()->getCommunicatorPtr();
    
    if( comm->getRank()==0 ){
        std::cout<<"Computing the imbalance..." << std::endl;
    }
    
	ValueType minWeight, maxWeight;
	if (weighted) {
		assert(weightsSize == globalN);
		assert(nodeWeights.getDistributionPtr()->getLocalSize() == localN);
		minWeight = nodeWeights.min().Scalar::getValue<ValueType>();
		maxWeight = nodeWeights.max().Scalar::getValue<ValueType>();
	} else {
		minWeight = 1;
		maxWeight = 1;
	}

	if (maxWeight <= 0) {
		throw std::runtime_error("Node weight vector given, but all weights non-positive.");
	}

	if (minWeight < 0) {
		throw std::runtime_error("Negative node weights not supported.");
	}

	std::vector<ValueType> subsetSizes(k, 0);
	const IndexType minK = part.min().Scalar::getValue<IndexType>();
	const IndexType maxK = part.max().Scalar::getValue<IndexType>();

	if (minK < 0) {
		throw std::runtime_error("Block id " + std::to_string(minK) + " found in partition with supposedly " + std::to_string(k) + " blocks.");
	}

	if (maxK >= k) {
		throw std::runtime_error("Block id " + std::to_string(maxK) + " found in partition with supposedly " + std::to_string(k) + " blocks.");
	}

	scai::hmemo::ReadAccess<IndexType> localPart(part.getLocalValues());
	scai::hmemo::ReadAccess<ValueType> localWeight(nodeWeights.getLocalValues());
	assert(localPart.size() == localN);

	ValueType weightSum = 0.0;
	for (IndexType i = 0; i < localN; i++) {
		IndexType partID = localPart[i];
		ValueType weight = weighted ? localWeight[i] : 1;
		subsetSizes[partID] += weight;
		weightSum += weight;
	}

	ValueType optSize;
	
	if (weighted) {
		//get global weight sum
		weightSum = comm->sum(weightSum);
		//optSize = std::ceil(weightSum / k + (maxWeight - minWeight));
                optSize = std::ceil(ValueType(weightSum) / k );
	} else {
		optSize = std::ceil(ValueType(globalN) / k);
	}
        std::vector<ValueType> globalSubsetSizes(k);
	if (!part.getDistribution().isReplicated()) {
            //sum block sizes over all processes
            comm->sumImpl( globalSubsetSizes.data() , subsetSizes.data(), k, scai::common::TypeTraits<ValueType>::stype);
	}else{
            globalSubsetSizes = subsetSizes;
	}

	ValueType maxBlockSize = *std::max_element(globalSubsetSizes.begin(), globalSubsetSizes.end());

	if (!weighted) {
		assert(maxBlockSize >= optSize);
	}
	return (ValueType(maxBlockSize - optSize)/ optSize);
}
//---------------------------------------------------------------------------------------

template<typename IndexType, typename ValueType>
scai::dmemo::Halo buildNeighborHalo(const CSRSparseMatrix<ValueType>& input) {

	SCAI_REGION( "ParcoRepart.buildPartHalo" )

	const scai::dmemo::DistributionPtr inputDist = input.getRowDistributionPtr();

	std::vector<IndexType> requiredHaloIndices = nonLocalNeighbors<IndexType, ValueType>(input);

	scai::dmemo::Halo halo;
	{
		scai::hmemo::HArrayRef<IndexType> arrRequiredIndexes( requiredHaloIndices );
		scai::dmemo::HaloBuilder::build( *inputDist, arrRequiredIndexes, halo );
	}

	return halo;
}
//---------------------------------------------------------------------------------------

template<typename IndexType, typename ValueType>
std::vector<IndexType> nonLocalNeighbors(const CSRSparseMatrix<ValueType>& input) {
	SCAI_REGION( "ParcoRepart.nonLocalNeighbors" )
	const scai::dmemo::DistributionPtr inputDist = input.getRowDistributionPtr();
	const IndexType n = inputDist->getGlobalSize();
	const IndexType localN = inputDist->getLocalSize();

	const CSRStorage<ValueType>& localStorage = input.getLocalStorage();
	scai::hmemo::ReadAccess<IndexType> ia(localStorage.getIA());
	scai::hmemo::ReadAccess<IndexType> ja(localStorage.getJA());

	std::set<IndexType> neighborSet;

	for (IndexType i = 0; i < localN; i++) {
		const IndexType beginCols = ia[i];
		const IndexType endCols = ia[i+1];

		for (IndexType j = beginCols; j < endCols; j++) {
			IndexType neighbor = ja[j];
			assert(neighbor >= 0);
			assert(neighbor < n);

			if (!inputDist->isLocal(neighbor)) {
				neighborSet.insert(neighbor);
			}
		}
	}
	return std::vector<IndexType>(neighborSet.begin(), neighborSet.end()) ;
}
//---------------------------------------------------------------------------------------

template<typename IndexType, typename ValueType>
inline bool hasNonLocalNeighbors(const CSRSparseMatrix<ValueType> &input, IndexType globalID) {
	SCAI_REGION( "ParcoRepart.hasNonLocalNeighbors" )

	const scai::dmemo::DistributionPtr inputDist = input.getRowDistributionPtr();

	const CSRStorage<ValueType>& localStorage = input.getLocalStorage();
	const scai::hmemo::ReadAccess<IndexType> ia(localStorage.getIA());
	const scai::hmemo::ReadAccess<IndexType> ja(localStorage.getJA());

	const IndexType localID = inputDist->global2local(globalID);
	assert(localID != nIndex);

	const IndexType beginCols = ia[localID];
	const IndexType endCols = ia[localID+1];

	for (IndexType j = beginCols; j < endCols; j++) {
		if (!inputDist->isLocal(ja[j])) {
			return true;
		}
	}
	return false;
}
//---------------------------------------------------------------------------------------

template<typename IndexType, typename ValueType>
std::vector<IndexType> getNodesWithNonLocalNeighbors(const CSRSparseMatrix<ValueType>& input, const std::set<IndexType>& candidates) {
    SCAI_REGION( "ParcoRepart.getNodesWithNonLocalNeighbors_cache" );
    std::vector<IndexType> result;
    const scai::dmemo::DistributionPtr inputDist = input.getRowDistributionPtr();

    const CSRStorage<ValueType>& localStorage = input.getLocalStorage();
    const scai::hmemo::ReadAccess<IndexType> ia(localStorage.getIA());
    const scai::hmemo::ReadAccess<IndexType> ja(localStorage.getJA());
    const IndexType localN = inputDist->getLocalSize();

    for (IndexType globalI : candidates) {
        const IndexType localI = inputDist->global2local(globalI);
        if (localI == nIndex) {
            continue;
        }
        const IndexType beginCols = ia[localI];
        const IndexType endCols = ia[localI+1];

        //over all edges
        for (IndexType j = beginCols; j < endCols; j++) {
            if (inputDist->isLocal(ja[j]) == 0) {
                result.push_back(globalI);
                break;
            }
        }
    }

    //nodes should have been sorted to begin with, so a subset of them will be sorted as well
    std::sort(result.begin(), result.end());
    return result;
}


template<typename IndexType, typename ValueType>
std::vector<IndexType> getNodesWithNonLocalNeighbors(const CSRSparseMatrix<ValueType>& input) {
	SCAI_REGION( "ParcoRepart.getNodesWithNonLocalNeighbors" )
	std::vector<IndexType> result;

	const scai::dmemo::DistributionPtr inputDist = input.getRowDistributionPtr();
	if (inputDist->isReplicated()) {
		//everything is local
		return result;
	}

	const CSRStorage<ValueType>& localStorage = input.getLocalStorage();
	const scai::hmemo::ReadAccess<IndexType> ia(localStorage.getIA());
	const scai::hmemo::ReadAccess<IndexType> ja(localStorage.getJA());
	const IndexType localN = inputDist->getLocalSize();

	scai::hmemo::HArray<IndexType> ownIndices;
	inputDist->getOwnedIndexes(ownIndices);
	scai::hmemo::ReadAccess<IndexType> rIndices(ownIndices);

	//iterate over all nodes
	for (IndexType localI = 0; localI < localN; localI++) {
		const IndexType beginCols = ia[localI];
		const IndexType endCols = ia[localI+1];

		//over all edges
		for (IndexType j = beginCols; j < endCols; j++) {
			if (!inputDist->isLocal(ja[j])) {
				IndexType globalI = rIndices[localI];
				result.push_back(globalI);
				break;
			}
		}
	}

	//nodes should have been sorted to begin with, so a subset of them will be sorted as well
	assert(std::is_sorted(result.begin(), result.end()));
	return result;
}
//---------------------------------------------------------------------------------------

/* The results returned is already distributed
 */
template<typename IndexType, typename ValueType>
DenseVector<IndexType> getBorderNodes( const CSRSparseMatrix<ValueType> &adjM, const DenseVector<IndexType> &part) {

    scai::dmemo::CommunicatorPtr comm = scai::dmemo::Communicator::getCommunicatorPtr();
    const scai::dmemo::DistributionPtr dist = adjM.getRowDistributionPtr();
    const IndexType localN = dist->getLocalSize();
    const scai::utilskernel::LArray<IndexType>& localPart= part.getLocalValues();
    DenseVector<IndexType> border(dist,0);
    scai::utilskernel::LArray<IndexType>& localBorder= border.getLocalValues();

    IndexType globalN = dist->getGlobalSize();
    IndexType max = part.max().Scalar::getValue<IndexType>();

    if( !dist->isEqual( part.getDistribution() ) ){
        std::cout<< __FILE__<< "  "<< __LINE__<< ", matrix dist: " << *dist<< " and partition dist: "<< part.getDistribution() << std::endl;
        throw std::runtime_error( "Distributions: should (?) be equal.");
    }

    const CSRStorage<ValueType>& localStorage = adjM.getLocalStorage();
	const scai::hmemo::ReadAccess<IndexType> ia(localStorage.getIA());
	const scai::hmemo::ReadAccess<IndexType> ja(localStorage.getJA());
	const scai::hmemo::ReadAccess<IndexType> partAccess(localPart);

	scai::dmemo::Halo partHalo = buildNeighborHalo<IndexType, ValueType>(adjM);
	scai::utilskernel::LArray<IndexType> haloData;
	dist->getCommunicatorPtr()->updateHalo( haloData, localPart, partHalo );

    for(IndexType i=0; i<localN; i++){    // for all local nodes
    	IndexType thisBlock = localPart[i];
    	for(IndexType j=ia[i]; j<ia[i+1]; j++){                   // for all the edges of a node
    		IndexType neighbor = ja[j];
    		IndexType neighborBlock;
			if (dist->isLocal(neighbor)) {
				neighborBlock = partAccess[dist->global2local(neighbor)];
			} else {
				neighborBlock = haloData[partHalo.global2halo(neighbor)];
			}
			assert( neighborBlock < max +1 );
			if (thisBlock != neighborBlock) {
				localBorder[i] = 1;
				break;
			}
    	}
    }

    assert(border.getDistributionPtr()->getLocalSize() == localN);
    return border;
}
//---------------------------------------------------------------------------------------

template<typename IndexType, typename ValueType>
std::pair<std::vector<IndexType>,std::vector<IndexType>> getNumBorderInnerNodes	( const CSRSparseMatrix<ValueType> &adjM, const DenseVector<IndexType> &part, const struct Settings settings) {

    scai::dmemo::CommunicatorPtr comm = scai::dmemo::Communicator::getCommunicatorPtr();
    
    if( comm->getRank()==0 ){
        std::cout<<"Computing the border and inner nodes..." << std::endl;
    }
    std::chrono::time_point<std::chrono::system_clock> startTime =  std::chrono::system_clock::now();
	
    const scai::dmemo::DistributionPtr dist = adjM.getRowDistributionPtr();
    const IndexType localN = dist->getLocalSize();
    const scai::utilskernel::LArray<IndexType>& localPart= part.getLocalValues();

    IndexType globalN = dist->getGlobalSize();
    IndexType max = part.max().Scalar::getValue<IndexType>();
	
	if(max!=settings.numBlocks-1){
		PRINT("\n\t\tWARNING: the max block id is " << max << " but it should be " << settings.numBlocks-1);
		max = settings.numBlocks-1;
	}
    
    // the number of border nodes per block
    std::vector<IndexType> borderNodesPerBlock( max+1, 0 );
    // the number of inner nodes
    std::vector<IndexType> innerNodesPerBlock( max+1, 0 );
    
    
    if( !dist->isEqual( part.getDistribution() ) ){
        std::cout<< __FILE__<< "  "<< __LINE__<< ", matrix dist: " << *dist<< " and partition dist: "<< part.getDistribution() << std::endl;
        throw std::runtime_error( "Distributions: should (?) be equal.");
    }

    const CSRStorage<ValueType>& localStorage = adjM.getLocalStorage();
	const scai::hmemo::ReadAccess<IndexType> ia(localStorage.getIA());
	const scai::hmemo::ReadAccess<IndexType> ja(localStorage.getJA());
	const scai::hmemo::ReadAccess<IndexType> partAccess(localPart);

	scai::dmemo::Halo partHalo = buildNeighborHalo<IndexType, ValueType>(adjM);
	scai::utilskernel::LArray<IndexType> haloData;
	dist->getCommunicatorPtr()->updateHalo( haloData, localPart, partHalo );

    for(IndexType i=0; i<localN; i++){    // for all local nodes
    	IndexType thisBlock = localPart[i];
        SCAI_ASSERT_LE_ERROR( thisBlock , max , "Wrong block id." );
        bool isBorderNode = false;
        
    	for(IndexType j=ia[i]; j<ia[i+1]; j++){                   // for all the edges of a node
    		IndexType neighbor = ja[j];
    		IndexType neighborBlock;
			if (dist->isLocal(neighbor)) {
				neighborBlock = partAccess[dist->global2local(neighbor)];
			} else {
				neighborBlock = haloData[partHalo.global2halo(neighbor)];
			}
			SCAI_ASSERT_LE_ERROR( neighborBlock , max , "Wrong block id." );
			if (thisBlock != neighborBlock) {
                borderNodesPerBlock[thisBlock]++;   //increase number of border nodes found
                isBorderNode = true;
				break;
			}
    	}
    	//if all neighbors are in the same block then this is an inner node
        if( !isBorderNode ){
            innerNodesPerBlock[thisBlock]++; 
        }
    }

    //comm->sumArray( borderNodesPerBlock );
    //std::vector<IndexType> globalBorderNodes(max+1, 0);
    comm->sumImpl( borderNodesPerBlock.data(), borderNodesPerBlock.data(), max+1, scai::common::TypeTraits<IndexType>::stype); 
    
    //std::vector<IndexType> globalInnerNodes(max+1, 0);
    comm->sumImpl( innerNodesPerBlock.data(), innerNodesPerBlock.data(), max+1, scai::common::TypeTraits<IndexType>::stype); 
    
	std::chrono::duration<double> endTime = std::chrono::system_clock::now() - startTime;
	double totalTime= comm->max(endTime.count() );
	if( comm->getRank()==0 ){
        std::cout<<"\t\t\t time to get number of border and inner nodes : " << totalTime <<  std::endl;
    }
    
    return std::make_pair( borderNodesPerBlock, innerNodesPerBlock );
}
//---------------------------------------------------------------------------------------

template<typename IndexType, typename ValueType>
std::vector<IndexType> computeCommVolume( const CSRSparseMatrix<ValueType> &adjM, const DenseVector<IndexType> &part, const IndexType numBlocks) {
    scai::dmemo::CommunicatorPtr comm = scai::dmemo::Communicator::getCommunicatorPtr();
    
    if( comm->getRank()==0 ){
        std::cout<<"Computing the communication volume ..." << std::endl;
    }
    std::chrono::time_point<std::chrono::system_clock> startTime =  std::chrono::system_clock::now();
	
    const scai::dmemo::DistributionPtr dist = adjM.getRowDistributionPtr();
    const IndexType localN = dist->getLocalSize();
    const scai::utilskernel::LArray<IndexType>& localPart= part.getLocalValues();

    IndexType globalN = dist->getGlobalSize();
    //IndexType max = part.max().Scalar::getValue<IndexType>();
    
    // the communication volume per block for this PE
    std::vector<IndexType> commVolumePerBlock( numBlocks+1, 0 );
    
    
    if( !dist->isEqual( part.getDistribution() ) ){
        std::cout<< __FILE__<< "  "<< __LINE__<< ", matrix dist: " << *dist<< " and partition dist: "<< part.getDistribution() << std::endl;
        throw std::runtime_error( "Distributions: should (?) be equal.");
    }

    const CSRStorage<ValueType>& localStorage = adjM.getLocalStorage();
	const scai::hmemo::ReadAccess<IndexType> ia(localStorage.getIA());
	const scai::hmemo::ReadAccess<IndexType> ja(localStorage.getJA());
	const scai::hmemo::ReadAccess<IndexType> partAccess(localPart);

	scai::dmemo::Halo partHalo = buildNeighborHalo<IndexType, ValueType>(adjM);
	scai::utilskernel::LArray<IndexType> haloData;
	dist->getCommunicatorPtr()->updateHalo( haloData, localPart, partHalo );

    for(IndexType i=0; i<localN; i++){    // for all local nodes
    	IndexType thisBlock = localPart[i];
        SCAI_ASSERT_LE_ERROR( thisBlock , numBlocks , "Wrong block id." );
        bool isBorderNode = false;
        std::set<IndexType> allNeighborBlocks;
        
    	for(IndexType j=ia[i]; j<ia[i+1]; j++){                   // for all the edges of a node
    		IndexType neighbor = ja[j];
    		IndexType neighborBlock;
			if (dist->isLocal(neighbor)) {
				neighborBlock = partAccess[dist->global2local(neighbor)];
			} else {
				neighborBlock = haloData[partHalo.global2halo(neighbor)];
			}
			SCAI_ASSERT_LE_ERROR( neighborBlock , numBlocks , "Wrong block id." );
            
            // found a neighbor that belongs to a different block
			if (thisBlock != neighborBlock) {
                
                typename std::set<IndexType>::iterator it = allNeighborBlocks.find( neighborBlock );
                
                if( it==allNeighborBlocks.end() ){   // this block has not been encountered before
                    allNeighborBlocks.insert( neighborBlock );
                    commVolumePerBlock[thisBlock]++;   //increase volume
                }else{
                    // if neighnor belongs to a different block but we have already found another neighbor 
                    // from that block, then do not increase volume
                }
			}
    	}
    }

    // sum local volume
    comm->sumImpl( commVolumePerBlock.data(), commVolumePerBlock.data(), numBlocks+1, scai::common::TypeTraits<IndexType>::stype); 
	
	std::chrono::duration<double> endTime = std::chrono::system_clock::now() - startTime;
	double totalTime= comm->max(endTime.count() );
	if( comm->getRank()==0 ){
        std::cout<<"\t\t\t time to get volume: " << totalTime <<  std::endl;
    }
    return commVolumePerBlock;
}

//---------------------------------------------------------------------------------------

template<typename IndexType, typename ValueType>
std::tuple<std::vector<IndexType>, std::vector<IndexType>, std::vector<IndexType>> computeCommBndInner( 
	const CSRSparseMatrix<ValueType> &adjM, 
	const DenseVector<IndexType> &part, 
	const IndexType numBlocks) {
	
    scai::dmemo::CommunicatorPtr comm = scai::dmemo::Communicator::getCommunicatorPtr();
    
    if( comm->getRank()==0 ){
        std::cout<<"Computing the communication volume, number of border and inner nodes ..." << std::endl;
    }
    std::chrono::time_point<std::chrono::system_clock> startTime =  std::chrono::system_clock::now();
	
    const scai::dmemo::DistributionPtr dist = adjM.getRowDistributionPtr();
    const IndexType localN = dist->getLocalSize();
    const scai::utilskernel::LArray<IndexType>& localPart= part.getLocalValues();

    IndexType globalN = dist->getGlobalSize();

    // the communication volume per block for this PE
    std::vector<IndexType> commVolumePerBlock( numBlocks, 0 );
	// the number of border nodes per block
    std::vector<IndexType> borderNodesPerBlock( numBlocks, 0 );
    // the number of inner nodes
    std::vector<IndexType> innerNodesPerBlock( numBlocks, 0 );
    
    if( !dist->isEqual( part.getDistribution() ) ){
        std::cout<< __FILE__<< "  "<< __LINE__<< ", matrix dist: " << *dist<< " and partition dist: "<< part.getDistribution() << std::endl;
        throw std::runtime_error( "Distributions: should (?) be equal.");
    }

    const CSRStorage<ValueType>& localStorage = adjM.getLocalStorage();
	const scai::hmemo::ReadAccess<IndexType> ia(localStorage.getIA());
	const scai::hmemo::ReadAccess<IndexType> ja(localStorage.getJA());
	const scai::hmemo::ReadAccess<IndexType> partAccess(localPart);

	scai::dmemo::Halo partHalo = buildNeighborHalo<IndexType, ValueType>(adjM);
	scai::utilskernel::LArray<IndexType> haloData;
	dist->getCommunicatorPtr()->updateHalo( haloData, localPart, partHalo );

    for(IndexType i=0; i<localN; i++){    // for all local nodes
    	IndexType thisBlock = localPart[i];
        SCAI_ASSERT_LT_ERROR( thisBlock , numBlocks , "Wrong block id." );
        bool isBorderNode = false;
        std::set<IndexType> allNeighborBlocks;
        
    	for(IndexType j=ia[i]; j<ia[i+1]; j++){                   // for all the edges of a node
    		IndexType neighbor = ja[j];
    		IndexType neighborBlock;
			if (dist->isLocal(neighbor)) {
				neighborBlock = partAccess[dist->global2local(neighbor)];
			} else {
				neighborBlock = haloData[partHalo.global2halo(neighbor)];
			}
			SCAI_ASSERT_LT_ERROR( neighborBlock , numBlocks , "Wrong block id." );
            
            // found a neighbor that belongs to a different block
			if (thisBlock != neighborBlock) {
				if( not isBorderNode){
					borderNodesPerBlock[thisBlock]++;   //increase number of border nodes found
					isBorderNode = true;
				}
				
                typename std::set<IndexType>::iterator it = allNeighborBlocks.find( neighborBlock );
                
                if( it==allNeighborBlocks.end() ){   // this block has not been encountered before
                    allNeighborBlocks.insert( neighborBlock );
                    commVolumePerBlock[thisBlock]++;   //increase volume
                }else{
                    // if neighnor belongs to a different block but we have already found another neighbor 
                    // from that block, then do not increase volume
                }
			}
    	}
		//if all neighbors are in the same block then this is an inner node
		if( !isBorderNode ){
			innerNodesPerBlock[thisBlock]++; 
		}
    }

    // sum local volume
    comm->sumImpl( commVolumePerBlock.data(), commVolumePerBlock.data(), numBlocks, scai::common::TypeTraits<IndexType>::stype); 
	// sum border nodes
	comm->sumImpl( borderNodesPerBlock.data(), borderNodesPerBlock.data(), numBlocks, scai::common::TypeTraits<IndexType>::stype); 
    // sum inner nodes
    comm->sumImpl( innerNodesPerBlock.data(), innerNodesPerBlock.data(), numBlocks, scai::common::TypeTraits<IndexType>::stype); 
	
	std::chrono::duration<double> endTime = std::chrono::system_clock::now() - startTime;
	double totalTime= comm->max(endTime.count() );
	if( comm->getRank()==0 ){
        std::cout<<"\t\t\t\t time to get volume, number of border and inner nodes: " << totalTime <<  std::endl;
    }
    return std::make_tuple( std::move(commVolumePerBlock), std::move(borderNodesPerBlock), std::move(innerNodesPerBlock) );
}

//---------------------------------------------------------------------------------------

/** Get the maximum degree of a graph.
 * */
template<typename IndexType, typename ValueType>
IndexType getGraphMaxDegree( const scai::lama::CSRSparseMatrix<ValueType>& adjM){

    const scai::dmemo::DistributionPtr distPtr = adjM.getRowDistributionPtr();
    const scai::dmemo::CommunicatorPtr comm = distPtr->getCommunicatorPtr();
    const IndexType localN = distPtr->getLocalSize();
    const IndexType globalN = distPtr->getGlobalSize();
    
    {
        scai::dmemo::DistributionPtr noDist (new scai::dmemo::NoDistribution( globalN ));
        SCAI_ASSERT( adjM.getColDistributionPtr()->isEqual(*noDist) , "Adjacency matrix should have no column distribution." );
    }
    
    const scai::lama::CSRStorage<ValueType>& localStorage = adjM.getLocalStorage();
    scai::hmemo::ReadAccess<IndexType> ia(localStorage.getIA());
    
    // local maximum degree 
    IndexType maxDegree = ia[1]-ia[0];
    
    for(int i=1; i<ia.size(); i++){
        IndexType thisDegree = ia[i]-ia[i-1];
        if( thisDegree>maxDegree){
            maxDegree = thisDegree;
        }
    }
    //return global maximum
    return comm->max( maxDegree );
}
//------------------------------------------------------------------------------

/** Compute maximum communication= max degree of the block graph, and total communication= sum of all edges
 */
template<typename IndexType, typename ValueType>
std::pair<IndexType,IndexType> computeBlockGraphComm( const scai::lama::CSRSparseMatrix<ValueType>& adjM, const scai::lama::DenseVector<IndexType> &part, const IndexType k){

    scai::dmemo::CommunicatorPtr comm = part.getDistributionPtr()->getCommunicatorPtr();
    
    if( comm->getRank()==0 ){
        std::cout<<"Computing the block graph communication..." << std::endl;
    }
    //TODO: getting the block graph probably fails for p>5000, 
    scai::lama::CSRSparseMatrix<ValueType> blockGraph = getBlockGraph( adjM, part, k);
    
    IndexType maxComm = getGraphMaxDegree<IndexType,ValueType>( blockGraph );
    IndexType totalComm = blockGraph.getNumValues()/2;
    
    return std::make_pair(maxComm, totalComm);
}

//------------------------------------------------------------------------------

/** Returns the edges of the block graph only for the local part. Eg. if blocks 1 and 2 are local
 * in this processor it finds the edge (1,2) ( and the edge (2,1)).
 * Also if the other endpoint is in another processor it finds this edge: block 1 is local, it
 * shares an edge with block 3 that is not local, this edge is found and returned.
 *
 * @param[in] adjM The adjacency matrix of the input graph.
 * @param[in] part The partition of the input graph.
 *
 * @return A 2 dimensional vector with the edges of the local parts of the block graph:
 * edge (u,v) is (ret[0][i], ret[1][i]) if block u and block v are connected.
 */
//return: there is an edge in the block graph between blocks ret[0][i]-ret[1][i]
template<typename IndexType, typename ValueType>
std::vector<std::vector<IndexType>> getLocalBlockGraphEdges( const scai::lama::CSRSparseMatrix<ValueType> &adjM, const scai::lama::DenseVector<IndexType> &part) {
    SCAI_REGION("ParcoRepart.getLocalBlockGraphEdges");
    SCAI_REGION_START("ParcoRepart.getLocalBlockGraphEdges.initialise");
    scai::dmemo::CommunicatorPtr comm = scai::dmemo::Communicator::getCommunicatorPtr();
    const scai::dmemo::DistributionPtr dist = adjM.getRowDistributionPtr();
    const scai::utilskernel::LArray<IndexType>& localPart= part.getLocalValues();
    IndexType N = adjM.getNumColumns();
    IndexType max = part.max().Scalar::getValue<IndexType>();
   
    if( !dist->isEqual( part.getDistribution() ) ){
        std::cout<< __FILE__<< "  "<< __LINE__<< ", matrix dist: " << *dist<< " and partition dist: "<< part.getDistribution() << std::endl;
        throw std::runtime_error( "Distributions: should (?) be equal.");
    }
    SCAI_REGION_END("ParcoRepart.getLocalBlockGraphEdges.initialise");
    
    
    SCAI_REGION_START("ParcoRepart.getLocalBlockGraphEdges.addLocalEdge_newVersion");
    
    scai::hmemo::HArray<IndexType> nonLocalIndices( dist->getLocalSize() ); 
    scai::hmemo::WriteAccess<IndexType> writeNLI(nonLocalIndices, dist->getLocalSize() );
    IndexType actualNeighbours = 0;

    const scai::lama::CSRStorage<ValueType> localStorage = adjM.getLocalStorage();
    const scai::hmemo::ReadAccess<IndexType> ia(localStorage.getIA());
    const scai::hmemo::ReadAccess<IndexType> ja(localStorage.getJA());
    scai::hmemo::ReadAccess<ValueType> values(localStorage.getValues());
    
    // we do not know the size of the non-local indices that is why we use an std::vector
    // with push_back, then convert that to a DenseVector in order to call DenseVector::gather
    // TODO: skip the std::vector to DenseVector conversion. maybe use HArray or LArray
    std::vector< std::vector<IndexType> > edges(2);
    std::vector<IndexType> localInd, nonLocalInd;

    for(IndexType i=0; i<dist->getLocalSize(); i++){ 
        for(IndexType j=ia[i]; j<ia[i+1]; j++){ 
            if( dist->isLocal(ja[j]) ){ 
                IndexType u = localPart[i];         // partition(i)
                IndexType v = localPart[dist->global2local(ja[j])]; // partition(j), 0<j<N so take the local index of j
                assert( u < max +1);
                assert( v < max +1);
                if( u != v){    // the nodes belong to different blocks                  
                        bool add_edge = true;
                        for(IndexType k=0; k<edges[0].size(); k++){ //check that this edge is not already in
                            if( edges[0][k]==u && edges[1][k]==v ){
                                add_edge= false;
                                break;      // the edge (u,v) already exists
                            }
                        }
                        if( add_edge== true){       //if this edge does not exist, add it
                            edges[0].push_back(u);
                            edges[1].push_back(v);
                        }
                }
            } else{  // if(dist->isLocal(j)) 
                // there is an edge between i and j but index j is not local in the partition so we cannot get part[j].
                localInd.push_back(i);
                nonLocalInd.push_back(ja[j]);
            }
            
        }
    }
    SCAI_REGION_END("ParcoRepart.getLocalBlockGraphEdges.addLocalEdge_newVersion");
    
    // TODO: this seems to take quite a long !
    // take care of all the non-local indices found
    assert( localInd.size() == nonLocalInd.size() );
    scai::lama::DenseVector<IndexType> nonLocalDV( nonLocalInd.size(), 0 );
    scai::lama::DenseVector<IndexType> gatheredPart( nonLocalDV.size(),0 );
    
    //get a DenseVector from a vector
    for(IndexType i=0; i<nonLocalInd.size(); i++){
        nonLocalDV.setValue(i, nonLocalInd[i]);
    }
    SCAI_REGION_START("ParcoRepart.getLocalBlockGraphEdges.gatherNonLocal")
    //gather all non-local indexes
    gatheredPart.gather(part, nonLocalDV , scai::common::binary::COPY );
    SCAI_REGION_END("ParcoRepart.getLocalBlockGraphEdges.gatherNonLocal")
    
    assert( gatheredPart.size() == nonLocalInd.size() );
    assert( gatheredPart.size() == localInd.size() );
    
    for(IndexType i=0; i<gatheredPart.size(); i++){
        SCAI_REGION("ParcoRepart.getLocalBlockGraphEdges.addNonLocalEdge");
        IndexType u = localPart[ localInd[i] ];         
        IndexType v = gatheredPart.getValue(i).scai::lama::Scalar::getValue<IndexType>();
        assert( u < max +1);
        assert( v < max +1);
        if( u != v){    // the nodes belong to different blocks                  
            bool add_edge = true;
            for(IndexType k=0; k<edges[0].size(); k++){ //check that this edge is not already in
                if( edges[0][k]==u && edges[1][k]==v ){
                    add_edge= false;
                    break;      // the edge (u,v) already exists
                }
            }
            if( add_edge== true){       //if this edge does not exist, add it
                edges[0].push_back(u);
                edges[1].push_back(v);
            }
        }
    }
    return edges;
}
//-----------------------------------------------------------------------------------

/** Builds the block graph of the given partition.
 * Creates an HArray that is passed around in numPEs (=comm->getSize()) rounds and every time
 * a processor writes in the array its part.
 *
 * Not distributed.
 *
 * @param[in] adjM The adjacency matric of the input graph.
 * @param[in] part The partition of the input garph.
 * @param[in] k Number of blocks.
 *
 * @return The "adjacency matrix" of the block graph. In this version is a 1-dimensional array
 * with size k*k and [i,j]= i*k+j.
 */
template<typename IndexType, typename ValueType>
scai::lama::CSRSparseMatrix<ValueType> getBlockGraph( const scai::lama::CSRSparseMatrix<ValueType> &adjM, const scai::lama::DenseVector<IndexType> &part, const IndexType k) {
    SCAI_REGION("ParcoRepart.getBlockGraph");
    scai::dmemo::CommunicatorPtr comm = scai::dmemo::Communicator::getCommunicatorPtr();
    const scai::dmemo::DistributionPtr distPtr = adjM.getRowDistributionPtr();
    const scai::utilskernel::LArray<IndexType>& localPart= part.getLocalValues();
    
    // there are k blocks in the partition so the adjecency matrix for the block graph has dimensions [k x k]
    scai::dmemo::DistributionPtr distRowBlock ( scai::dmemo::Distribution::getDistributionPtr( "BLOCK", comm, k) );  
    scai::dmemo::DistributionPtr distColBlock ( new scai::dmemo::NoDistribution( k ));
    
    // TODO: memory costly for big k
    IndexType size= k*k;
    // get, on each processor, the edges of the blocks that are local
    std::vector< std::vector<IndexType> > blockEdges = getLocalBlockGraphEdges( adjM, part);
    assert(blockEdges[0].size() == blockEdges[1].size());
    
    scai::hmemo::HArray<IndexType> sendPart(size, static_cast<ValueType>( 0 ));
    scai::hmemo::HArray<IndexType> recvPart(size);
    
    for(IndexType round=0; round<comm->getSize(); round++){
        SCAI_REGION("ParcoRepart.getBlockGraph.shiftArray");
        {   // write your part 
            scai::hmemo::WriteAccess<IndexType> sendPartWrite( sendPart );
            for(IndexType i=0; i<blockEdges[0].size(); i++){
                IndexType u = blockEdges[0][i];
                IndexType v = blockEdges[1][i];
                sendPartWrite[ u*k + v ] = 1;
            }
        }
        comm->shiftArray(recvPart , sendPart, 1);
        sendPart.swap(recvPart);
    } 
    
    // get numEdges
    IndexType numEdges=0;
    
    scai::hmemo::ReadAccess<IndexType> recvPartRead( recvPart );
    for(IndexType i=0; i<recvPartRead.size(); i++){
        if( recvPartRead[i]>0 )
            ++numEdges;
    }
    
    //convert the k*k HArray to a [k x k] CSRSparseMatrix
    scai::lama::CSRStorage<ValueType> localMatrix;
    localMatrix.allocate( k ,k );
    
    scai::hmemo::HArray<IndexType> csrIA;
    scai::hmemo::HArray<IndexType> csrJA;
    scai::hmemo::HArray<ValueType> csrValues; 
    {
        IndexType numNZ = numEdges;     // this equals the number of edges of the graph
        scai::hmemo::WriteOnlyAccess<IndexType> ia( csrIA, k +1 );
        scai::hmemo::WriteOnlyAccess<IndexType> ja( csrJA, numNZ );
        scai::hmemo::WriteOnlyAccess<ValueType> values( csrValues, numNZ );   
        scai::hmemo::ReadAccess<IndexType> recvPartRead( recvPart );
        ia[0]= 0;
        
        IndexType rowCounter = 0; // count rows
        IndexType nnzCounter = 0; // count non-zero elements
        
        for(IndexType i=0; i<k; i++){
            IndexType rowNums=0;
            // traverse the part of the HArray that represents a row and find how many elements are in this row
            for(IndexType j=0; j<k; j++){
                if( recvPartRead[i*k+j] >0  ){
                    ++rowNums;
                }
            }
            ia[rowCounter+1] = ia[rowCounter] + rowNums;
           
            for(IndexType j=0; j<k; j++){
                if( recvPartRead[i*k +j] >0){   // there exist edge (i,j)
                    ja[nnzCounter] = j;
                    values[nnzCounter] = 1;
                    ++nnzCounter;
                }
            }
            ++rowCounter;
        }
    }
    SCAI_REGION_START("ParcoRepart.getBlockGraph.swapAndAssign");
        scai::lama::CSRSparseMatrix<ValueType> matrix;
        localMatrix.swap( csrIA, csrJA, csrValues );
        matrix.assign(localMatrix);
    SCAI_REGION_END("ParcoRepart.getBlockGraph.swapAndAssign");
    return matrix;
}
//----------------------------------------------------------------------------------------

template<typename IndexType, typename ValueType>
scai::lama::CSRSparseMatrix<ValueType> getPEGraph( const scai::dmemo::Halo& halo) {
    scai::dmemo::CommunicatorPtr comm = scai::dmemo::Communicator::getCommunicatorPtr();
	scai::dmemo::DistributionPtr distPEs ( scai::dmemo::Distribution::getDistributionPtr( "BLOCK", comm, comm->getSize()) );
	assert(distPEs->getLocalSize() == 1);
	scai::dmemo::DistributionPtr noDistPEs (new scai::dmemo::NoDistribution( comm->getSize() ));

    const scai::dmemo::CommunicationPlan& plan = halo.getProvidesPlan();
    std::vector<IndexType> neighbors;
    std::vector<ValueType> edgeCount;
    for (IndexType i = 0; i < plan.size(); i++) {
    	if (plan[i].quantity > 0) {
    		neighbors.push_back(plan[i].partitionId);
    		edgeCount.push_back(plan[i].quantity);
    	}
    }
    const IndexType numNeighbors = neighbors.size();

    SCAI_REGION_START("ParcoRepart.getPEGraph.buildMatrix");
	scai::utilskernel::LArray<IndexType> ia(2, 0, numNeighbors);
	scai::utilskernel::LArray<IndexType> ja(numNeighbors, neighbors.data());
	scai::utilskernel::LArray<ValueType> values(edgeCount.size(), edgeCount.data());
	scai::lama::CSRStorage<ValueType> myStorage(1, comm->getSize(), numNeighbors, ia, ja, values);
	SCAI_REGION_END("ParcoRepart.getPEGraph.buildMatrix");

    scai::lama::CSRSparseMatrix<ValueType> PEgraph(distPEs, noDistPEs);
    PEgraph.swapLocalStorage(myStorage);

    return PEgraph;
}
//-----------------------------------------------------------------------------------

template<typename IndexType, typename ValueType>
scai::lama::CSRSparseMatrix<ValueType> getPEGraph( const CSRSparseMatrix<ValueType> &adjM) {
    SCAI_REGION("ParcoRepart.getPEGraph");
    scai::dmemo::CommunicatorPtr comm = scai::dmemo::Communicator::getCommunicatorPtr();
    const scai::dmemo::DistributionPtr dist = adjM.getRowDistributionPtr(); 
    const IndexType numPEs = comm->getSize();
    
    const std::vector<IndexType> nonLocalIndices = GraphUtils::nonLocalNeighbors<IndexType, ValueType>(adjM);
    
    SCAI_REGION_START("ParcoRepart.getPEGraph.getOwners");
    scai::utilskernel::LArray<IndexType> indexTransport(nonLocalIndices.size(), nonLocalIndices.data());
    // find the PEs that own every non-local index
    scai::hmemo::HArray<IndexType> owners(nonLocalIndices.size() , -1);
    dist->computeOwners( owners, indexTransport);
    SCAI_REGION_END("ParcoRepart.getPEGraph.getOwners");
    
    scai::hmemo::ReadAccess<IndexType> rOwners(owners);
    std::vector<IndexType> neighborPEs(rOwners.get(), rOwners.get()+rOwners.size());
    rOwners.release();
    std::sort(neighborPEs.begin(), neighborPEs.end());
    //remove duplicates
    neighborPEs.erase(std::unique(neighborPEs.begin(), neighborPEs.end()), neighborPEs.end());
    const IndexType numNeighbors = neighborPEs.size();

    // create the PE adjacency matrix to be returned
    scai::dmemo::DistributionPtr distPEs ( scai::dmemo::Distribution::getDistributionPtr( "BLOCK", comm, numPEs) );
    assert(distPEs->getLocalSize() == 1);
    scai::dmemo::DistributionPtr noDistPEs (new scai::dmemo::NoDistribution( numPEs ));

    SCAI_REGION_START("ParcoRepart.getPEGraph.buildMatrix");
    scai::utilskernel::LArray<IndexType> ia(2, 0, numNeighbors);
    scai::utilskernel::LArray<IndexType> ja(numNeighbors, neighborPEs.data());
    scai::utilskernel::LArray<ValueType> values(numNeighbors, 1);
    scai::lama::CSRStorage<ValueType> myStorage(1, numPEs, neighborPEs.size(), ia, ja, values);
    SCAI_REGION_END("ParcoRepart.getPEGraph.buildMatrix");
    
    scai::lama::CSRSparseMatrix<ValueType> PEgraph(distPEs, noDistPEs);
    PEgraph.swapLocalStorage(myStorage);

    return PEgraph;
}
//-----------------------------------------------------------------------------------

template<typename IndexType, typename ValueType>
scai::lama::CSRSparseMatrix<ValueType> getCSRmatrixFromAdjList_NoEgdeWeights( const std::vector<std::set<IndexType>>& adjList) {
    
    IndexType N = adjList.size();

    // the CSRSparseMatrix vectors
    std::vector<IndexType> ia(N+1);
    ia[0] = 0;
    std::vector<IndexType> ja;
        
    for(IndexType i=0; i<N; i++){
        std::set<IndexType> neighbors = adjList[i]; // the neighbors of this vertex
        for( typename std::set<IndexType>::iterator it=neighbors.begin(); it!=neighbors.end(); it++){
            ja.push_back( *it );
//PRINT(i << " -- "<< *it);
        }
        ia[i+1] = ia[i]+neighbors.size();
    }
    
    std::vector<IndexType> values(ja.size(), 1);
    
    scai::lama::CSRStorage<ValueType> myStorage( N, N, ja.size(), 
            scai::utilskernel::LArray<IndexType>(ia.size(), ia.data()),
            scai::utilskernel::LArray<IndexType>(ja.size(), ja.data()),
            scai::utilskernel::LArray<ValueType>(values.size(), values.data())
    );
    
    return scai::lama::CSRSparseMatrix<ValueType>(myStorage);
}
//---------------------------------------------------------------------------------------

template<typename IndexType, typename ValueType>
scai::lama::DenseVector<IndexType> getDegreeVector( const scai::lama::CSRSparseMatrix<ValueType>& adjM){
    SCAI_REGION("GraphUtils.getDegreeVector");
    
    scai::dmemo::CommunicatorPtr comm = scai::dmemo::Communicator::getCommunicatorPtr();
    const scai::dmemo::DistributionPtr distPtr = adjM.getRowDistributionPtr();
    const IndexType localN = distPtr->getLocalSize();
    
    scai::lama::DenseVector<IndexType> degreeVector(distPtr);
    scai::utilskernel::LArray<IndexType>& localDegreeVector = degreeVector.getLocalValues();
    
    const scai::lama::CSRStorage<ValueType> localAdjM = adjM.getLocalStorage();
    {
        const scai::hmemo::ReadAccess<IndexType> readIA ( localAdjM.getIA() );
        scai::hmemo::WriteOnlyAccess<IndexType> writeVector( localDegreeVector, localDegreeVector.size()) ;
        
        SCAI_ASSERT_EQ_ERROR(readIA.size(), localDegreeVector.size()+1, "Probably wrong distribution");
        
        for(IndexType i=0; i<readIA.size()-1; i++){
            writeVector[i] = readIA[i+1] - readIA[i];
        }
    }
    
    return degreeVector;
}

//---------------------------------------------------------------------------------------

template<typename IndexType, typename ValueType>
scai::lama::CSRSparseMatrix<ValueType> getLaplacian( const scai::lama::CSRSparseMatrix<ValueType>& adjM){
    SCAI_REGION("GraphUtils.getLaplacian");
    
    scai::dmemo::CommunicatorPtr comm = scai::dmemo::Communicator::getCommunicatorPtr();
    const scai::dmemo::DistributionPtr distPtr = adjM.getRowDistributionPtr();
    
    const IndexType globalN = distPtr->getGlobalSize();
    const IndexType localN = distPtr->getLocalSize();
    
    const CSRStorage<ValueType>& localStorage = adjM.getLocalStorage();
    
    // distributed vector of size globalN with the degree for every edge. It has the same distribution as the rowDistribution of adjM
    scai::lama::DenseVector<IndexType> degreeVector = getDegreeVector<IndexType,ValueType>( adjM );
    SCAI_ASSERT( degreeVector.size() == globalN, "Degree vector global size not correct: " << degreeVector.size() << " , shoulb be " << globalN);
    SCAI_ASSERT( degreeVector.getLocalValues().size() == localN,"Degree vector local size not correct: " << degreeVector.getLocalValues().size() << " , shoulb be " << localN);
    
    // data of the output graph
    scai::hmemo::HArray<IndexType> laplacianIA;
    scai::hmemo::HArray<IndexType> laplacianJA;
    scai::hmemo::HArray<ValueType> laplacianValues;
    
    IndexType laplacianNnzValues;
    {        
        // get local data of adjM
        const scai::hmemo::ReadAccess<IndexType> ia(localStorage.getIA());
        const scai::hmemo::ReadAccess<IndexType> ja(localStorage.getJA());
        const scai::hmemo::ReadAccess<ValueType> values(localStorage.getValues());
        
        // local data of degree vector
        scai::hmemo::ReadAccess<IndexType>  rLocalDegree( degreeVector.getLocalValues() );
        assert( degreeVector.getLocalValues().size() == localN );

        laplacianNnzValues = values.size() + localN;    // add one element per node/row
        
        // data of laplacian graph. laplacian and input are of the same size globalN x globalN
        scai::hmemo::WriteOnlyAccess<IndexType> wLaplacianIA( laplacianIA , ia.size() );  
        scai::hmemo::WriteOnlyAccess<IndexType> wLaplacianJA( laplacianJA , laplacianNnzValues );
        scai::hmemo::WriteOnlyAccess<ValueType> wLaplacianValues( laplacianValues, laplacianNnzValues );
        
        IndexType nnzCounter = 0;
        for(IndexType i=0; i<localN; i++){
            const IndexType beginCols = ia[i];
            const IndexType endCols = ia[i+1];
            assert(ja.size() >= endCols);
            
            IndexType globalI = distPtr->local2global(i);
            IndexType j = beginCols;
            
            // the index and value of the diagonal element to be set at the end for every row
            IndexType diagonalIndex=0;
            ValueType diagonalValue=0;
            
            while( ja[j]< globalI and j<endCols){     //bot-left part of matrix, before diagonal
                assert(ja[j] >= 0);
                assert(ja[j] < globalN);
                
                wLaplacianJA[nnzCounter] = ja[j];          // same indices
                wLaplacianValues[nnzCounter] = -values[j]; // opposite values
                diagonalValue += values[j];
                ++nnzCounter;
                assert( nnzCounter < laplacianNnzValues+1);
                ++j;
            }
            // out of while, must insert diagonal element that is the sum of the edges
            wLaplacianJA[nnzCounter] = globalI;
            assert( i < rLocalDegree.size() );
            wLaplacianValues[nnzCounter] = rLocalDegree[i];
            diagonalIndex = nnzCounter;       
            ++nnzCounter;
            
            // copy the rest of the row
            while( j<endCols){
                wLaplacianJA[nnzCounter] = ja[j];          // same indices
                wLaplacianValues[nnzCounter] = -values[j]; // opposite values
                diagonalValue += values[j];
                ++nnzCounter;
                assert( nnzCounter < laplacianNnzValues+1);
                ++j;
            }
            wLaplacianValues[ diagonalIndex ] = diagonalValue;
        }
        
        //fix ia array , we just added 1 element in every row, so...
        for(IndexType i=0; i<ia.size(); i++){
            wLaplacianIA[i] = ia[i] + i;
        }

    }
    
    SCAI_ASSERT_EQ_ERROR(laplacianJA.size(), laplacianValues.size(), "Wrong sizes." );
    {
        scai::hmemo::ReadAccess<IndexType> rLaplacianIA( laplacianIA );
        scai::hmemo::ReadAccess<IndexType> rLaplacianJA( laplacianJA );
        scai::hmemo::ReadAccess<ValueType> rLaplacianValues( laplacianValues );
        
        SCAI_ASSERT_EQ_ERROR(rLaplacianIA[ rLaplacianIA.size()-1] , laplacianJA.size(), "Wrong sizes." );
    }
    
    scai::lama::CSRStorage<ValueType> resultStorage( localN, globalN, laplacianNnzValues, laplacianIA, laplacianJA, laplacianValues);
    
    scai::lama::CSRSparseMatrix<ValueType> result(adjM.getRowDistributionPtr() , adjM.getColDistributionPtr() );
    result.swapLocalStorage( resultStorage );
    
    return result;

}


//------------------------------------------------------------------------------


template<typename IndexType, typename ValueType>
scai::lama::CSRSparseMatrix<ValueType> edgeList2CSR( std::vector< std::pair<IndexType, IndexType>> &edgeList ){

    const scai::dmemo::CommunicatorPtr comm = scai::dmemo::Communicator::getCommunicatorPtr();
	const IndexType thisPE = comm->getRank();
	IndexType localM = edgeList.size();
		
    int typesize;
	MPI_Type_size(SortingDatatype<int_pair>::getMPIDatatype(), &typesize);
	assert(typesize == sizeof(int_pair));
	
	//-------------------------------------------------------------------
	//
	// add edges to the local_pairs vector for sorting
	//
	
	//TODO: not filling with dummy values, each localPairs can have different sizes
	std::vector<int_pair> localPairs(localM*2);
	
	//TODO: if nothing better comes up, duplicate and reverse all edges before sorting
	//		to ensure matrix will be symmetric
	
	IndexType maxLocalVertex=0;
	IndexType minLocalVertex=std::numeric_limits<IndexType>::max();
	
	for(IndexType i=0; i<localM; i++){
		IndexType v1 = edgeList[i].first;
		IndexType v2 = edgeList[i].second;
		localPairs[2*i].first = v1;
		localPairs[2*i].second = v2;
		
<<<<<<< HEAD
		//insert also reversed edge to keep matrix symmetric
		localPairs[2*i+1].value = v2;
		localPairs[2*i+1].index = v1;
=======
		//insert also reversed edge to keep matric symmetric
		localPairs[2*i+1].first = v2;
		localPairs[2*i+1].second = v1;
>>>>>>> 84a70132
		
		IndexType minV = std::min(v1,v2);
		IndexType maxV = std::max(v1,v2);
		
		if( minV<minLocalVertex ){
			minLocalVertex = minV;
		}
		if( maxV>maxLocalVertex ){
			maxLocalVertex = maxV;
		}
	}
	//PRINT(thisPE << ": vertices range from "<< minLocalVertex << " to " << maxLocalVertex);
	
	const IndexType N = comm->max( maxLocalVertex );
	localM *=2 ;	// for the duplicated edges
	
	//
	// globally sort edges
	//
    std::chrono::time_point<std::chrono::system_clock> beforeSort =  std::chrono::system_clock::now();
    MPI_Comm mpi_comm = MPI_COMM_WORLD;
	SQuick::sort<int_pair>(mpi_comm, localPairs, -1);
	
	std::chrono::duration<double> sortTmpTime = std::chrono::system_clock::now() - beforeSort;
	ValueType sortTime = comm->max( sortTmpTime.count() );
	PRINT0("time to sort edges: " << sortTime);
	
	//check for isolated nodes and wrong conversions
	bool foundIsolatedNodes = false;
	IndexType lastNode = localPairs[0].first;//caution, implicit conversion
	for (int_pair edge : localPairs) {
	    double currentNode = edge.first;
	    IndexType converted(currentNode);
	    SCAI_ASSERT_LT_ERROR(double(converted) - currentNode, 0.001, "Conversion error with node IDs!");
	    SCAI_ASSERT_LE_ERROR(converted, lastNode + 1, "Gap in sorted node IDs before edge exchange.");
	    lastNode = converted;
	}

	//PRINT(thisPE << ": "<< localPairs.back().first << " - " << localPairs.back().second << " in total " <<  localPairs.size() );
	
	//-------------------------------------------------------------------
	//
	// communicate so each PE have all the edges of the last node
	// each PE just collect the edges of it last node and sends them to its +1 neighbor
	//
	
	// get vertex with max local id
	IndexType newMaxLocalVertex = localPairs.back().first;
	
	//TODO: communicate first to see if you need to send. now, just send to your +1 the your last vertex
	// store the edges you must send
	std::vector<IndexType> sendEdgeList;
	
	IndexType numEdgesToRemove = 0;
	for( std::vector<int_pair>::reverse_iterator edgeIt = localPairs.rbegin(); edgeIt->first==newMaxLocalVertex; ++edgeIt){
		sendEdgeList.push_back( edgeIt->first);
		sendEdgeList.push_back( edgeIt->second);
		++numEdgesToRemove;
	}
	
	if( thisPE!= comm->getSize()-1){
		for( int i=0; i<numEdgesToRemove; i++ ){
			localPairs.pop_back();
		}
	}

    // make communication plan
    std::vector<IndexType> quantities(comm->getSize(), 0);
		
	if( thisPE==comm->getSize()-1 ){	//the last PE will only receive
		// do nothing, quantities is 0 for all
	}else{
		quantities[thisPE+1] = sendEdgeList.size();		// will only send to your +1 neighbor
	}
	
	scai::dmemo::CommunicationPlan sendPlan( quantities.data(), comm->getSize() );
	
	PRINT0("allocated send plan");

	scai::dmemo::CommunicationPlan recvPlan;
	recvPlan.allocateTranspose( sendPlan, *comm );
	
	IndexType recvEdgesSize = recvPlan.totalQuantity();
	SCAI_ASSERT_EQ_ERROR(recvEdgesSize % 2, 0, "List of received edges must have even length.");
	scai::utilskernel::LArray<IndexType> recvEdges(recvEdgesSize, -1);		// the edges to be received
	//PRINT(thisPE <<": received  " << recvEdgesSize << " edges");

    PRINT0("allocated communication plans");

	{
		scai::hmemo::WriteOnlyAccess<IndexType> recvVals( recvEdges, recvEdgesSize );
		comm->exchangeByPlan( recvVals.get(), recvPlan, sendEdgeList.data(), sendPlan );
	}

	PRINT0("exchanged edges");

	const IndexType minLocalVertexBeforeInsertion = localPairs.front().first;

	// insert all the received edges to your local edges
	{
        scai::hmemo::ReadAccess<IndexType> rRecvEdges(recvEdges);
        SCAI_ASSERT_EQ_ERROR(rRecvEdges.size(), recvEdgesSize, "mismatch");
        for( IndexType i=0; i<recvEdgesSize; i+=2){
            SCAI_ASSERT_LT_ERROR(i+1, rRecvEdges.size(), "index mismatch");
            int_pair sp;
            sp.first = rRecvEdges[i];
            sp.second = rRecvEdges[i+1];
            localPairs.insert( localPairs.begin(), sp);//this is horribly expensive! Will move the entire list of local edges with each insertion!
            //PRINT( thisPE << ": recved edge: "<< recvEdges[i] << " - " << recvEdges[i+1] );
        }
	}

	PRINT0("rebuild local edge list");

	IndexType numEdges = localPairs.size() ;
	
	SCAI_ASSERT_ERROR(std::is_sorted(localPairs.begin(), localPairs.end()), "Disorder after insertion of received edges." );

	//
	//remove duplicates
	//
	localPairs.erase(unique(localPairs.begin(), localPairs.end(), [](int_pair p1, int_pair p2) {
		return ( (p1.second==p2.second) and (p1.first==p2.first)); 	}), localPairs.end() );
	//PRINT( thisPE <<": removed " << numEdges - localPairs.size() << " duplicate edges" );

	PRINT0("removed duplicates");

	//
	// check that all is correct
	//
	newMaxLocalVertex = localPairs.back().first;
	IndexType newMinLocalVertex = localPairs[0].first;
	IndexType checkSum = newMaxLocalVertex - newMinLocalVertex;
	IndexType globCheckSum = comm->sum( checkSum ) + comm->getSize() -1;

	SCAI_ASSERT_EQ_ERROR( globCheckSum, N , "Checksum mismatch, maybe some node id missing." );
	
	//PRINT( *comm << ": from "<< newMinLocalVertex << " to " << newMaxLocalVertex );
	
	localM = localPairs.size();					// after sorting, exchange and removing duplicates
	
	IndexType localN = newMaxLocalVertex-newMinLocalVertex+1;	
	IndexType globalN = comm->sum( localN );	
	IndexType globalM = comm->sum( localM );
	//PRINT(thisPE << ": N: localN, global= " << localN << ", " << globalN << ", \tM: local, global= " << localM  << ", " << globalM );

	//
	// create local indices and general distribution
	//
	scai::hmemo::HArray<IndexType> localIndices( localN , -1);
	IndexType index = 1;
	PRINT0("prepared data structure for local indices");
	
	{
		scai::hmemo::WriteAccess<IndexType> wLocalIndices(localIndices);
		IndexType oldVertex = localPairs[0].first;
		wLocalIndices[0] = oldVertex;
		
		// go through all local edges and add a local index if it is not already added
		for(IndexType i=1; i<localPairs.size(); i++){
			IndexType newVertex = localPairs[i].first;
			if( newVertex!=wLocalIndices[index-1] ){
				wLocalIndices[index++] = newVertex;	
				SCAI_ASSERT_LE_ERROR( index, localN,"Too large index for localIndices array.");
			}
			// newVertex-oldVertex should be either 0 or 1, either are the same or differ by 1
			SCAI_ASSERT_LE_ERROR( newVertex-oldVertex, 1, "Vertex with id " << newVertex-1 <<" is missing. Error in edge list, vertex should be contunious");
			oldVertex = newVertex;
		}
		SCAI_ASSERT_NE_ERROR( wLocalIndices[localN-1], -1, "localIndices array not full");
	}

	PRINT0("assembled local indices");
	
	const scai::dmemo::DistributionPtr genDist(new scai::dmemo::GeneralDistribution(globalN, localIndices, comm));//this could be a GenBlockDistribution, right?
	
	//-------------------------------------------------------------------
	//
	// turn the local edge list to a CSRSparseMatrix
	//
	
	// the CSRSparseMatrix vectors
    std::vector<IndexType> ia(localN+1);
    ia[0] = 0;
	index = 0;
    std::vector<IndexType> ja;
	
	for( IndexType e=0; e<localM; ){
		IndexType v1 = localPairs[e].first;		//the vertices of this edge
		IndexType v1Degree = 0;
		// for all edges of v1
		for( std::vector<int_pair>::iterator edgeIt = localPairs.begin()+e; edgeIt->first==v1 and edgeIt!=localPairs.end(); ++edgeIt){
			ja.push_back( edgeIt->second );	// the neighbor of v1
			//PRINT( thisPE << ": " << v1 << " -- " << 	edgeIt->second );
			++v1Degree;
			++e;
		}
		index++;
		//TODO: can remove the assertion if we do not initialise ia and use push_back
		SCAI_ASSERT_LE_ERROR( index, localN, thisPE << ": Wrong ia size and localN.");
		ia[index] = ia[index-1] + v1Degree;
	}
	SCAI_ASSERT_EQ_ERROR( ja.size(), localM, thisPE << ": Wrong ja size and localM.");
	std::vector<IndexType> values(ja.size(), 1);

	PRINT0("assembled CSR arrays");
	
	//assign/assemble the matrix
    scai::lama::CSRStorage<ValueType> myStorage ( localN, globalN, ja.size(), 
			scai::utilskernel::LArray<IndexType>(ia.size(), ia.data()),
    		scai::utilskernel::LArray<IndexType>(ja.size(), ja.data()),
    		scai::utilskernel::LArray<ValueType>(values.size(), values.data()));
	
	const scai::dmemo::DistributionPtr dist(new scai::dmemo::BlockDistribution(globalN, comm));
    const scai::dmemo::DistributionPtr noDist(new scai::dmemo::NoDistribution( globalN ));

PRINT0("assembled CSR storage");
	
	return scai::lama::CSRSparseMatrix<ValueType>(myStorage, genDist, noDist);
	
}

//-----------------------------------------------------------------------------------


template IndexType getFarthestLocalNode(const CSRSparseMatrix<ValueType> graph, std::vector<IndexType> seedNodes);
template ValueType computeCut(const CSRSparseMatrix<ValueType> &input, const DenseVector<IndexType> &part, bool weighted);
template ValueType computeImbalance(const DenseVector<IndexType> &part, IndexType k, const DenseVector<ValueType> &nodeWeights);
template scai::dmemo::Halo buildNeighborHalo<IndexType,ValueType>(const CSRSparseMatrix<ValueType> &input);
template bool hasNonLocalNeighbors(const CSRSparseMatrix<ValueType> &input, IndexType globalID);
template std::vector<IndexType> getNodesWithNonLocalNeighbors(const CSRSparseMatrix<ValueType>& input);
template std::vector<IndexType> getNodesWithNonLocalNeighbors(const CSRSparseMatrix<ValueType>& input, const std::set<IndexType>& candidates);
template std::vector<IndexType> nonLocalNeighbors(const CSRSparseMatrix<ValueType>& input);
template DenseVector<IndexType> getBorderNodes( const CSRSparseMatrix<ValueType> &adjM, const DenseVector<IndexType> &part);
template std::pair<std::vector<IndexType>,std::vector<IndexType>> getNumBorderInnerNodes( const CSRSparseMatrix<ValueType> &adjM, const DenseVector<IndexType> &part, const struct Settings settings);
template std::tuple<std::vector<IndexType>, std::vector<IndexType>, std::vector<IndexType>> computeCommBndInner( const scai::lama::CSRSparseMatrix<ValueType> &adjM, const scai::lama::DenseVector<IndexType> &part, const IndexType numBlocks);
template std::vector<IndexType> computeCommVolume( const CSRSparseMatrix<ValueType> &adjM, const DenseVector<IndexType> &part, const IndexType k);
template std::vector<std::vector<IndexType>> getLocalBlockGraphEdges( const scai::lama::CSRSparseMatrix<ValueType> &adjM, const scai::lama::DenseVector<IndexType> &part);
template scai::lama::CSRSparseMatrix<ValueType> getBlockGraph( const scai::lama::CSRSparseMatrix<ValueType> &adjM, const scai::lama::DenseVector<IndexType> &part, const IndexType k);
template IndexType getGraphMaxDegree( const scai::lama::CSRSparseMatrix<ValueType>& adjM);
template  std::pair<IndexType,IndexType> computeBlockGraphComm( const scai::lama::CSRSparseMatrix<ValueType>& adjM, const scai::lama::DenseVector<IndexType> &part, const IndexType k);
template scai::lama::CSRSparseMatrix<ValueType> getPEGraph<IndexType,ValueType>( const scai::lama::CSRSparseMatrix<ValueType> &adjM);
template scai::lama::CSRSparseMatrix<ValueType> getCSRmatrixFromAdjList_NoEgdeWeights( const std::vector<std::set<IndexType>> &adjList);
template scai::lama::CSRSparseMatrix<ValueType> edgeList2CSR( std::vector< std::pair<IndexType, IndexType>> &edgeList );
template scai::lama::CSRSparseMatrix<ValueType> getLaplacian<IndexType,ValueType>( const scai::lama::CSRSparseMatrix<ValueType>& adjM);
template scai::lama::DenseVector<IndexType> getDegreeVector( const scai::lama::CSRSparseMatrix<ValueType>& adjM);

} /*namespace GraphUtils*/

} /* namespace ITI */<|MERGE_RESOLUTION|>--- conflicted
+++ resolved
@@ -1249,7 +1249,7 @@
 	//TODO: not filling with dummy values, each localPairs can have different sizes
 	std::vector<int_pair> localPairs(localM*2);
 	
-	//TODO: if nothing better comes up, duplicate and reverse all edges before sorting
+	//TODO: if nothing better comes up, duplicate and reverse all edges before SortingDatatype
 	//		to ensure matrix will be symmetric
 	
 	IndexType maxLocalVertex=0;
@@ -1261,15 +1261,9 @@
 		localPairs[2*i].first = v1;
 		localPairs[2*i].second = v2;
 		
-<<<<<<< HEAD
 		//insert also reversed edge to keep matrix symmetric
-		localPairs[2*i+1].value = v2;
-		localPairs[2*i+1].index = v1;
-=======
-		//insert also reversed edge to keep matric symmetric
 		localPairs[2*i+1].first = v2;
 		localPairs[2*i+1].second = v1;
->>>>>>> 84a70132
 		
 		IndexType minV = std::min(v1,v2);
 		IndexType maxV = std::max(v1,v2);
@@ -1323,6 +1317,7 @@
 	// store the edges you must send
 	std::vector<IndexType> sendEdgeList;
 	
+	IndexType vertex = newMaxLocalVertex;
 	IndexType numEdgesToRemove = 0;
 	for( std::vector<int_pair>::reverse_iterator edgeIt = localPairs.rbegin(); edgeIt->first==newMaxLocalVertex; ++edgeIt){
 		sendEdgeList.push_back( edgeIt->first);
