/*
 * ParcoReport.cpp
 *
 *  Created on: 25.10.2016
 *      Author: moritzl
 */

#include <scai/dmemo/HaloBuilder.hpp>
#include <scai/dmemo/Distribution.hpp>
#include <scai/dmemo/BlockDistribution.hpp>
#include <scai/dmemo/GenBlockDistribution.hpp>
#include <scai/sparsekernel/openmp/OpenMPCSRUtils.hpp>
#include <scai/tracing.hpp>

#include <assert.h>
#include <cmath>
#include <climits>
#include <queue>
#include <string>
#include <unordered_set>
#include <numeric>
#include <iterator>
#include <algorithm>
#include <tuple>
#include <chrono>

#include "PrioQueue.h"
#include "ParcoRepart.h"
#include "HilbertCurve.h"
#include "MultiLevel.h"
#include "SpectralPartition.h"
#include "KMeans.h"
#include "AuxiliaryFunctions.h"
#include "MultiSection.h"

<<<<<<< HEAD
#include "schizoQuicksort/src/sort/SchizoQS.hpp"

//#include "quadtree/QuadTreeCartesianEuclid.h"
=======
#include "sort/SchizoQS.hpp"

using scai::lama::Scalar;
>>>>>>> d5f66e78

namespace ITI {

template<typename IndexType, typename ValueType>
DenseVector<IndexType> ParcoRepart<IndexType, ValueType>::partitionGraph(CSRSparseMatrix<ValueType> &input, std::vector<DenseVector<ValueType>> &coordinates, Settings settings)
{
	IndexType k = settings.numBlocks;
	ValueType epsilon = settings.epsilon;
    
	SCAI_REGION( "ParcoRepart.partitionGraph" )

	std::chrono::time_point<std::chrono::steady_clock> start, afterSFC, round;
	start = std::chrono::steady_clock::now();

	SCAI_REGION_START("ParcoRepart.partitionGraph.inputCheck")
	/**
	* check input arguments for sanity
	*/
	IndexType n = input.getNumRows();
	if (n != coordinates[0].size()) {
		throw std::runtime_error("Matrix has " + std::to_string(n) + " rows, but " + std::to_string(coordinates[0].size())
		 + " coordinates are given.");
	}

	if (n != input.getNumColumns()) {
		throw std::runtime_error("Matrix must be quadratic.");
	}

	if (!input.isConsistent()) {
		throw std::runtime_error("Input matrix inconsistent");
	}

	if (k > n) {
		throw std::runtime_error("Creating " + std::to_string(k) + " blocks from " + std::to_string(n) + " elements is impossible.");
	}

	if (epsilon < 0) {
		throw std::runtime_error("Epsilon " + std::to_string(epsilon) + " is invalid.");
	}

	const IndexType dimensions = coordinates.size();
        
	const scai::dmemo::DistributionPtr coordDist = coordinates[0].getDistributionPtr();
	const scai::dmemo::DistributionPtr inputDist = input.getRowDistributionPtr();
	const scai::dmemo::DistributionPtr noDist(new scai::dmemo::NoDistribution(n));
	const scai::dmemo::CommunicatorPtr comm = coordDist->getCommunicatorPtr();

	const IndexType localN = inputDist->getLocalSize();
	const IndexType globalN = inputDist->getGlobalSize();

	if( !coordDist->isEqual( *inputDist) ){
		throw std::runtime_error( "Distributions should be equal.");
	}
	SCAI_REGION_END("ParcoRepart.partitionGraph.inputCheck")
	{
		SCAI_REGION("ParcoRepart.synchronize")
		comm->synchronize();
	}
	
<<<<<<< HEAD
	SCAI_REGION_START("ParcoRepart.partitionGraph.initialPartition")
	// get an initial partition
	DenseVector<IndexType> result;

	if (settings.initialPartition==InitialPartitioningMethods::SFC) { //sfc
		result= ParcoRepart<IndexType, ValueType>::hilbertPartition(input, coordinates, settings);
	} else if (settings.initialPartition==InitialPartitioningMethods::Pixel) { // pixel
		result = ParcoRepart<IndexType, ValueType>::pixelPartition(input, coordinates, settings);
	} else if (settings.initialPartition == InitialPartitioningMethods::Spectral) {// spectral
		result = ITI::SpectralPartition<IndexType, ValueType>::getPartition(input, coordinates, settings);
	} else if (settings.initialPartition == InitialPartitioningMethods::Multisection) {// multisection
		scai::lama::DenseVector<ValueType> nodeWeights( inputDist, 1 );
		result = ITI::MultiSection<IndexType, ValueType>::getPartitionNonUniform(input, coordinates, nodeWeights, settings);
		scai::dmemo::DistributionPtr newDist( new scai::dmemo::GeneralDistribution ( *inputDist, result.getLocalValues() ) );
		result.redistribute(newDist);
		input.redistribute(newDist, noDist);
		for (DenseVector<ValueType>& dimCoords : coordinates) {
			dimCoords.redistribute(newDist);
		}
	} else {
		throw std::runtime_error("Initial Partitioning mode undefined.");
	}
	SCAI_REGION_END("ParcoRepart.partitionGraph.initialPartition")
=======
        SCAI_REGION_START("ParcoRepart.partitionGraph.initialPartition")
        // get an initial partition
        DenseVector<IndexType> result;
		DenseVector<IndexType> uniformWeights = DenseVector<IndexType>(inputDist, 1);

        
        if( settings.initialPartition==0 ){ //sfc
            result= ParcoRepart<IndexType, ValueType>::hilbertPartition(input, coordinates, settings);
        } else if ( settings.initialPartition==1 ){ // pixel
            result = ParcoRepart<IndexType, ValueType>::pixelPartition(input, coordinates, settings);
        } else if ( settings.initialPartition == 2) {// spectral
            result = ITI::SpectralPartition<IndexType, ValueType>::getPartition(input, coordinates, settings);
        } else if (settings.initialPartition == 3) {// k-means
        	std::vector<std::vector<ValueType> > centers = ITI::KMeans::findInitialCenters(coordinates, settings.numBlocks, uniformWeights);
        	const std::vector<IndexType> blockSizes(settings.numBlocks, n/settings.numBlocks);
        	std::vector<ValueType> influence(settings.numBlocks,1);
        	for (IndexType i = 0; i < 20; i++) {
        		result = ITI::KMeans::assignBlocks(coordinates, centers, uniformWeights, blockSizes, settings.epsilon, influence);
        		centers = ITI::KMeans::findCenters(coordinates, result, settings.numBlocks, uniformWeights);
        	}

        	std::cout << "K-Means, Cut:" << computeCut(input, result, false) << ", imbalance:" << computeImbalance(result, settings.numBlocks) << std::endl;
        	assert(result.max().Scalar::getValue<IndexType>() == settings.numBlocks -1);
        	assert(result.min().Scalar::getValue<IndexType>() == 0);

            scai::dmemo::DistributionPtr newDist( new scai::dmemo::GeneralDistribution ( *inputDist, result.getLocalValues() ) );
            assert(newDist->getGlobalSize() == n);

            result.redistribute(newDist);
            input.redistribute(newDist, noDist);
            for (IndexType d = 0; d < dimensions; d++) {
            	coordinates[d].redistribute(newDist);
            }


        } else {
        	throw std::runtime_error("No method implemented for " + std::to_string(settings.initialPartition));
        }
        SCAI_REGION_END("ParcoRepart.partitionGraph.initialPartition")
>>>>>>> d5f66e78
        
	IndexType numRefinementRounds = 0;

        SCAI_REGION_START("ParcoRepart.partitionGraph.multiLevelStep")
	if (comm->getSize() == 1 || comm->getSize() == k) {
		uniformWeights = DenseVector<IndexType>(result.getDistributionPtr(), 1);
		ITI::MultiLevel<IndexType, ValueType>::multiLevelStep(input, result, uniformWeights, coordinates, settings);

	} else {
		std::cout << "Local refinement only implemented sequentially and for one block per process. Called with " << comm->getSize() << " processes and " << k << " blocks." << std::endl;
	}
	SCAI_REGION_END("ParcoRepart.partitionGraph.multiLevelStep")
	return result;
}
//--------------------------------------------------------------------------------------- 

template<typename IndexType, typename ValueType>
DenseVector<IndexType> ParcoRepart<IndexType, ValueType>::hilbertPartition(CSRSparseMatrix<ValueType> &input, std::vector<DenseVector<ValueType>> &coordinates, Settings settings){    
    SCAI_REGION( "ParcoRepart.hilbertPartition" )
    	
    std::chrono::time_point<std::chrono::steady_clock> start, afterSFC;
    start = std::chrono::steady_clock::now();
    
    const scai::dmemo::DistributionPtr coordDist = coordinates[0].getDistributionPtr();
    const scai::dmemo::DistributionPtr inputDist = input.getRowDistributionPtr();
    const scai::dmemo::CommunicatorPtr comm = coordDist->getCommunicatorPtr();
    
    IndexType k = settings.numBlocks;
    const IndexType dimensions = coordinates.size();
    assert(dimensions == settings.dimensions);
    const IndexType localN = inputDist->getLocalSize();
    const IndexType globalN = inputDist->getGlobalSize();
    
    std::vector<ValueType> minCoords(dimensions);
    std::vector<ValueType> maxCoords(dimensions);
    DenseVector<IndexType> result;
    
    if( ! inputDist->isEqual(*coordDist) ){
        throw std::runtime_error("Matrix and coordinates should have the same distribution");
    }
    
    /**
     * get minimum / maximum of coordinates
     */
    {
		SCAI_REGION( "ParcoRepart.hilbertPartition.minMax" )
		for (IndexType dim = 0; dim < dimensions; dim++) {
			minCoords[dim] = coordinates[dim].min().Scalar::getValue<ValueType>();
			maxCoords[dim] = coordinates[dim].max().Scalar::getValue<ValueType>();
			assert(std::isfinite(minCoords[dim]));
			assert(std::isfinite(maxCoords[dim]));
			assert(maxCoords[dim] > minCoords[dim]);
		}
    }
    
    /**
     * Several possibilities exist for choosing the recursion depth.
     * Either by user choice, or by the maximum fitting into the datatype, or by the minimum distance between adjacent points.
     */
    const IndexType recursionDepth = settings.sfcResolution > 0 ? settings.sfcResolution : std::min(std::log2(globalN), double(21));
    
    /**
     *	create space filling curve indices.
     */
    
    scai::lama::DenseVector<ValueType> hilbertIndices(inputDist);
    
    {
        SCAI_REGION("ParcoRepart.hilbertPartition.spaceFillingCurve");
        // get local part of hilbert indices
        scai::hmemo::WriteOnlyAccess<ValueType> hilbertIndicesLocal(hilbertIndices.getLocalValues());
        assert(hilbertIndicesLocal.size() == localN);
        // get read access to the local part of the coordinates
        // TODO: should be coordAccess[dimension] but I don't know how ... maybe HArray::acquireReadAccess? (harry)
        scai::hmemo::ReadAccess<ValueType> coordAccess0( coordinates[0].getLocalValues() );
        scai::hmemo::ReadAccess<ValueType> coordAccess1( coordinates[1].getLocalValues() );
        // this is faulty, if dimensions=2 coordAccess2 is equal to coordAccess1
        scai::hmemo::ReadAccess<ValueType> coordAccess2( coordinates[dimensions-1].getLocalValues() );
        
        ValueType point[dimensions];
        for (IndexType i = 0; i < localN; i++) {
            coordAccess0.getValue(point[0], i);
            coordAccess1.getValue(point[1], i);
            // TODO change how I treat different dimensions
            if(dimensions == 3){
                coordAccess2.getValue(point[2], i);
            }
            ValueType globalHilbertIndex = HilbertCurve<IndexType, ValueType>::getHilbertIndex( point, dimensions, recursionDepth, minCoords, maxCoords);
            hilbertIndicesLocal[i] = globalHilbertIndex;
        }
    }
    
    
    /**
     * now sort the global indices by where they are on the space-filling curve.
     */
    std::vector<IndexType> newLocalIndices;
    {
<<<<<<< HEAD
        SCAI_REGION( "ParcoRepart.hilbertPartition.sorting" );
=======
        SCAI_REGION( "ParcoRepart.initialPartition.sorting" );
>>>>>>> d5f66e78

        int typesize;
        MPI_Type_size(SortingDatatype<sort_pair>::getMPIDatatype(), &typesize);
        assert(typesize == sizeof(sort_pair));

        const IndexType maxLocalN = comm->max(localN);
        sort_pair localPairs[maxLocalN];

        //fill with local values
        long indexSum = 0;//for sanity checks
        scai::hmemo::ReadAccess<ValueType> localIndices(hilbertIndices.getLocalValues());
        for (IndexType i = 0; i < localN; i++) {
        	localPairs[i].value = localIndices[i];
        	localPairs[i].index = inputDist->local2global(i);
        	indexSum += localPairs[i].index;
        }

        //create checksum
        const long checkSum = comm->sum(indexSum);
        assert(checkSum == (long(globalN)*(long(globalN)-1))/2);

        //fill up with dummy values to ensure equal size
        for (IndexType i = localN; i < maxLocalN; i++) {
        	localPairs[i].value = std::numeric_limits<decltype(sort_pair::value)>::max();
        	localPairs[i].index = std::numeric_limits<decltype(sort_pair::index)>::max();
        }

        //call distributed sort
        SchizoQS::sort<sort_pair>(localPairs, maxLocalN);

        //copy indices into array
        IndexType newLocalN = 0;
        newLocalIndices.resize(maxLocalN);
        for (IndexType i = 0; i < maxLocalN; i++) {
        	newLocalIndices[i] = localPairs[i].index;
        	if (newLocalIndices[i] != std::numeric_limits<decltype(sort_pair::index)>::max()) newLocalN++;
        }

<<<<<<< HEAD
        //sort local indices for general distribution
=======
		//sort local indices for general distribution
>>>>>>> d5f66e78
        std::sort(newLocalIndices.begin(), newLocalIndices.end());

        //remove dummy values
        auto startOfDummyValues = std::lower_bound(newLocalIndices.begin(), newLocalIndices.end(), std::numeric_limits<decltype(sort_pair::index)>::max());
        assert(std::all_of(startOfDummyValues, newLocalIndices.end(), [](IndexType index){return index == std::numeric_limits<decltype(sort_pair::index)>::max();}));
        newLocalIndices.resize(std::distance(newLocalIndices.begin(), startOfDummyValues));

        //check size and sanity
        assert(newLocalN == newLocalIndices.size());
		assert( *std::max_element(newLocalIndices.begin(), newLocalIndices.end()) < globalN);
		assert( comm->sum(newLocalIndices.size()) == globalN);

        //check checksum
        long indexSumAfter = 0;
        for (IndexType i = 0; i < newLocalN; i++) {
        	indexSumAfter += newLocalIndices[i];
        }

        const long newCheckSum = comm->sum(indexSumAfter);
        SCAI_ASSERT( newCheckSum == checkSum, "Old checksum: " << checkSum << ", new checksum: " << newCheckSum );

        //possible optimization: remove dummy values during first copy, then directly copy into HArray and sort with pointers. Would save one copy.
    }
    
    {
    	assert(!inputDist->isReplicated() && comm->getSize() == k);
<<<<<<< HEAD
        SCAI_REGION( "ParcoRepart.hilbertPartition.redistribute" );
=======
        SCAI_REGION( "ParcoRepart.initialPartition.redistribute" );
>>>>>>> d5f66e78

        scai::utilskernel::LArray<IndexType> indexTransport(newLocalIndices.size(), newLocalIndices.data());
        assert(comm->sum(indexTransport.size()) == globalN);
        scai::dmemo::DistributionPtr newDistribution(new scai::dmemo::GeneralDistribution(globalN, indexTransport, comm));
        
        if (comm->getRank() == 0) std::cout << "Created distribution." << std::endl;
        result = DenseVector<IndexType>(newDistribution, comm->getRank());
        if (comm->getRank() == 0) std::cout << "Created initial partition." << std::endl;
        input.redistribute(newDistribution, input.getColDistributionPtr());
        if (comm->getRank() == 0) std::cout << "Redistributed input matrix" << std::endl;
        
        if (settings.useGeometricTieBreaking) {
            for (IndexType dim = 0; dim < dimensions; dim++) {
                coordinates[dim].redistribute(newDistribution);
            }
            if (comm->getRank() == 0) std::cout << "Redistributed coordinates" << std::endl;
        }
    }
<<<<<<< HEAD
    /*
    ValueType cut = comm->getSize() == 1 ? computeCut(input, result) : comm->sum(localSumOutgoingEdges(input, false)) / 2;
=======
    
    ValueType cut = comm->getSize() == 1 ? computeCut(input, result, true) : comm->sum(localSumOutgoingEdges(input, true)) / 2;
>>>>>>> d5f66e78
    ValueType imbalance = ParcoRepart<IndexType, ValueType>::computeImbalance(result, k);
    if (comm->getRank() == 0) {
        afterSFC = std::chrono::steady_clock::now();
        std::chrono::duration<double> elapsedSeconds = afterSFC-start;
        std::cout << "\033[1;31mWith SFC (" << elapsedSeconds.count() << " seconds), cut is " << cut << std::endl;
        std::cout<< "and imbalance= "<< imbalance << "\033[0m" << std::endl;
    }
    */
    return result;
}
//--------------------------------------------------------------------------------------- 

template<typename IndexType, typename ValueType>
DenseVector<IndexType> ParcoRepart<IndexType, ValueType>::pixelPartition(CSRSparseMatrix<ValueType> &input, std::vector<DenseVector<ValueType>> &coordinates, Settings settings){    
    SCAI_REGION( "ParcoRepart.pixelPartition" )
    	
    SCAI_REGION_START("ParcoRepart.pixelPartition.initialise")
    std::chrono::time_point<std::chrono::steady_clock> start, round;
    start = std::chrono::steady_clock::now();
    
    const scai::dmemo::DistributionPtr coordDist = coordinates[0].getDistributionPtr();
    const scai::dmemo::DistributionPtr inputDist = input.getRowDistributionPtr();
    const scai::dmemo::CommunicatorPtr comm = coordDist->getCommunicatorPtr();
    
    IndexType k = settings.numBlocks;
    const IndexType dimensions = coordinates.size();
    const IndexType localN = inputDist->getLocalSize();
    const IndexType globalN = inputDist->getGlobalSize();
    
    std::vector<ValueType> minCoords(dimensions, std::numeric_limits<ValueType>::max());
    std::vector<ValueType> maxCoords(dimensions, std::numeric_limits<ValueType>::lowest());
    DenseVector<IndexType> result(inputDist, 0);
    
    //TODO: probably minimum is not needed
    //TODO: if we know maximum from the input we could save that although is not too costly
    
    /**
     * get minimum / maximum of local coordinates
     */
    for (IndexType dim = 0; dim < dimensions; dim++) {
        //get local parts of coordinates
        scai::hmemo::ReadAccess<ValueType> localPartOfCoords( coordinates[dim].getLocalValues() );
        for (IndexType i = 0; i < localN; i++) {
            ValueType coord = localPartOfCoords[i];
            if (coord < minCoords[dim]) minCoords[dim] = coord;
            if (coord > maxCoords[dim]) maxCoords[dim] = coord;
        }
    }
    
    /**
     * communicate to get global min / max
     */
    for (IndexType dim = 0; dim < dimensions; dim++) {
        minCoords[dim] = comm->min(minCoords[dim]);
        maxCoords[dim] = comm->max(maxCoords[dim]);
    }
   
    // measure density with rounding
    // have to handle 2D and 3D cases seperately
    const IndexType sideLen = settings.pixeledSideLen;
    const IndexType cubeSize = std::pow(sideLen, dimensions);
    
    //TODO: generalize this to arbitrary dimensions, do not handle 2D and 3D differently
    //TODO: by a  for(int d=0; d<dimension; d++){ ... }
    // a 2D or 3D arrays as a one dimensional vector
    // [i][j] is in position: i*sideLen + j
    // [i][j][k] is in: i*sideLen*sideLen + j*sideLen + k
    
    //std::vector<IndexType> density( cubeSize ,0);
    scai::hmemo::HArray<IndexType> density( cubeSize, 0);
    scai::hmemo::WriteAccess<IndexType> wDensity(density);

    SCAI_REGION_END("ParcoRepart.pixelPartition.initialise")
    
    if(dimensions==2){
        SCAI_REGION( "ParcoRepart.pixelPartition.localDensity" )
        scai::hmemo::ReadAccess<ValueType> coordAccess0( coordinates[0].getLocalValues() );
        scai::hmemo::ReadAccess<ValueType> coordAccess1( coordinates[1].getLocalValues() );

        IndexType scaledX, scaledY;
        //the +1 is needed
        IndexType maxX = maxCoords[0]+1;
        IndexType maxY = maxCoords[1]+1;
        
        for(IndexType i=0; i<localN; i++){
            scaledX = coordAccess0[i]/maxX * sideLen;
            scaledY = coordAccess1[i]/maxY * sideLen;
            IndexType pixelInd = scaledX*sideLen + scaledY;      
            SCAI_ASSERT( pixelInd < wDensity.size(), "Index too big: "<< std::to_string(pixelInd) );
            ++wDensity[pixelInd];
        }
    }else if(dimensions==3){
        SCAI_REGION( "ParcoRepart.pixelPartition.localDensity" )
        scai::hmemo::ReadAccess<ValueType> coordAccess0( coordinates[0].getLocalValues() );
        scai::hmemo::ReadAccess<ValueType> coordAccess1( coordinates[1].getLocalValues() );
        scai::hmemo::ReadAccess<ValueType> coordAccess2( coordinates[2].getLocalValues() );
        
        IndexType scaledX, scaledY, scaledZ;
        
        IndexType maxX = maxCoords[0]+1;
        IndexType maxY = maxCoords[1]+1;
        IndexType maxZ = maxCoords[2]+1;
        
        for(IndexType i=0; i<localN; i++){
            scaledX = coordAccess0[i]/maxX * sideLen;
            scaledY = coordAccess1[i]/maxY * sideLen;
            scaledZ = coordAccess2[i]/maxZ * sideLen;
            IndexType pixelInd = scaledX*sideLen*sideLen + scaledY*sideLen + scaledZ;
            
            SCAI_ASSERT( pixelInd < wDensity.size(), "Index too big: "<< std::to_string(pixelInd) );  
            ++wDensity[pixelInd];
        }
    }else{
        throw std::runtime_error("Available only for 2D and 3D. Data given have dimension:" + std::to_string(dimensions) );
    }
    wDensity.release();

    // sum density from all PEs 
    {
        SCAI_REGION( "ParcoRepart.pixelPartition.sumDensity" )
        comm->sumArray( density );
    }
    
    //TODO: is that needed? we just can overwrite density array.
    // use the summed density as a Dense vector
    scai::lama::DenseVector<IndexType> sumDensity( density );
    
    if(comm->getRank()==0){
        ITI::aux::writeHeatLike_local_2D(density, sideLen, dimensions, "heat_"+settings.fileName+".plt");
    }
  
    //
    //using the summed density get an initial pixeled partition
    
    std::vector<IndexType> pixeledPartition( density.size() , -1);
    
    IndexType pointsLeft= globalN;
    IndexType pixelsLeft= cubeSize;
    IndexType maxBlockSize = globalN/k * 1.02; // allowing some imbalance
    PRINT0("max allowed block size: " << maxBlockSize );         
    IndexType thisBlockSize;
    
    //for all the blocks
    for(IndexType block=0; block<k; block++){
        SCAI_REGION( "ParcoRepart.pixelPartition.localPixelGrowing")
           
        ValueType averagePointsPerPixel = ValueType(pointsLeft)/pixelsLeft;
        // a factor to force the block to spread more
        ValueType spreadFactor;
        // make a block spread towards the borders (and corners) of our input space 
        ValueType geomSpread;
        // to measure the distance from the first, center pixel
        ValueType pixelDistance;
        
        // start from the densest pixel
        //IndexType maxDensityPixel = std::distance( sumDensity.begin(), std::max_element(sumDensity.begin(), sumDensity.end()) );
        
        //TODO: sumDensity is local/not distributed. No need for that, just to avoid getValue.
        scai::hmemo::WriteAccess<IndexType> localSumDens( sumDensity.getLocalValues() );
        
        //TODO: bad way to do that. linear time for every block. maybe sort or use a priority queue
        IndexType maxDensityPixel=-1;
        IndexType maxDensity=-1;
        for(IndexType ii=0; ii<sumDensity.size(); ii++){
            if(localSumDens[ii]>maxDensity){
                maxDensityPixel = ii;
                maxDensity= localSumDens[ii];
            }
        }

        if(maxDensityPixel<0){
            PRINT0("Max density pixel id = -1. Should not happen(?) or pixels are finished. For block "<< block<< " and k= " << k);
            break;
        }
        
        SCAI_ASSERT(maxDensityPixel < sumDensity.size(), "Too big index: " + std::to_string(maxDensityPixel));
        SCAI_ASSERT(maxDensityPixel >= 0, "Negative index: " + std::to_string(maxDensityPixel));
        spreadFactor = averagePointsPerPixel/localSumDens[ maxDensityPixel ];

        //TODO: change to more appropriate data type
        // insert all the neighbouring pixels
        std::vector<std::pair<IndexType, ValueType>> border; 
        std::vector<IndexType> neighbours = ParcoRepart<IndexType, ValueType>::neighbourPixels( maxDensityPixel, sideLen, dimensions);

        // insert in border if not already picked
        for(IndexType j=0; j<neighbours.size(); j++){
            // make sure this neighbour does not belong to another block
            if(localSumDens[ neighbours[j]] != -1 ){
                std::pair<IndexType, ValueType> toInsert;
                toInsert.first = neighbours[j];
                SCAI_ASSERT(neighbours[j] < sumDensity.size(), "Too big index: " + std::to_string(neighbours[j]));
                SCAI_ASSERT(neighbours[j] >= 0, "Negative index: " + std::to_string(neighbours[j]));
                geomSpread = 1 + 1/std::log2(sideLen)*( std::abs(sideLen/2 - neighbours[j]/sideLen)/(0.8*sideLen/2) + std::abs(sideLen/2 - neighbours[j]%sideLen)/(0.8*sideLen/2) );
                //PRINT0( geomSpread );            
                // value to pick a border node
                pixelDistance = aux::pixell2Distance2D( maxDensityPixel, neighbours[j], sideLen);
                toInsert.second = (1/pixelDistance)* geomSpread * (spreadFactor* (std::pow(localSumDens[neighbours[j]], 0.5)) + std::pow(localSumDens[maxDensityPixel], 0.5) );
                border.push_back(toInsert);
            }
        }
        thisBlockSize = localSumDens[maxDensityPixel];
        
        pixeledPartition[maxDensityPixel] = block;
        
        // set this pixel to -1 so it is not picked again
        localSumDens[maxDensityPixel] = -1;
        

        while(border.size() !=0 ){      // there are still pixels to check
            
            //TODO: different data type to avoid that
            // sort border by the value in increasing order 
            std::sort( border.begin(), border.end(),
                       [](const std::pair<IndexType, ValueType> &left, const std::pair<IndexType, ValueType> &right){
                           return left.second < right.second; });
             
            std::pair<IndexType, ValueType> bestPixel;
            IndexType bestIndex=-1;
            do{
                bestPixel = border.back();                
                border.pop_back();
                bestIndex = bestPixel.first;
                
            }while( localSumDens[ bestIndex] +thisBlockSize > maxBlockSize and border.size()>0); // this pixel is too big
            
            // picked last pixel in border but is too big
            if(localSumDens[ bestIndex] +thisBlockSize > maxBlockSize ){
                break;
            }
            SCAI_ASSERT(localSumDens[ bestIndex ] != -1, "Wrong pixel choice.");
            
            // this pixel now belongs in this block
            SCAI_ASSERT(bestIndex < sumDensity.size(), "Wrong pixel index: " + std::to_string(bestIndex));
            pixeledPartition[ bestIndex ] = block;
            thisBlockSize += localSumDens[ bestIndex ];
            --pixelsLeft;
            pointsLeft -= localSumDens[ bestIndex ];
            
            //averagePointsPerPixel = ValueType(pointsLeft)/pixelsLeft;
            //spreadFactor = localSumDens[ bestIndex ]/averagePointsPerPixel;
            //spreadFactor = (k-block)*averagePointsPerPixel/localSumDens[ bestIndex ];
            spreadFactor = averagePointsPerPixel/localSumDens[ bestIndex ];

            //get the neighbours of the new pixel
            std::vector<IndexType> neighbours = ParcoRepart<IndexType, ValueType>::neighbourPixels( bestIndex, sideLen, dimensions);
            
            //insert neighbour in border or update value if already there
            for(IndexType j=0; j<neighbours.size(); j++){

                SCAI_ASSERT(neighbours[j] < sumDensity.size(), "Too big index: " + std::to_string(neighbours[j]));
                SCAI_ASSERT(neighbours[j] >= 0, "Negative index: " + std::to_string(neighbours[j]));
                
                //geomSpread = 1 + 1.0/detailLvl*( std::abs(sideLen/2.0 - neighbours[j]/sideLen)/(0.8*sideLen/2.0) + std::abs(sideLen/2.0 - neighbours[j]%sideLen)/(0.8*sideLen/2.0) );
                IndexType ngbrX = neighbours[j]/sideLen;
                IndexType ngbrY = neighbours[j]%sideLen;

                geomSpread= 1+ (std::pow(ngbrX-sideLen/2, 2) + std::pow(ngbrY-sideLen/2, 2))*(2/std::pow(sideLen,2));
                //geomSpread = geomSpread * geomSpread;// std::pow(geomSpread, 0.5);
                //
                geomSpread = 1;
                //
                
                if( localSumDens[ neighbours[j]] == -1){ // this pixel is already picked by a block (maybe this)
                    continue;
                }else{
                    bool inBorder = false;
                    
                    for(IndexType l=0; l<border.size(); l++){                        
                        if( border[l].first == neighbours[j]){ // its already in border, update value
                            //border[l].second = 1.3*border[l].second + geomSpread * (spreadFactor*(std::pow(localSumDens[neighbours[j]], 0.5)) + std::pow(localSumDens[bestIndex], 0.5) );
                            pixelDistance = aux::pixell2Distance2D( maxDensityPixel, neighbours[j], sideLen);    
                            border[l].second += geomSpread*  (1/(pixelDistance*pixelDistance))* ( spreadFactor *std::pow(localSumDens[neighbours[j]], 0.5) + std::pow(localSumDens[bestIndex], 0.5) );
                            inBorder= true;
                        }
                    }
                    if(!inBorder){
                        std::pair<IndexType, ValueType> toInsert;
                        toInsert.first = neighbours[j];
                        //toInsert.second = geomSpread * (spreadFactor* (std::pow(localSumDens[neighbours[j]], 0.5)) + std::pow(localSumDens[bestIndex], 0.5));
                        pixelDistance = aux::pixell2Distance2D( maxDensityPixel, neighbours[j], sideLen);    
                        //toInsert.second = (1/(pixelDistance*pixelDistance))* geomSpread * (spreadFactor* (std::pow(localSumDens[neighbours[j]], 0.5)) + std::pow(localSumDens[bestIndex], 0.5));
                        toInsert.second = geomSpread*  (1/(pixelDistance*pixelDistance))* ( spreadFactor *(std::pow(localSumDens[neighbours[j]], 0.5)) + std::pow(localSumDens[bestIndex], 0.5) );
                        //toInsert.second = geomSpread * (spreadFactor* (std::pow(localSumDens[neighbours[j]], 0.5)) + std::pow(localSumDens[bestIndex], 0.5))/(std::pow( std::abs( localSumDens[bestIndex] - localSumDens[neighbours[j]]),0.5));
                        border.push_back(toInsert);
                    }
                }
            }
            
            localSumDens[ bestIndex ] = -1;
        }
        //PRINT0("##### final blockSize for block "<< block << ": "<< thisBlockSize);      
    } // for(IndexType block=0; block<k; block++)
    
    // assign all orphan pixels to last block
    for(int pp=0; pp<pixeledPartition.size(); pp++){  
        scai::hmemo::ReadAccess<IndexType> localSumDens( sumDensity.getLocalValues() );
        if(pixeledPartition[pp] == -1){
            pixeledPartition[pp] = k-1;     
            thisBlockSize += localSumDens[pp];
        }
    }   
    //PRINT0("##### final blockSize for block "<< k-1 << ": "<< thisBlockSize);

    // here all pixels should have a partition 
    
    //=========
    
    // set your local part of the partition/result
    scai::hmemo::WriteOnlyAccess<IndexType> wLocalPart ( result.getLocalValues() );
    
    if(dimensions==2){
        SCAI_REGION( "ParcoRepart.pixelPartition.setLocalPartition" )
        scai::hmemo::ReadAccess<ValueType> coordAccess0( coordinates[0].getLocalValues() );
        scai::hmemo::ReadAccess<ValueType> coordAccess1( coordinates[1].getLocalValues() );
        
        IndexType scaledX, scaledY;
        //the +1 is needed
        IndexType maxX = maxCoords[0]+1;
        IndexType maxY = maxCoords[1]+1;
     
        for(IndexType i=0; i<localN; i++){
            scaledX = coordAccess0[i]/maxX * sideLen;
            scaledY = coordAccess1[i]/maxY * sideLen;
            IndexType densInd = scaledX*sideLen + scaledY;
            //PRINT(densInd << " # " << coordAccess0[i] << " _ " << coordAccess1[i] );            
            SCAI_ASSERT( densInd < density.size(), "Index too big: "<< std::to_string(densInd) );

            wLocalPart[i] = pixeledPartition[densInd];
            SCAI_ASSERT(wLocalPart[i] < k, " Wrong block number: " + std::to_string(wLocalPart[i] ) );
        }
    }else if(dimensions==3){
        SCAI_REGION( "ParcoRepart.pixelPartition.setLocalPartition" )
        scai::hmemo::ReadAccess<ValueType> coordAccess0( coordinates[0].getLocalValues() );
        scai::hmemo::ReadAccess<ValueType> coordAccess1( coordinates[1].getLocalValues() );
        scai::hmemo::ReadAccess<ValueType> coordAccess2( coordinates[2].getLocalValues() );
        
        IndexType scaledX, scaledY, scaledZ;
        
        IndexType maxX = maxCoords[0]+1;
        IndexType maxY = maxCoords[1]+1;
        IndexType maxZ = maxCoords[2]+1;
        
        for(IndexType i=0; i<localN; i++){
            scaledX = coordAccess0[i]/maxX * sideLen;
            scaledY = coordAccess1[i]/maxY * sideLen;
            scaledZ = coordAccess2[i]/maxZ * sideLen;
            IndexType densInd = scaledX*sideLen*sideLen + scaledY*sideLen + scaledZ;
            
            SCAI_ASSERT( densInd < density.size(), "Index too big: "<< std::to_string(densInd) );
            wLocalPart[i] = pixeledPartition[densInd];  
            SCAI_ASSERT(wLocalPart[i] < k, " Wrong block number: " + std::to_string(wLocalPart[i] ) );
        }
    }else{
        throw std::runtime_error("Available only for 2D and 3D. Data given have dimension:" + std::to_string(dimensions) );
    }
    wLocalPart.release();
    
    SCAI_REGION_START("ParcoRepart.pixelPartition.newDistribution")
    //get new distribution
    scai::dmemo::DistributionPtr newDist( new scai::dmemo::GeneralDistribution ( *inputDist, result.getLocalValues() ) );
    SCAI_REGION_END("ParcoRepart.pixelPartition.newDistribution")
    
    SCAI_REGION_START("ParcoRepart.pixelPartition.finalRedistribute")
    //TODO: not sure if this is needed...
    result.redistribute( newDist);

    input.redistribute(newDist, input.getColDistributionPtr());
    
    // redistibute coordinates
    for (IndexType dim = 0; dim < dimensions; dim++) {
          coordinates[dim].redistribute( newDist );
    }
    // check coordinates size
    for (IndexType dim = 0; dim < dimensions; dim++) {
        assert( coordinates[dim].size() == globalN);
        assert( coordinates[dim].getLocalValues().size() == newDist->getLocalSize() );
    }
   
    ValueType cut = comm->getSize() == 1 ? computeCut(input, result) : comm->sum(localSumOutgoingEdges(input, false)) / 2;
    ValueType imbalance = ParcoRepart<IndexType, ValueType>::computeImbalance(result, k);
    if (comm->getRank() == 0) {
        std::chrono::duration<double> elapsedSeconds = std::chrono::steady_clock::now() -start;
        std::cout << "\033[1;35mWith pixel side length= "<< sideLen<<" (" << elapsedSeconds.count() << " seconds), cut is " << cut << std::endl;
        std::cout<< "and imbalance= " << imbalance << "\033[0m"<< std::endl;
    }
    SCAI_REGION_END("ParcoRepart.pixelPartition.finalRedistribute")
    
    return result;
}
//--------------------------------------------------------------------------------------- 

template<typename IndexType, typename ValueType>
ValueType ParcoRepart<IndexType, ValueType>::computeCut(const CSRSparseMatrix<ValueType> &input, const DenseVector<IndexType> &part, const bool weighted) {
	SCAI_REGION( "ParcoRepart.computeCut" )
	const scai::dmemo::DistributionPtr inputDist = input.getRowDistributionPtr();
	const scai::dmemo::DistributionPtr partDist = part.getDistributionPtr();

	const IndexType n = inputDist->getGlobalSize();
	const IndexType localN = inputDist->getLocalSize();
	const Scalar maxBlockScalar = part.max();
	const IndexType maxBlockID = maxBlockScalar.getValue<IndexType>();

	if (partDist->getLocalSize() != localN) {
		throw std::runtime_error("partition has " + std::to_string(partDist->getLocalSize()) + " local values, but matrix has " + std::to_string(localN));
	}

	const CSRStorage<ValueType>& localStorage = input.getLocalStorage();
	scai::hmemo::ReadAccess<IndexType> ia(localStorage.getIA());
	scai::hmemo::ReadAccess<IndexType> ja(localStorage.getJA());
	scai::hmemo::HArray<IndexType> localData = part.getLocalValues();
	scai::hmemo::ReadAccess<IndexType> partAccess(localData);

	scai::hmemo::ReadAccess<ValueType> values(localStorage.getValues());

	scai::dmemo::Halo partHalo = buildNeighborHalo(input);
	scai::utilskernel::LArray<IndexType> haloData;
	partDist->getCommunicatorPtr()->updateHalo( haloData, localData, partHalo );

	ValueType result = 0;
	for (IndexType i = 0; i < localN; i++) {
		const IndexType beginCols = ia[i];
		const IndexType endCols = ia[i+1];
		assert(ja.size() >= endCols);

		const IndexType globalI = inputDist->local2global(i);
		assert(partDist->isLocal(globalI));
		IndexType thisBlock = partAccess[i];
		
		for (IndexType j = beginCols; j < endCols; j++) {
			IndexType neighbor = ja[j];
			assert(neighbor >= 0);
			assert(neighbor < n);

			IndexType neighborBlock;
			if (partDist->isLocal(neighbor)) {
				neighborBlock = partAccess[partDist->global2local(neighbor)];
			} else {
				neighborBlock = haloData[partHalo.global2halo(neighbor)];
			}

			if (neighborBlock != thisBlock) {
				if (weighted) {
					result += values[j];
				} else {
					result++;
                                }
			}
		}
	}

	if (!inputDist->isReplicated()) {
            //sum values over all processes
            result = inputDist->getCommunicatorPtr()->sum(result);
        }

  return result / 2; //counted each edge from both sides
}
//--------------------------------------------------------------------------------------- 
 
template<typename IndexType, typename ValueType>
ValueType ParcoRepart<IndexType, ValueType>::localSumOutgoingEdges(const CSRSparseMatrix<ValueType> &input, const bool weighted) {
	SCAI_REGION( "ParcoRepart.localSumOutgoingEdges" )
	const CSRStorage<ValueType>& localStorage = input.getLocalStorage();
	const scai::hmemo::ReadAccess<IndexType> ja(localStorage.getJA());
    const scai::hmemo::ReadAccess<ValueType> values(localStorage.getValues());

	IndexType sumOutgoingEdgeWeights = 0;
	for (IndexType j = 0; j < ja.size(); j++) {
		if (!input.getRowDistributionPtr()->isLocal(ja[j])) sumOutgoingEdgeWeights += weighted ? values[j] : 1;
	}

	return sumOutgoingEdgeWeights;
}
//--------------------------------------------------------------------------------------- 
 
template<typename IndexType, typename ValueType>
IndexType ParcoRepart<IndexType, ValueType>::localBlockSize(const DenseVector<IndexType> &part, IndexType blockID) {
	SCAI_REGION( "ParcoRepart.localBlockSize" )
	IndexType result = 0;
	scai::hmemo::ReadAccess<IndexType> localPart(part.getLocalValues());

	for (IndexType i = 0; i < localPart.size(); i++) {
		if (localPart[i] == blockID) {
			result++;
		}
	}

	return result;
}
//--------------------------------------------------------------------------------------- 
 
template<typename IndexType, typename ValueType>
ValueType ParcoRepart<IndexType, ValueType>::computeImbalance(const DenseVector<IndexType> &part, IndexType k, const DenseVector<IndexType> &nodeWeights) {
	SCAI_REGION( "ParcoRepart.computeImbalance" )
	const IndexType globalN = part.getDistributionPtr()->getGlobalSize();
	const IndexType localN = part.getDistributionPtr()->getLocalSize();
	const IndexType weightsSize = nodeWeights.getDistributionPtr()->getGlobalSize();
	const bool weighted = (weightsSize != 0);

	IndexType minWeight, maxWeight;
	if (weighted) {
		assert(weightsSize == globalN);
		assert(nodeWeights.getDistributionPtr()->getLocalSize() == localN);
		minWeight = nodeWeights.min().Scalar::getValue<IndexType>();
		maxWeight = nodeWeights.max().Scalar::getValue<IndexType>();
	} else {
		minWeight = 1;
		maxWeight = 1;
	}

	if (maxWeight <= 0) {
		throw std::runtime_error("Node weight vector given, but all weights non-positive.");
	}

	if (minWeight < 0) {
		throw std::runtime_error("Negative node weights not supported.");
	}

	std::vector<IndexType> subsetSizes(k, 0);
	const IndexType minK = part.min().Scalar::getValue<IndexType>();
	const IndexType maxK = part.max().Scalar::getValue<IndexType>();

	if (minK < 0) {
		throw std::runtime_error("Block id " + std::to_string(minK) + " found in partition with supposedly " + std::to_string(k) + " blocks.");
	}

	if (maxK >= k) {
		throw std::runtime_error("Block id " + std::to_string(maxK) + " found in partition with supposedly " + std::to_string(k) + " blocks.");
	}

	scai::hmemo::ReadAccess<IndexType> localPart(part.getLocalValues());
	scai::hmemo::ReadAccess<IndexType> localWeight(nodeWeights.getLocalValues());
	assert(localPart.size() == localN);
 	
	IndexType weightSum = 0;
	for (IndexType i = 0; i < localN; i++) {
		IndexType partID = localPart[i];
		IndexType weight = weighted ? localWeight[i] : 1;
		subsetSizes[partID] += weight;
		weightSum += weight;
	}

	IndexType optSize;
	scai::dmemo::CommunicatorPtr comm = part.getDistributionPtr()->getCommunicatorPtr();
	if (weighted) {
		//get global weight sum
		weightSum = comm->sum(weightSum);
                //PRINT(weightSum);                
                //TODO: why not just weightSum/k ?
                // changed for now so that the test cases can agree
		//optSize = std::ceil(weightSum / k + (maxWeight - minWeight));
                optSize = std::ceil(weightSum / k );
	} else {
		optSize = std::ceil(globalN / k);
	}

	if (!part.getDistribution().isReplicated()) {
	  //sum block sizes over all processes
	  for (IndexType partID = 0; partID < k; partID++) {
	    subsetSizes[partID] = comm->sum(subsetSizes[partID]);
	  }
	}
	
	IndexType maxBlockSize = *std::max_element(subsetSizes.begin(), subsetSizes.end());
	if (!weighted) {
		assert(maxBlockSize >= optSize);
	}
	return (ValueType(maxBlockSize - optSize)/ optSize);
}
//--------------------------------------------------------------------------------------- 

template<typename IndexType, typename ValueType>
std::vector<IndexType> ITI::ParcoRepart<IndexType, ValueType>::nonLocalNeighbors(const CSRSparseMatrix<ValueType>& input) {
	SCAI_REGION( "ParcoRepart.nonLocalNeighbors" )
	const scai::dmemo::DistributionPtr inputDist = input.getRowDistributionPtr();
	const IndexType n = inputDist->getGlobalSize();
	const IndexType localN = inputDist->getLocalSize();

	const CSRStorage<ValueType>& localStorage = input.getLocalStorage();
	scai::hmemo::ReadAccess<IndexType> ia(localStorage.getIA());
	scai::hmemo::ReadAccess<IndexType> ja(localStorage.getJA());

	std::set<IndexType> neighborSet;

	for (IndexType i = 0; i < localN; i++) {
		const IndexType beginCols = ia[i];
		const IndexType endCols = ia[i+1];

		for (IndexType j = beginCols; j < endCols; j++) {
			IndexType neighbor = ja[j];
			assert(neighbor >= 0);
			assert(neighbor < n);

			if (!inputDist->isLocal(neighbor)) {
				neighborSet.insert(neighbor);
			}
		}
	}
	return std::vector<IndexType>(neighborSet.begin(), neighborSet.end()) ;
}
//--------------------------------------------------------------------------------------- 

template<typename IndexType, typename ValueType>
std::vector<ValueType> ITI::ParcoRepart<IndexType, ValueType>::distancesFromBlockCenter(const std::vector<DenseVector<ValueType>> &coordinates) {
	SCAI_REGION("ParcoRepart.distanceFromBlockCenter");

	const IndexType localN = coordinates[0].getDistributionPtr()->getLocalSize();
	const IndexType dimensions = coordinates.size();

	std::vector<ValueType> geometricCenter(dimensions);
	for (IndexType dim = 0; dim < dimensions; dim++) {
		const scai::utilskernel::LArray<ValueType>& localValues = coordinates[dim].getLocalValues();
		assert(localValues.size() == localN);
		geometricCenter[dim] = localValues.sum() / localN;
	}

	std::vector<ValueType> result(localN);
	for (IndexType i = 0; i < localN; i++) {
		ValueType distanceSquared = 0;
		for (IndexType dim = 0; dim < dimensions; dim++) {
			const ValueType diff = coordinates[dim].getLocalValues()[i] - geometricCenter[dim];
			distanceSquared += diff*diff;
		}
		result[i] = pow(distanceSquared, 0.5);
	}
	return result;
}
//--------------------------------------------------------------------------------------- 

template<typename IndexType, typename ValueType>
scai::dmemo::Halo ITI::ParcoRepart<IndexType, ValueType>::buildNeighborHalo(const CSRSparseMatrix<ValueType>& input) {

	SCAI_REGION( "ParcoRepart.buildPartHalo" )

	const scai::dmemo::DistributionPtr inputDist = input.getRowDistributionPtr();

	std::vector<IndexType> requiredHaloIndices = nonLocalNeighbors(input);

	scai::dmemo::Halo Halo;
	{
		scai::hmemo::HArrayRef<IndexType> arrRequiredIndexes( requiredHaloIndices );
		scai::dmemo::HaloBuilder::build( *inputDist, arrRequiredIndexes, Halo );
	}

	return Halo;
}
//--------------------------------------------------------------------------------------- 

template<typename IndexType, typename ValueType>
inline bool ITI::ParcoRepart<IndexType, ValueType>::hasNonLocalNeighbors(const CSRSparseMatrix<ValueType> &input, IndexType globalID) {
	SCAI_REGION( "ParcoRepart.hasNonLocalNeighbors" )
	/**
	 * this could be inlined physically to reduce the overhead of creating read access locks
	 */
	const scai::dmemo::DistributionPtr inputDist = input.getRowDistributionPtr();

	const CSRStorage<ValueType>& localStorage = input.getLocalStorage();
	const scai::hmemo::ReadAccess<IndexType> ia(localStorage.getIA());
	const scai::hmemo::ReadAccess<IndexType> ja(localStorage.getJA());

	const IndexType localID = inputDist->global2local(globalID);
	assert(localID != nIndex);

	const IndexType beginCols = ia[localID];
	const IndexType endCols = ia[localID+1];

	for (IndexType j = beginCols; j < endCols; j++) {
		if (!inputDist->isLocal(ja[j])) {
			return true;
		}
	}
	return false;
}
//--------------------------------------------------------------------------------------- 

template<typename IndexType, typename ValueType>
std::vector<IndexType> ITI::ParcoRepart<IndexType, ValueType>::getNodesWithNonLocalNeighbors(const CSRSparseMatrix<ValueType>& input) {
	SCAI_REGION( "ParcoRepart.getNodesWithNonLocalNeighbors" )
	std::vector<IndexType> result;

	const scai::dmemo::DistributionPtr inputDist = input.getRowDistributionPtr();
	if (inputDist->isReplicated()) {
		//everything is local
		return result;
	}

	const CSRStorage<ValueType>& localStorage = input.getLocalStorage();
	const scai::hmemo::ReadAccess<IndexType> ia(localStorage.getIA());
	const scai::hmemo::ReadAccess<IndexType> ja(localStorage.getJA());
	const IndexType localN = inputDist->getLocalSize();

	//iterate over all nodes
	for (IndexType localI = 0; localI < localN; localI++) {
		const IndexType beginCols = ia[localI];
		const IndexType endCols = ia[localI+1];

		//over all edges
		for (IndexType j = beginCols; j < endCols; j++) {
			if (!inputDist->isLocal(ja[j])) {
				IndexType globalI = inputDist->local2global(localI);
				result.push_back(globalI);
				break;
			}
		}
	}

	//nodes should have been sorted to begin with, so a subset of them will be sorted as well
	assert(std::is_sorted(result.begin(), result.end()));
	return result;
}
//--------------------------------------------------------------------------------------- 

template<typename IndexType, typename ValueType>
void ITI::ParcoRepart<IndexType, ValueType>::checkLocalDegreeSymmetry(const CSRSparseMatrix<ValueType> &input) {
	SCAI_REGION( "ParcoRepart.checkLocalDegreeSymmetry" )

	const scai::dmemo::DistributionPtr inputDist = input.getRowDistributionPtr();
	const IndexType localN = inputDist->getLocalSize();

	const CSRStorage<ValueType>& storage = input.getLocalStorage();
	const scai::hmemo::ReadAccess<IndexType> localIa(storage.getIA());
	const scai::hmemo::ReadAccess<IndexType> localJa(storage.getJA());

	std::vector<IndexType> inDegree(localN, 0);
	std::vector<IndexType> outDegree(localN, 0);
	for (IndexType i = 0; i < localN; i++) {
		IndexType globalI = inputDist->local2global(i);
		const IndexType beginCols = localIa[i];
		const IndexType endCols = localIa[i+1];

		for (IndexType j = beginCols; j < endCols; j++) {
			IndexType globalNeighbor = localJa[j];

			if (globalNeighbor != globalI && inputDist->isLocal(globalNeighbor)) {
				IndexType localNeighbor = inputDist->global2local(globalNeighbor);
				outDegree[i]++;
				inDegree[localNeighbor]++;
			}
		}
	}

	for (IndexType i = 0; i < localN; i++) {
		if (inDegree[i] != outDegree[i]) {
			//now check in detail:
			IndexType globalI = inputDist->local2global(i);
			for (IndexType j = localIa[i]; j < localIa[i+1]; j++) {
				IndexType globalNeighbor = localJa[j];
				if (inputDist->isLocal(globalNeighbor)) {
					IndexType localNeighbor = inputDist->global2local(globalNeighbor);
					bool foundBackEdge = false;
					for (IndexType y = localIa[localNeighbor]; y < localIa[localNeighbor+1]; y++) {
						if (localJa[y] == globalI) {
							foundBackEdge = true;
						}
					}
					if (!foundBackEdge) {
						throw std::runtime_error("Local node " + std::to_string(globalI) + " has edge to local node " + std::to_string(globalNeighbor)
											+ " but no back edge found.");
					}
				}
			}
		}
	}
}
//--------------------------------------------------------------------------------------- 

template<typename IndexType, typename ValueType>
DenseVector<IndexType> ParcoRepart<IndexType, ValueType>::getBorderNodes( const CSRSparseMatrix<ValueType> &adjM, const DenseVector<IndexType> &part) {

    scai::dmemo::CommunicatorPtr comm = scai::dmemo::Communicator::getCommunicatorPtr();
    const scai::dmemo::DistributionPtr dist = adjM.getRowDistributionPtr();
    const IndexType localN = dist->getLocalSize();
    const scai::utilskernel::LArray<IndexType>& localPart= part.getLocalValues();
    DenseVector<IndexType> border(dist,0);
    scai::utilskernel::LArray<IndexType>& localBorder= border.getLocalValues();
    
    IndexType globalN = dist->getGlobalSize();
    IndexType max = part.max().Scalar::getValue<IndexType>();
    
    if( !dist->isEqual( part.getDistribution() ) ){
        std::cout<< __FILE__<< "  "<< __LINE__<< ", matrix dist: " << *dist<< " and partition dist: "<< part.getDistribution() << std::endl;
        throw std::runtime_error( "Distributions: should (?) be equal.");
    }

    const CSRStorage<ValueType>& localStorage = adjM.getLocalStorage();
	const scai::hmemo::ReadAccess<IndexType> ia(localStorage.getIA());
	const scai::hmemo::ReadAccess<IndexType> ja(localStorage.getJA());
	const scai::hmemo::ReadAccess<IndexType> partAccess(localPart);

	scai::dmemo::Halo partHalo = buildNeighborHalo(adjM);
	scai::utilskernel::LArray<IndexType> haloData;
	dist->getCommunicatorPtr()->updateHalo( haloData, localPart, partHalo );

    for(IndexType i=0; i<localN; i++){    // for all local nodes
    	IndexType thisBlock = localPart[i];
    	for(IndexType j=ia[i]; j<ia[i+1]; j++){                   // for all the edges of a node
    		IndexType neighbor = ja[j];
    		IndexType neighborBlock;
			if (dist->isLocal(neighbor)) {
				neighborBlock = partAccess[dist->global2local(neighbor)];
			} else {
				neighborBlock = haloData[partHalo.global2halo(neighbor)];
			}
			assert( neighborBlock < max +1 );
			if (thisBlock != neighborBlock) {
				localBorder[i] = 1;
				break;
			}
    	}
    }

    assert(border.getDistributionPtr()->getLocalSize() == localN);
    return border;
}

//----------------------------------------------------------------------------------------

template<typename IndexType, typename ValueType>
scai::lama::CSRSparseMatrix<ValueType> ParcoRepart<IndexType, ValueType>::getPEGraph( const CSRSparseMatrix<ValueType> &adjM) {
    SCAI_REGION("ParcoRepart.getPEGraph");
    scai::dmemo::CommunicatorPtr comm = scai::dmemo::Communicator::getCommunicatorPtr();
    const scai::dmemo::DistributionPtr dist = adjM.getRowDistributionPtr(); 
    const IndexType numPEs = comm->getSize();
    
    const std::vector<IndexType> nonLocalIndices = nonLocalNeighbors(adjM);
    
    SCAI_REGION_START("ParcoRepart.getPEGraph.getOwners");
    scai::utilskernel::LArray<IndexType> indexTransport(nonLocalIndices.size(), nonLocalIndices.data());
    // find the PEs that own every non-local index
    scai::hmemo::HArray<IndexType> owners(nonLocalIndices.size() , -1);
    dist->computeOwners( owners, indexTransport);
    SCAI_REGION_END("ParcoRepart.getPEGraph.getOwners");
    
    scai::hmemo::ReadAccess<IndexType> rOwners(owners);
    std::vector<IndexType> neighborPEs(rOwners.get(), rOwners.get()+rOwners.size());
    rOwners.release();
    std::sort(neighborPEs.begin(), neighborPEs.end());
    //remove duplicates
    neighborPEs.erase(std::unique(neighborPEs.begin(), neighborPEs.end()), neighborPEs.end());
    const IndexType numNeighbors = neighborPEs.size();

    // create the PE adjacency matrix to be returned
    scai::dmemo::DistributionPtr distPEs ( scai::dmemo::Distribution::getDistributionPtr( "BLOCK", comm, numPEs) );
    assert(distPEs->getLocalSize() == 1);
    scai::dmemo::DistributionPtr noDistPEs (new scai::dmemo::NoDistribution( numPEs ));

    SCAI_REGION_START("ParcoRepart.getPEGraph.buildMatrix");
    scai::utilskernel::LArray<IndexType> ia(2, 0, numNeighbors);
    scai::utilskernel::LArray<IndexType> ja(numNeighbors, neighborPEs.data());
    scai::utilskernel::LArray<ValueType> values(numNeighbors, 1);
    scai::lama::CSRStorage<ValueType> myStorage(1, numPEs, neighborPEs.size(), ia, ja, values);
    SCAI_REGION_END("ParcoRepart.getPEGraph.buildMatrix");
    
    //could be optimized with move semantics
    scai::lama::CSRSparseMatrix<ValueType> PEgraph(myStorage, distPEs, noDistPEs);

    return PEgraph;
}
//-----------------------------------------------------------------------------------------

//return: there is an edge in the block graph between blocks ret[0][i]-ret[1][i]
template<typename IndexType, typename ValueType>
std::vector<std::vector<IndexType>> ParcoRepart<IndexType, ValueType>::getLocalBlockGraphEdges( const CSRSparseMatrix<ValueType> &adjM, const DenseVector<IndexType> &part) {
    SCAI_REGION("ParcoRepart.getLocalBlockGraphEdges");
    SCAI_REGION_START("ParcoRepart.getLocalBlockGraphEdges.initialise");
    scai::dmemo::CommunicatorPtr comm = scai::dmemo::Communicator::getCommunicatorPtr();
    const scai::dmemo::DistributionPtr dist = adjM.getRowDistributionPtr();
    const scai::utilskernel::LArray<IndexType>& localPart= part.getLocalValues();
    IndexType N = adjM.getNumColumns();
    IndexType max = part.max().Scalar::getValue<IndexType>();
   
    if( !dist->isEqual( part.getDistribution() ) ){
        std::cout<< __FILE__<< "  "<< __LINE__<< ", matrix dist: " << *dist<< " and partition dist: "<< part.getDistribution() << std::endl;
        throw std::runtime_error( "Distributions: should (?) be equal.");
    }
    SCAI_REGION_END("ParcoRepart.getLocalBlockGraphEdges.initialise");
    
    
    SCAI_REGION_START("ParcoRepart.getLocalBlockGraphEdges.addLocalEdge_newVersion");
    
    scai::hmemo::HArray<IndexType> nonLocalIndices( dist->getLocalSize() ); 
    scai::hmemo::WriteAccess<IndexType> writeNLI(nonLocalIndices, dist->getLocalSize() );
    IndexType actualNeighbours = 0;

    const CSRStorage<ValueType> localStorage = adjM.getLocalStorage();
    const scai::hmemo::ReadAccess<IndexType> ia(localStorage.getIA());
    const scai::hmemo::ReadAccess<IndexType> ja(localStorage.getJA());
    scai::hmemo::ReadAccess<ValueType> values(localStorage.getValues());
    
    // we do not know the size of the non-local indices that is why we use an std::vector
    // with push_back, then convert that to a DenseVector in order to call DenseVector::gather
    // TODO: skip the std::vector to DenseVector conversion. maybe use HArray or LArray
    std::vector< std::vector<IndexType> > edges(2);
    std::vector<IndexType> localInd, nonLocalInd;

    for(IndexType i=0; i<dist->getLocalSize(); i++){ 
        for(IndexType j=ia[i]; j<ia[i+1]; j++){ 
            if( dist->isLocal(ja[j]) ){ 
                IndexType u = localPart[i];         // partition(i)
                IndexType v = localPart[dist->global2local(ja[j])]; // partition(j), 0<j<N so take the local index of j
                assert( u < max +1);
                assert( v < max +1);
                if( u != v){    // the nodes belong to different blocks                  
                        bool add_edge = true;
                        for(IndexType k=0; k<edges[0].size(); k++){ //check that this edge is not already in
                            if( edges[0][k]==u && edges[1][k]==v ){
                                add_edge= false;
                                break;      // the edge (u,v) already exists
                            }
                        }
                        if( add_edge== true){       //if this edge does not exist, add it
                            edges[0].push_back(u);
                            edges[1].push_back(v);
                        }
                }
            } else{  // if(dist->isLocal(j)) 
                // there is an edge between i and j but index j is not local in the partition so we cannot get part[j].
                localInd.push_back(i);
                nonLocalInd.push_back(ja[j]);
            }
            
        }
    }
    SCAI_REGION_END("ParcoRepart.getLocalBlockGraphEdges.addLocalEdge_newVersion");
    
    // TODO: this seems to take quite a long !
    // take care of all the non-local indices found
    assert( localInd.size() == nonLocalInd.size() );
    DenseVector<IndexType> nonLocalDV( nonLocalInd.size(), 0 );
    DenseVector<IndexType> gatheredPart( nonLocalDV.size(),0 );
    
    //get a DenseVector from a vector
    for(IndexType i=0; i<nonLocalInd.size(); i++){
        nonLocalDV.setValue(i, nonLocalInd[i]);
    }
    SCAI_REGION_START("ParcoRepart.getLocalBlockGraphEdges.gatherNonLocal")
        //gather all non-local indexes
        gatheredPart.gather(part, nonLocalDV , scai::common::binary::COPY );
    SCAI_REGION_END("ParcoRepart.getLocalBlockGraphEdges.gatherNonLocal")
    
    assert( gatheredPart.size() == nonLocalInd.size() );
    assert( gatheredPart.size() == localInd.size() );
    
    for(IndexType i=0; i<gatheredPart.size(); i++){
        SCAI_REGION("ParcoRepart.getLocalBlockGraphEdges.addNonLocalEdge");
        IndexType u = localPart[ localInd[i] ];         
        IndexType v = gatheredPart.getValue(i).Scalar::getValue<IndexType>();
        assert( u < max +1);
        assert( v < max +1);
        if( u != v){    // the nodes belong to different blocks                  
            bool add_edge = true;
            for(IndexType k=0; k<edges[0].size(); k++){ //check that this edge is not already in
                if( edges[0][k]==u && edges[1][k]==v ){
                    add_edge= false;
                    break;      // the edge (u,v) already exists
                }
            }
            if( add_edge== true){       //if this edge does not exist, add it
                edges[0].push_back(u);
                edges[1].push_back(v);
            }
        }
    }
    return edges;
}

//-----------------------------------------------------------------------------------------

// in this version the graph is an HArray with size k*k and [i,j] = i*k+j
//
// Not distributed.
//
template<typename IndexType, typename ValueType>
scai::lama::CSRSparseMatrix<ValueType> ParcoRepart<IndexType, ValueType>::getBlockGraph( const CSRSparseMatrix<ValueType> &adjM, const DenseVector<IndexType> &part, const int k) {
    SCAI_REGION("ParcoRepart.getBlockGraph");
    scai::dmemo::CommunicatorPtr comm = scai::dmemo::Communicator::getCommunicatorPtr();
    const scai::dmemo::DistributionPtr distPtr = adjM.getRowDistributionPtr();
    const scai::utilskernel::LArray<IndexType>& localPart= part.getLocalValues();
    
    // there are k blocks in the partition so the adjecency matrix for the block graph has dimensions [k x k]
    scai::dmemo::DistributionPtr distRowBlock ( scai::dmemo::Distribution::getDistributionPtr( "BLOCK", comm, k) );  
    scai::dmemo::DistributionPtr distColBlock ( new scai::dmemo::NoDistribution( k ));
    
    // TODO: memory costly for big k
    IndexType size= k*k;
    // get, on each processor, the edges of the blocks that are local
    std::vector< std::vector<IndexType> > blockEdges = ParcoRepart<int, double>::getLocalBlockGraphEdges( adjM, part);
    assert(blockEdges[0].size() == blockEdges[1].size());
    
    scai::hmemo::HArray<IndexType> sendPart(size, static_cast<ValueType>( 0 ));
    scai::hmemo::HArray<IndexType> recvPart(size);
    
    for(IndexType round=0; round<comm->getSize(); round++){
        SCAI_REGION("ParcoRepart.getBlockGraph.shiftArray");
        {   // write your part 
            scai::hmemo::WriteAccess<IndexType> sendPartWrite( sendPart );
            for(IndexType i=0; i<blockEdges[0].size(); i++){
                IndexType u = blockEdges[0][i];
                IndexType v = blockEdges[1][i];
                sendPartWrite[ u*k + v ] = 1;
            }
        }
        comm->shiftArray(recvPart , sendPart, 1);
        sendPart.swap(recvPart);
    } 
    
    // get numEdges
    IndexType numEdges=0;
    
    scai::hmemo::ReadAccess<IndexType> recvPartRead( recvPart );
    for(IndexType i=0; i<recvPartRead.size(); i++){
        if( recvPartRead[i]>0 )
            ++numEdges;
    }
    
    //convert the k*k HArray to a [k x k] CSRSparseMatrix
    scai::lama::CSRStorage<ValueType> localMatrix;
    localMatrix.allocate( k ,k );
    
    scai::hmemo::HArray<IndexType> csrIA;
    scai::hmemo::HArray<IndexType> csrJA;
    scai::hmemo::HArray<ValueType> csrValues; 
    {
        IndexType numNZ = numEdges;     // this equals the number of edges of the graph
        scai::hmemo::WriteOnlyAccess<IndexType> ia( csrIA, k +1 );
        scai::hmemo::WriteOnlyAccess<IndexType> ja( csrJA, numNZ );
        scai::hmemo::WriteOnlyAccess<ValueType> values( csrValues, numNZ );   
        scai::hmemo::ReadAccess<IndexType> recvPartRead( recvPart );
        ia[0]= 0;
        
        IndexType rowCounter = 0; // count rows
        IndexType nnzCounter = 0; // count non-zero elements
        
        for(IndexType i=0; i<k; i++){
            IndexType rowNums=0;
            // traverse the part of the HArray that represents a row and find how many elements are in this row
            for(IndexType j=0; j<k; j++){
                if( recvPartRead[i*k+j] >0  ){
                    ++rowNums;
                }
            }
            ia[rowCounter+1] = ia[rowCounter] + rowNums;
           
            for(IndexType j=0; j<k; j++){
                if( recvPartRead[i*k +j] >0){   // there exist edge (i,j)
                    ja[nnzCounter] = j;
                    values[nnzCounter] = 1;
                    ++nnzCounter;
                }
            }
            ++rowCounter;
        }
    }
    SCAI_REGION_START("ParcoRepart.getBlockGraph.swapAndAssign");
        scai::lama::CSRSparseMatrix<ValueType> matrix;
        localMatrix.swap( csrIA, csrJA, csrValues );
        matrix.assign(localMatrix);
    SCAI_REGION_END("ParcoRepart.getBlockGraph.swapAndAssign");
    return matrix;
}

//-----------------------------------------------------------------------------------

template<typename IndexType, typename ValueType>
std::vector< std::vector<IndexType>> ParcoRepart<IndexType, ValueType>::getGraphEdgeColoring_local(CSRSparseMatrix<ValueType> &adjM, IndexType &colors) {
    SCAI_REGION("ParcoRepart.coloring");
    using namespace boost;
    IndexType N= adjM.getNumRows();
    assert( N== adjM.getNumColumns() ); // numRows = numColumns
    
    const scai::dmemo::DistributionPtr noDist(new scai::dmemo::NoDistribution(N));
    if (!adjM.getRowDistributionPtr()->isReplicated()) {
    	adjM.redistribute(noDist, noDist);
    	//throw std::runtime_error("Input matrix must be replicated.");
    }

    // use boost::Graph and boost::edge_coloring()
    typedef adjacency_list<vecS, vecS, undirectedS, no_property, size_t, no_property> Graph;
    //typedef std::pair<std::size_t, std::size_t> Pair;
    Graph G(N);
    
    // retG[0][i] the first node, retG[1][i] the second node, retG[2][i] the color of the edge
    std::vector< std::vector<IndexType>> retG(3);
    
	const CSRStorage<ValueType>& localStorage = adjM.getLocalStorage();
	const scai::hmemo::ReadAccess<IndexType> ia(localStorage.getIA());
	const scai::hmemo::ReadAccess<IndexType> ja(localStorage.getJA());

    // create graph G from the input adjacency matrix
    for(IndexType i=0; i<N; i++){
    	//we replicated the matrix, so global indices are local indices
    	const IndexType globalI = i;
    	for (IndexType j = ia[i]; j < ia[i+1]; j++) {
    		if (globalI < ja[j]) {
				boost::add_edge(globalI, ja[j], G);
				retG[0].push_back(globalI);
				retG[1].push_back(ja[j]);
    		}
    	}
    }
    
    colors = boost::edge_coloring(G, boost::get( boost::edge_bundle, G));
    
    scai::dmemo::CommunicatorPtr comm = scai::dmemo::Communicator::getCommunicatorPtr();

    for (size_t i = 0; i <retG[0].size(); i++) {
        retG[2].push_back( G[ boost::edge( retG[0][i],  retG[1][i], G).first] );
    }
    
    return retG;
}

//---------------------------------------------------------------------------------------

template<typename IndexType, typename ValueType>
std::vector<DenseVector<IndexType>> ParcoRepart<IndexType, ValueType>::getCommunicationPairs_local( CSRSparseMatrix<ValueType> &adjM) {
    IndexType N= adjM.getNumRows();
    SCAI_REGION("ParcoRepart.getCommunicationPairs_local");
    // coloring.size()=3: coloring(i,j,c) means that edge with endpoints i and j is colored with color c.
    // and coloring[i].size()= number of edges in input graph

    assert(adjM.getNumColumns() == adjM.getNumRows() );

    IndexType colors;
    std::vector<std::vector<IndexType>> coloring = getGraphEdgeColoring_local( adjM, colors );
    std::vector<DenseVector<IndexType>> retG(colors);
    
    if (adjM.getNumRows()==2) {
    	assert(colors<=1);
    	assert(coloring[0].size()<=1);
    }
    
    for(IndexType i=0; i<colors; i++){        
        retG[i].allocate(N);
        // TODO: although not distributed maybe try to avoid setValue, change to std::vector ?
        // initialize so retG[i][j]= j instead of -1
        for( IndexType j=0; j<N; j++){
            retG[i].setValue( j, j );
        }
    }
    
    // for all the edges:
    // coloring[0][i] = the first block , coloring[1][i] = the second block,
    // coloring[2][i]= the color/round in which the two blocks shall communicate
    for(IndexType i=0; i<coloring[0].size(); i++){
        IndexType color = coloring[2][i]; // the color/round of this edge
        assert(color<colors);
        IndexType firstBlock = coloring[0][i];
        IndexType secondBlock = coloring[1][i];
        retG[color].setValue( firstBlock, secondBlock);
        retG[color].setValue( secondBlock, firstBlock );
    }
    
    return retG;
}
//---------------------------------------------------------------------------------------

/* A 2D or 3D matrix given as a 1D array of size sideLen^dimesion
 * */
template<typename IndexType, typename ValueType>
std::vector<IndexType> ParcoRepart<IndexType, ValueType>::neighbourPixels(const IndexType thisPixel, const IndexType sideLen, const IndexType dimension){
    SCAI_REGION("ParcoRepart.neighbourPixels");
   
    SCAI_ASSERT(thisPixel>=0, "Negative pixel value: " << std::to_string(thisPixel));
    SCAI_ASSERT(sideLen> 0, "Negative or zero side length: " << std::to_string(sideLen));
    SCAI_ASSERT(sideLen> 0, "Negative or zero dimension: " << std::to_string(dimension));
    
    IndexType totalSize = std::pow(sideLen ,dimension);    
    SCAI_ASSERT( thisPixel < totalSize , "Wrong side length or dimension, sideLen=" + std::to_string(sideLen)+ " and dimension= " + std::to_string(dimension) );
    
    std::vector<IndexType> result;
    
    //calculate the index of the neighbouring pixels
    for(IndexType i=0; i<dimension; i++){
        for( int j :{-1, 1} ){
            // possible neighbour
            IndexType ngbrIndex = thisPixel + j*std::pow(sideLen,i );
            // index is within bounds
            if( ngbrIndex < 0 or ngbrIndex >=totalSize){
                continue;
            }
            if(dimension==2){
                IndexType xCoord = thisPixel/sideLen;
                IndexType yCoord = thisPixel%sideLen;
                if( ngbrIndex/sideLen == xCoord or ngbrIndex%sideLen == yCoord){
                    result.push_back(ngbrIndex);
                }
            }else if(dimension==3){
                IndexType planeSize= sideLen*sideLen;
                IndexType xCoord = thisPixel/planeSize;
                IndexType yCoord = (thisPixel%planeSize) /  sideLen;
                IndexType zCoord = (thisPixel%planeSize) % sideLen;
                IndexType ngbrX = ngbrIndex/planeSize;
                IndexType ngbrY = (ngbrIndex%planeSize)/sideLen;
                IndexType ngbrZ = (ngbrIndex%planeSize)%sideLen;
                if( ngbrX == xCoord and  ngbrY == yCoord ){
                    result.push_back(ngbrIndex);
                }else if(ngbrX == xCoord and  ngbrZ == zCoord){
                    result.push_back(ngbrIndex);
                }else if(ngbrY == yCoord and  ngbrZ == zCoord){
                    result.push_back(ngbrIndex);
                }
            }else{
                throw std::runtime_error("Implemented only for 2D and 3D. Dimension given: " + std::to_string(dimension) );
            }
        }
    }
    return result;
}
//---------------------------------------------------------------------------------------

//to force instantiation

template DenseVector<int> ParcoRepart<int, double>::partitionGraph(CSRSparseMatrix<double> &input, std::vector<DenseVector<double>> &coordinates, struct Settings);

template DenseVector<int> ParcoRepart<int, double>::pixelPartition(CSRSparseMatrix<double> &input, std::vector<DenseVector<double>> &coordinates, Settings settings);

template double ParcoRepart<int, double>::computeCut(const CSRSparseMatrix<double> &input, const DenseVector<int> &part, bool ignoreWeights);

template double ParcoRepart<int, double>::computeImbalance(const DenseVector<int> &partition, int k, const DenseVector<int> &nodeWeights);

template std::vector<int> ITI::ParcoRepart<int, double>::nonLocalNeighbors(const CSRSparseMatrix<double>& input);

template std::vector<double> ITI::ParcoRepart<int, double>::distancesFromBlockCenter(const std::vector<DenseVector<double>> &coordinates);

template scai::dmemo::Halo ITI::ParcoRepart<int, double>::buildNeighborHalo(const CSRSparseMatrix<double> &input);

template std::vector<int> ITI::ParcoRepart<int, double>::getNodesWithNonLocalNeighbors(const CSRSparseMatrix<double>& input);

template void ParcoRepart<int, double>::checkLocalDegreeSymmetry(const CSRSparseMatrix<double> &input);

template DenseVector<int> ParcoRepart<int, double>::getBorderNodes( const CSRSparseMatrix<double> &adjM, const DenseVector<int> &part);

template scai::lama::CSRSparseMatrix<double> ParcoRepart<int, double>::getPEGraph( const CSRSparseMatrix<double> &adjM);

template std::vector<std::vector<IndexType>> ParcoRepart<int, double>::getLocalBlockGraphEdges( const CSRSparseMatrix<double> &adjM, const DenseVector<int> &part);

template scai::lama::CSRSparseMatrix<double> ParcoRepart<int, double>::getBlockGraph( const CSRSparseMatrix<double> &adjM, const DenseVector<int> &part, const int k );

template std::vector< std::vector<int>>  ParcoRepart<int, double>::getGraphEdgeColoring_local( CSRSparseMatrix<double> &adjM, int& colors);

template std::vector<DenseVector<int>> ParcoRepart<int, double>::getCommunicationPairs_local( CSRSparseMatrix<double> &adjM);

template std::vector<int> ParcoRepart<int, double>::neighbourPixels(const int thisPixel, const int sideLen, const int dimension);

}<|MERGE_RESOLUTION|>--- conflicted
+++ resolved
@@ -33,15 +33,9 @@
 #include "AuxiliaryFunctions.h"
 #include "MultiSection.h"
 
-<<<<<<< HEAD
 #include "schizoQuicksort/src/sort/SchizoQS.hpp"
 
-//#include "quadtree/QuadTreeCartesianEuclid.h"
-=======
-#include "sort/SchizoQS.hpp"
-
 using scai::lama::Scalar;
->>>>>>> d5f66e78
 
 namespace ITI {
 
@@ -101,35 +95,10 @@
 		comm->synchronize();
 	}
 	
-<<<<<<< HEAD
-	SCAI_REGION_START("ParcoRepart.partitionGraph.initialPartition")
-	// get an initial partition
-	DenseVector<IndexType> result;
-
-	if (settings.initialPartition==InitialPartitioningMethods::SFC) { //sfc
-		result= ParcoRepart<IndexType, ValueType>::hilbertPartition(input, coordinates, settings);
-	} else if (settings.initialPartition==InitialPartitioningMethods::Pixel) { // pixel
-		result = ParcoRepart<IndexType, ValueType>::pixelPartition(input, coordinates, settings);
-	} else if (settings.initialPartition == InitialPartitioningMethods::Spectral) {// spectral
-		result = ITI::SpectralPartition<IndexType, ValueType>::getPartition(input, coordinates, settings);
-	} else if (settings.initialPartition == InitialPartitioningMethods::Multisection) {// multisection
-		scai::lama::DenseVector<ValueType> nodeWeights( inputDist, 1 );
-		result = ITI::MultiSection<IndexType, ValueType>::getPartitionNonUniform(input, coordinates, nodeWeights, settings);
-		scai::dmemo::DistributionPtr newDist( new scai::dmemo::GeneralDistribution ( *inputDist, result.getLocalValues() ) );
-		result.redistribute(newDist);
-		input.redistribute(newDist, noDist);
-		for (DenseVector<ValueType>& dimCoords : coordinates) {
-			dimCoords.redistribute(newDist);
-		}
-	} else {
-		throw std::runtime_error("Initial Partitioning mode undefined.");
-	}
-	SCAI_REGION_END("ParcoRepart.partitionGraph.initialPartition")
-=======
         SCAI_REGION_START("ParcoRepart.partitionGraph.initialPartition")
         // get an initial partition
         DenseVector<IndexType> result;
-		DenseVector<IndexType> uniformWeights = DenseVector<IndexType>(inputDist, 1);
+	DenseVector<IndexType> uniformWeights = DenseVector<IndexType>(inputDist, 1);
 
         
         if( settings.initialPartition==0 ){ //sfc
@@ -159,13 +128,20 @@
             for (IndexType d = 0; d < dimensions; d++) {
             	coordinates[d].redistribute(newDist);
             }
-
-
-        } else {
+        } else if (settings.initialPartition == 4) {// multisection
+		scai::lama::DenseVector<ValueType> nodeWeights( inputDist, 1 );
+		result = ITI::MultiSection<IndexType, ValueType>::getPartitionNonUniform(input, coordinates, nodeWeights, settings);
+		scai::dmemo::DistributionPtr newDist( new scai::dmemo::GeneralDistribution ( *inputDist, result.getLocalValues() ) );
+		result.redistribute(newDist);
+		input.redistribute(newDist, noDist);
+		for (DenseVector<ValueType>& dimCoords : coordinates) {
+			dimCoords.redistribute(newDist);
+		}
+	}
+	else {
         	throw std::runtime_error("No method implemented for " + std::to_string(settings.initialPartition));
         }
         SCAI_REGION_END("ParcoRepart.partitionGraph.initialPartition")
->>>>>>> d5f66e78
         
 	IndexType numRefinementRounds = 0;
 
@@ -264,11 +240,7 @@
      */
     std::vector<IndexType> newLocalIndices;
     {
-<<<<<<< HEAD
         SCAI_REGION( "ParcoRepart.hilbertPartition.sorting" );
-=======
-        SCAI_REGION( "ParcoRepart.initialPartition.sorting" );
->>>>>>> d5f66e78
 
         int typesize;
         MPI_Type_size(SortingDatatype<sort_pair>::getMPIDatatype(), &typesize);
@@ -307,11 +279,7 @@
         	if (newLocalIndices[i] != std::numeric_limits<decltype(sort_pair::index)>::max()) newLocalN++;
         }
 
-<<<<<<< HEAD
         //sort local indices for general distribution
-=======
-		//sort local indices for general distribution
->>>>>>> d5f66e78
         std::sort(newLocalIndices.begin(), newLocalIndices.end());
 
         //remove dummy values
@@ -338,11 +306,7 @@
     
     {
     	assert(!inputDist->isReplicated() && comm->getSize() == k);
-<<<<<<< HEAD
         SCAI_REGION( "ParcoRepart.hilbertPartition.redistribute" );
-=======
-        SCAI_REGION( "ParcoRepart.initialPartition.redistribute" );
->>>>>>> d5f66e78
 
         scai::utilskernel::LArray<IndexType> indexTransport(newLocalIndices.size(), newLocalIndices.data());
         assert(comm->sum(indexTransport.size()) == globalN);
@@ -361,21 +325,7 @@
             if (comm->getRank() == 0) std::cout << "Redistributed coordinates" << std::endl;
         }
     }
-<<<<<<< HEAD
-    /*
-    ValueType cut = comm->getSize() == 1 ? computeCut(input, result) : comm->sum(localSumOutgoingEdges(input, false)) / 2;
-=======
-    
-    ValueType cut = comm->getSize() == 1 ? computeCut(input, result, true) : comm->sum(localSumOutgoingEdges(input, true)) / 2;
->>>>>>> d5f66e78
-    ValueType imbalance = ParcoRepart<IndexType, ValueType>::computeImbalance(result, k);
-    if (comm->getRank() == 0) {
-        afterSFC = std::chrono::steady_clock::now();
-        std::chrono::duration<double> elapsedSeconds = afterSFC-start;
-        std::cout << "\033[1;31mWith SFC (" << elapsedSeconds.count() << " seconds), cut is " << cut << std::endl;
-        std::cout<< "and imbalance= "<< imbalance << "\033[0m" << std::endl;
-    }
-    */
+
     return result;
 }
 //--------------------------------------------------------------------------------------- 
