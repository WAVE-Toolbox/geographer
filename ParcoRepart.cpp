/*
 * ParcoReport.cpp
 *
 *  Created on: 25.10.2016
 *      Author: moritzl
 */

#include <scai/dmemo/HaloBuilder.hpp>
#include <scai/dmemo/Distribution.hpp>
#include <scai/dmemo/BlockDistribution.hpp>
#include <scai/dmemo/GenBlockDistribution.hpp>
#include <scai/sparsekernel/openmp/OpenMPCSRUtils.hpp>
#include <scai/tracing.hpp>

#include <assert.h>
#include <cmath>
#include <climits>
#include <queue>
#include <string>
#include <unordered_set>
#include <numeric>
#include <iterator>
#include <algorithm>
#include <tuple>
#include <chrono>

#include "PrioQueue.h"
#include "ParcoRepart.h"
#include "HilbertCurve.h"
#include "MultiLevel.h"
#include "SpectralPartition.h"
#include "KMeans.h"
#include "AuxiliaryFunctions.h"
#include "MultiSection.h"

#include "schizoQuicksort/src/sort/SchizoQS.hpp"

using scai::lama::Scalar;

namespace ITI {

template<typename IndexType, typename ValueType>
DenseVector<IndexType> ParcoRepart<IndexType, ValueType>::partitionGraph(CSRSparseMatrix<ValueType> &input, std::vector<DenseVector<ValueType>> &coordinates, Settings settings)
{
	IndexType k = settings.numBlocks;
	ValueType epsilon = settings.epsilon;
    
	SCAI_REGION( "ParcoRepart.partitionGraph" )

	std::chrono::time_point<std::chrono::steady_clock> start, afterSFC, round;
	start = std::chrono::steady_clock::now();

	SCAI_REGION_START("ParcoRepart.partitionGraph.inputCheck")
	/**
	* check input arguments for sanity
	*/
	IndexType n = input.getNumRows();
	if (n != coordinates[0].size()) {
		throw std::runtime_error("Matrix has " + std::to_string(n) + " rows, but " + std::to_string(coordinates[0].size())
		 + " coordinates are given.");
	}

	if (n != input.getNumColumns()) {
		throw std::runtime_error("Matrix must be quadratic.");
	}

	if (!input.isConsistent()) {
		throw std::runtime_error("Input matrix inconsistent");
	}

	if (k > n) {
		throw std::runtime_error("Creating " + std::to_string(k) + " blocks from " + std::to_string(n) + " elements is impossible.");
	}

	if (epsilon < 0) {
		throw std::runtime_error("Epsilon " + std::to_string(epsilon) + " is invalid.");
	}

	const IndexType dimensions = coordinates.size();
        
	const scai::dmemo::DistributionPtr coordDist = coordinates[0].getDistributionPtr();
	const scai::dmemo::DistributionPtr inputDist = input.getRowDistributionPtr();
	const scai::dmemo::DistributionPtr noDist(new scai::dmemo::NoDistribution(n));
	const scai::dmemo::CommunicatorPtr comm = coordDist->getCommunicatorPtr();

	const IndexType localN = inputDist->getLocalSize();
	const IndexType globalN = inputDist->getGlobalSize();

	if( !coordDist->isEqual( *inputDist) ){
		throw std::runtime_error( "Distributions should be equal.");
	}
	SCAI_REGION_END("ParcoRepart.partitionGraph.inputCheck")
	{
		SCAI_REGION("ParcoRepart.synchronize")
		comm->synchronize();
	}
	
        SCAI_REGION_START("ParcoRepart.partitionGraph.initialPartition")
        // get an initial partition
        DenseVector<IndexType> result;
	DenseVector<IndexType> uniformWeights = DenseVector<IndexType>(inputDist, 1);

        
        if( settings.initialPartition==0 ){ //sfc
            result= ParcoRepart<IndexType, ValueType>::hilbertPartition(input, coordinates, settings);
        } else if ( settings.initialPartition==1 ){ // pixel
            result = ParcoRepart<IndexType, ValueType>::pixelPartition(input, coordinates, settings);
        } else if ( settings.initialPartition == 2) {// spectral
            result = ITI::SpectralPartition<IndexType, ValueType>::getPartition(input, coordinates, settings);
        } else if (settings.initialPartition == 3) {// k-means
            const std::vector<IndexType> blockSizes(settings.numBlocks, n/settings.numBlocks);
            result = ITI::KMeans::computePartition(coordinates, settings.numBlocks, uniformWeights, blockSizes, settings.epsilon);

            std::cout << "K-Means, Cut:" << computeCut(input, result, false) << ", imbalance:" << computeImbalance(result, settings.numBlocks) << std::endl;
            assert(result.max().Scalar::getValue<IndexType>() == settings.numBlocks -1);
            assert(result.min().Scalar::getValue<IndexType>() == 0);

            scai::dmemo::DistributionPtr newDist( new scai::dmemo::GeneralDistribution ( *inputDist, result.getLocalValues() ) );
            assert(newDist->getGlobalSize() == n);

            result.redistribute(newDist);
            input.redistribute(newDist, noDist);
            if (settings.useGeometricTieBreaking) {
		for (IndexType d = 0; d < dimensions; d++) {
			coordinates[d].redistribute(newDist);
		}
            }
<<<<<<< HEAD

        } else {
=======
        } else if (settings.initialPartition == 4) {// multisection
		scai::lama::DenseVector<ValueType> nodeWeights( inputDist, 1 );
		result = ITI::MultiSection<IndexType, ValueType>::getPartitionNonUniform(input, coordinates, nodeWeights, settings);
		scai::dmemo::DistributionPtr newDist( new scai::dmemo::GeneralDistribution ( *inputDist, result.getLocalValues() ) );
		result.redistribute(newDist);
		input.redistribute(newDist, noDist);
		for (DenseVector<ValueType>& dimCoords : coordinates) {
			dimCoords.redistribute(newDist);
		}
	}
	else {
>>>>>>> c4997137
        	throw std::runtime_error("No method implemented for " + std::to_string(settings.initialPartition));
        }
        SCAI_REGION_END("ParcoRepart.partitionGraph.initialPartition")
        
	IndexType numRefinementRounds = 0;

        SCAI_REGION_START("ParcoRepart.partitionGraph.multiLevelStep")
	if (comm->getSize() == 1 || comm->getSize() == k) {
		uniformWeights = DenseVector<IndexType>(result.getDistributionPtr(), 1);
		ITI::MultiLevel<IndexType, ValueType>::multiLevelStep(input, result, uniformWeights, coordinates, settings);

	} else {
		std::cout << "Local refinement only implemented sequentially and for one block per process. Called with " << comm->getSize() << " processes and " << k << " blocks." << std::endl;
	}
	SCAI_REGION_END("ParcoRepart.partitionGraph.multiLevelStep")
	return result;
}
//--------------------------------------------------------------------------------------- 

template<typename IndexType, typename ValueType>
DenseVector<IndexType> ParcoRepart<IndexType, ValueType>::hilbertPartition(CSRSparseMatrix<ValueType> &input, std::vector<DenseVector<ValueType>> &coordinates, Settings settings){    
    SCAI_REGION( "ParcoRepart.hilbertPartition" )
    	
    std::chrono::time_point<std::chrono::steady_clock> start, afterSFC;
    start = std::chrono::steady_clock::now();
    
    const scai::dmemo::DistributionPtr coordDist = coordinates[0].getDistributionPtr();
    const scai::dmemo::DistributionPtr inputDist = input.getRowDistributionPtr();
    const scai::dmemo::CommunicatorPtr comm = coordDist->getCommunicatorPtr();
    
    IndexType k = settings.numBlocks;
    const IndexType dimensions = coordinates.size();
    assert(dimensions == settings.dimensions);
    const IndexType localN = inputDist->getLocalSize();
    const IndexType globalN = inputDist->getGlobalSize();
    
    std::vector<ValueType> minCoords(dimensions);
    std::vector<ValueType> maxCoords(dimensions);
    DenseVector<IndexType> result;
    
    if( ! inputDist->isEqual(*coordDist) ){
        throw std::runtime_error("Matrix and coordinates should have the same distribution");
    }
    
    /**
     * get minimum / maximum of coordinates
     */
    {
		SCAI_REGION( "ParcoRepart.hilbertPartition.minMax" )
		for (IndexType dim = 0; dim < dimensions; dim++) {
			minCoords[dim] = coordinates[dim].min().Scalar::getValue<ValueType>();
			maxCoords[dim] = coordinates[dim].max().Scalar::getValue<ValueType>();
			assert(std::isfinite(minCoords[dim]));
			assert(std::isfinite(maxCoords[dim]));
			assert(maxCoords[dim] > minCoords[dim]);
		}
    }
    
    /**
     * Several possibilities exist for choosing the recursion depth.
     * Either by user choice, or by the maximum fitting into the datatype, or by the minimum distance between adjacent points.
     */
    const IndexType recursionDepth = settings.sfcResolution > 0 ? settings.sfcResolution : std::min(std::log2(globalN), double(21));
    
    /**
     *	create space filling curve indices.
     */
    
    scai::lama::DenseVector<ValueType> hilbertIndices(inputDist);
    
    {
        SCAI_REGION("ParcoRepart.hilbertPartition.spaceFillingCurve");
        // get local part of hilbert indices
        scai::hmemo::WriteOnlyAccess<ValueType> hilbertIndicesLocal(hilbertIndices.getLocalValues());
        assert(hilbertIndicesLocal.size() == localN);
        // get read access to the local part of the coordinates
        // TODO: should be coordAccess[dimension] but I don't know how ... maybe HArray::acquireReadAccess? (harry)
        scai::hmemo::ReadAccess<ValueType> coordAccess0( coordinates[0].getLocalValues() );
        scai::hmemo::ReadAccess<ValueType> coordAccess1( coordinates[1].getLocalValues() );
        // this is faulty, if dimensions=2 coordAccess2 is equal to coordAccess1
        scai::hmemo::ReadAccess<ValueType> coordAccess2( coordinates[dimensions-1].getLocalValues() );
        
        ValueType point[dimensions];
        for (IndexType i = 0; i < localN; i++) {
            coordAccess0.getValue(point[0], i);
            coordAccess1.getValue(point[1], i);
            // TODO change how I treat different dimensions
            if(dimensions == 3){
                coordAccess2.getValue(point[2], i);
            }
            ValueType globalHilbertIndex = HilbertCurve<IndexType, ValueType>::getHilbertIndex( point, dimensions, recursionDepth, minCoords, maxCoords);
            hilbertIndicesLocal[i] = globalHilbertIndex;
        }
    }
    
    
    /**
     * now sort the global indices by where they are on the space-filling curve.
     */
    std::vector<IndexType> newLocalIndices;
    {
        SCAI_REGION( "ParcoRepart.hilbertPartition.sorting" );

        int typesize;
        MPI_Type_size(SortingDatatype<sort_pair>::getMPIDatatype(), &typesize);
        assert(typesize == sizeof(sort_pair));

        const IndexType maxLocalN = comm->max(localN);
        sort_pair localPairs[maxLocalN];

        //fill with local values
        long indexSum = 0;//for sanity checks
        scai::hmemo::ReadAccess<ValueType> localIndices(hilbertIndices.getLocalValues());
        for (IndexType i = 0; i < localN; i++) {
        	localPairs[i].value = localIndices[i];
        	localPairs[i].index = inputDist->local2global(i);
        	indexSum += localPairs[i].index;
        }

        //create checksum
        const long checkSum = comm->sum(indexSum);
        assert(checkSum == (long(globalN)*(long(globalN)-1))/2);

        //fill up with dummy values to ensure equal size
        for (IndexType i = localN; i < maxLocalN; i++) {
        	localPairs[i].value = std::numeric_limits<decltype(sort_pair::value)>::max();
        	localPairs[i].index = std::numeric_limits<decltype(sort_pair::index)>::max();
        }

        //call distributed sort
        SchizoQS::sort<sort_pair>(localPairs, maxLocalN);

        //copy indices into array
        IndexType newLocalN = 0;
        newLocalIndices.resize(maxLocalN);
        for (IndexType i = 0; i < maxLocalN; i++) {
        	newLocalIndices[i] = localPairs[i].index;
        	if (newLocalIndices[i] != std::numeric_limits<decltype(sort_pair::index)>::max()) newLocalN++;
        }

        //sort local indices for general distribution
        std::sort(newLocalIndices.begin(), newLocalIndices.end());

        //remove dummy values
        auto startOfDummyValues = std::lower_bound(newLocalIndices.begin(), newLocalIndices.end(), std::numeric_limits<decltype(sort_pair::index)>::max());
        assert(std::all_of(startOfDummyValues, newLocalIndices.end(), [](IndexType index){return index == std::numeric_limits<decltype(sort_pair::index)>::max();}));
        newLocalIndices.resize(std::distance(newLocalIndices.begin(), startOfDummyValues));

        //check size and sanity
        assert(newLocalN == newLocalIndices.size());
		assert( *std::max_element(newLocalIndices.begin(), newLocalIndices.end()) < globalN);
		assert( comm->sum(newLocalIndices.size()) == globalN);

        //check checksum
        long indexSumAfter = 0;
        for (IndexType i = 0; i < newLocalN; i++) {
        	indexSumAfter += newLocalIndices[i];
        }

        const long newCheckSum = comm->sum(indexSumAfter);
        SCAI_ASSERT( newCheckSum == checkSum, "Old checksum: " << checkSum << ", new checksum: " << newCheckSum );

        //possible optimization: remove dummy values during first copy, then directly copy into HArray and sort with pointers. Would save one copy.
    }
    
    {
    	assert(!inputDist->isReplicated() && comm->getSize() == k);
        SCAI_REGION( "ParcoRepart.hilbertPartition.redistribute" );

        scai::utilskernel::LArray<IndexType> indexTransport(newLocalIndices.size(), newLocalIndices.data());
        assert(comm->sum(indexTransport.size()) == globalN);
        scai::dmemo::DistributionPtr newDistribution(new scai::dmemo::GeneralDistribution(globalN, indexTransport, comm));
        
        if (comm->getRank() == 0) std::cout << "Created distribution." << std::endl;
        result = DenseVector<IndexType>(newDistribution, comm->getRank());
        if (comm->getRank() == 0) std::cout << "Created initial partition." << std::endl;
        input.redistribute(newDistribution, input.getColDistributionPtr());
        if (comm->getRank() == 0) std::cout << "Redistributed input matrix" << std::endl;
        
        if (settings.useGeometricTieBreaking) {
            for (IndexType dim = 0; dim < dimensions; dim++) {
                coordinates[dim].redistribute(newDistribution);
            }
            if (comm->getRank() == 0) std::cout << "Redistributed coordinates" << std::endl;
        }
    }

    return result;
}
//--------------------------------------------------------------------------------------- 

template<typename IndexType, typename ValueType>
DenseVector<IndexType> ParcoRepart<IndexType, ValueType>::pixelPartition(CSRSparseMatrix<ValueType> &input, std::vector<DenseVector<ValueType>> &coordinates, Settings settings){    
    SCAI_REGION( "ParcoRepart.pixelPartition" )
    	
    SCAI_REGION_START("ParcoRepart.pixelPartition.initialise")
    std::chrono::time_point<std::chrono::steady_clock> start, round;
    start = std::chrono::steady_clock::now();
    
    const scai::dmemo::DistributionPtr coordDist = coordinates[0].getDistributionPtr();
    const scai::dmemo::DistributionPtr inputDist = input.getRowDistributionPtr();
    const scai::dmemo::CommunicatorPtr comm = coordDist->getCommunicatorPtr();
    
    IndexType k = settings.numBlocks;
    const IndexType dimensions = coordinates.size();
    const IndexType localN = inputDist->getLocalSize();
    const IndexType globalN = inputDist->getGlobalSize();
    
    std::vector<ValueType> minCoords(dimensions, std::numeric_limits<ValueType>::max());
    std::vector<ValueType> maxCoords(dimensions, std::numeric_limits<ValueType>::lowest());
    DenseVector<IndexType> result(inputDist, 0);
    
    //TODO: probably minimum is not needed
    //TODO: if we know maximum from the input we could save that although is not too costly
    
    /**
     * get minimum / maximum of local coordinates
     */
    for (IndexType dim = 0; dim < dimensions; dim++) {
        //get local parts of coordinates
        scai::hmemo::ReadAccess<ValueType> localPartOfCoords( coordinates[dim].getLocalValues() );
        for (IndexType i = 0; i < localN; i++) {
            ValueType coord = localPartOfCoords[i];
            if (coord < minCoords[dim]) minCoords[dim] = coord;
            if (coord > maxCoords[dim]) maxCoords[dim] = coord;
        }
    }
    
    /**
     * communicate to get global min / max
     */
    for (IndexType dim = 0; dim < dimensions; dim++) {
        minCoords[dim] = comm->min(minCoords[dim]);
        maxCoords[dim] = comm->max(maxCoords[dim]);
    }
   
    // measure density with rounding
    // have to handle 2D and 3D cases seperately
    const IndexType sideLen = settings.pixeledSideLen;
    const IndexType cubeSize = std::pow(sideLen, dimensions);
    
    //TODO: generalize this to arbitrary dimensions, do not handle 2D and 3D differently
    //TODO: by a  for(int d=0; d<dimension; d++){ ... }
    // a 2D or 3D arrays as a one dimensional vector
    // [i][j] is in position: i*sideLen + j
    // [i][j][k] is in: i*sideLen*sideLen + j*sideLen + k
    
    //std::vector<IndexType> density( cubeSize ,0);
    scai::hmemo::HArray<IndexType> density( cubeSize, 0);
    scai::hmemo::WriteAccess<IndexType> wDensity(density);

    SCAI_REGION_END("ParcoRepart.pixelPartition.initialise")
    
    if(dimensions==2){
        SCAI_REGION( "ParcoRepart.pixelPartition.localDensity" )
        scai::hmemo::ReadAccess<ValueType> coordAccess0( coordinates[0].getLocalValues() );
        scai::hmemo::ReadAccess<ValueType> coordAccess1( coordinates[1].getLocalValues() );

        IndexType scaledX, scaledY;
        //the +1 is needed
        IndexType maxX = maxCoords[0]+1;
        IndexType maxY = maxCoords[1]+1;
        
        for(IndexType i=0; i<localN; i++){
            scaledX = coordAccess0[i]/maxX * sideLen;
            scaledY = coordAccess1[i]/maxY * sideLen;
            IndexType pixelInd = scaledX*sideLen + scaledY;      
            SCAI_ASSERT( pixelInd < wDensity.size(), "Index too big: "<< std::to_string(pixelInd) );
            ++wDensity[pixelInd];
        }
    }else if(dimensions==3){
        SCAI_REGION( "ParcoRepart.pixelPartition.localDensity" )
        scai::hmemo::ReadAccess<ValueType> coordAccess0( coordinates[0].getLocalValues() );
        scai::hmemo::ReadAccess<ValueType> coordAccess1( coordinates[1].getLocalValues() );
        scai::hmemo::ReadAccess<ValueType> coordAccess2( coordinates[2].getLocalValues() );
        
        IndexType scaledX, scaledY, scaledZ;
        
        IndexType maxX = maxCoords[0]+1;
        IndexType maxY = maxCoords[1]+1;
        IndexType maxZ = maxCoords[2]+1;
        
        for(IndexType i=0; i<localN; i++){
            scaledX = coordAccess0[i]/maxX * sideLen;
            scaledY = coordAccess1[i]/maxY * sideLen;
            scaledZ = coordAccess2[i]/maxZ * sideLen;
            IndexType pixelInd = scaledX*sideLen*sideLen + scaledY*sideLen + scaledZ;
            
            SCAI_ASSERT( pixelInd < wDensity.size(), "Index too big: "<< std::to_string(pixelInd) );  
            ++wDensity[pixelInd];
        }
    }else{
        throw std::runtime_error("Available only for 2D and 3D. Data given have dimension:" + std::to_string(dimensions) );
    }
    wDensity.release();

    // sum density from all PEs 
    {
        SCAI_REGION( "ParcoRepart.pixelPartition.sumDensity" )
        comm->sumArray( density );
    }
    
    //TODO: is that needed? we just can overwrite density array.
    // use the summed density as a Dense vector
    scai::lama::DenseVector<IndexType> sumDensity( density );
    
    if(comm->getRank()==0){
        ITI::aux::writeHeatLike_local_2D(density, sideLen, dimensions, "heat_"+settings.fileName+".plt");
    }
  
    //
    //using the summed density get an initial pixeled partition
    
    std::vector<IndexType> pixeledPartition( density.size() , -1);
    
    IndexType pointsLeft= globalN;
    IndexType pixelsLeft= cubeSize;
    IndexType maxBlockSize = globalN/k * 1.02; // allowing some imbalance
    PRINT0("max allowed block size: " << maxBlockSize );         
    IndexType thisBlockSize;
    
    //for all the blocks
    for(IndexType block=0; block<k; block++){
        SCAI_REGION( "ParcoRepart.pixelPartition.localPixelGrowing")
           
        ValueType averagePointsPerPixel = ValueType(pointsLeft)/pixelsLeft;
        // a factor to force the block to spread more
        ValueType spreadFactor;
        // make a block spread towards the borders (and corners) of our input space 
        ValueType geomSpread;
        // to measure the distance from the first, center pixel
        ValueType pixelDistance;
        
        // start from the densest pixel
        //IndexType maxDensityPixel = std::distance( sumDensity.begin(), std::max_element(sumDensity.begin(), sumDensity.end()) );
        
        //TODO: sumDensity is local/not distributed. No need for that, just to avoid getValue.
        scai::hmemo::WriteAccess<IndexType> localSumDens( sumDensity.getLocalValues() );
        
        //TODO: bad way to do that. linear time for every block. maybe sort or use a priority queue
        IndexType maxDensityPixel=-1;
        IndexType maxDensity=-1;
        for(IndexType ii=0; ii<sumDensity.size(); ii++){
            if(localSumDens[ii]>maxDensity){
                maxDensityPixel = ii;
                maxDensity= localSumDens[ii];
            }
        }

        if(maxDensityPixel<0){
            PRINT0("Max density pixel id = -1. Should not happen(?) or pixels are finished. For block "<< block<< " and k= " << k);
            break;
        }
        
        SCAI_ASSERT(maxDensityPixel < sumDensity.size(), "Too big index: " + std::to_string(maxDensityPixel));
        SCAI_ASSERT(maxDensityPixel >= 0, "Negative index: " + std::to_string(maxDensityPixel));
        spreadFactor = averagePointsPerPixel/localSumDens[ maxDensityPixel ];

        //TODO: change to more appropriate data type
        // insert all the neighbouring pixels
        std::vector<std::pair<IndexType, ValueType>> border; 
        std::vector<IndexType> neighbours = ParcoRepart<IndexType, ValueType>::neighbourPixels( maxDensityPixel, sideLen, dimensions);

        // insert in border if not already picked
        for(IndexType j=0; j<neighbours.size(); j++){
            // make sure this neighbour does not belong to another block
            if(localSumDens[ neighbours[j]] != -1 ){
                std::pair<IndexType, ValueType> toInsert;
                toInsert.first = neighbours[j];
                SCAI_ASSERT(neighbours[j] < sumDensity.size(), "Too big index: " + std::to_string(neighbours[j]));
                SCAI_ASSERT(neighbours[j] >= 0, "Negative index: " + std::to_string(neighbours[j]));
                geomSpread = 1 + 1/std::log2(sideLen)*( std::abs(sideLen/2 - neighbours[j]/sideLen)/(0.8*sideLen/2) + std::abs(sideLen/2 - neighbours[j]%sideLen)/(0.8*sideLen/2) );
                //PRINT0( geomSpread );            
                // value to pick a border node
                pixelDistance = aux::pixell2Distance2D( maxDensityPixel, neighbours[j], sideLen);
                toInsert.second = (1/pixelDistance)* geomSpread * (spreadFactor* (std::pow(localSumDens[neighbours[j]], 0.5)) + std::pow(localSumDens[maxDensityPixel], 0.5) );
                border.push_back(toInsert);
            }
        }
        thisBlockSize = localSumDens[maxDensityPixel];
        
        pixeledPartition[maxDensityPixel] = block;
        
        // set this pixel to -1 so it is not picked again
        localSumDens[maxDensityPixel] = -1;
        

        while(border.size() !=0 ){      // there are still pixels to check
            
            //TODO: different data type to avoid that
            // sort border by the value in increasing order 
            std::sort( border.begin(), border.end(),
                       [](const std::pair<IndexType, ValueType> &left, const std::pair<IndexType, ValueType> &right){
                           return left.second < right.second; });
             
            std::pair<IndexType, ValueType> bestPixel;
            IndexType bestIndex=-1;
            do{
                bestPixel = border.back();                
                border.pop_back();
                bestIndex = bestPixel.first;
                
            }while( localSumDens[ bestIndex] +thisBlockSize > maxBlockSize and border.size()>0); // this pixel is too big
            
            // picked last pixel in border but is too big
            if(localSumDens[ bestIndex] +thisBlockSize > maxBlockSize ){
                break;
            }
            SCAI_ASSERT(localSumDens[ bestIndex ] != -1, "Wrong pixel choice.");
            
            // this pixel now belongs in this block
            SCAI_ASSERT(bestIndex < sumDensity.size(), "Wrong pixel index: " + std::to_string(bestIndex));
            pixeledPartition[ bestIndex ] = block;
            thisBlockSize += localSumDens[ bestIndex ];
            --pixelsLeft;
            pointsLeft -= localSumDens[ bestIndex ];
            
            //averagePointsPerPixel = ValueType(pointsLeft)/pixelsLeft;
            //spreadFactor = localSumDens[ bestIndex ]/averagePointsPerPixel;
            //spreadFactor = (k-block)*averagePointsPerPixel/localSumDens[ bestIndex ];
            spreadFactor = averagePointsPerPixel/localSumDens[ bestIndex ];

            //get the neighbours of the new pixel
            std::vector<IndexType> neighbours = ParcoRepart<IndexType, ValueType>::neighbourPixels( bestIndex, sideLen, dimensions);
            
            //insert neighbour in border or update value if already there
            for(IndexType j=0; j<neighbours.size(); j++){

                SCAI_ASSERT(neighbours[j] < sumDensity.size(), "Too big index: " + std::to_string(neighbours[j]));
                SCAI_ASSERT(neighbours[j] >= 0, "Negative index: " + std::to_string(neighbours[j]));
                
                //geomSpread = 1 + 1.0/detailLvl*( std::abs(sideLen/2.0 - neighbours[j]/sideLen)/(0.8*sideLen/2.0) + std::abs(sideLen/2.0 - neighbours[j]%sideLen)/(0.8*sideLen/2.0) );
                IndexType ngbrX = neighbours[j]/sideLen;
                IndexType ngbrY = neighbours[j]%sideLen;

                geomSpread= 1+ (std::pow(ngbrX-sideLen/2, 2) + std::pow(ngbrY-sideLen/2, 2))*(2/std::pow(sideLen,2));
                //geomSpread = geomSpread * geomSpread;// std::pow(geomSpread, 0.5);
                //
                geomSpread = 1;
                //
                
                if( localSumDens[ neighbours[j]] == -1){ // this pixel is already picked by a block (maybe this)
                    continue;
                }else{
                    bool inBorder = false;
                    
                    for(IndexType l=0; l<border.size(); l++){                        
                        if( border[l].first == neighbours[j]){ // its already in border, update value
                            //border[l].second = 1.3*border[l].second + geomSpread * (spreadFactor*(std::pow(localSumDens[neighbours[j]], 0.5)) + std::pow(localSumDens[bestIndex], 0.5) );
                            pixelDistance = aux::pixell2Distance2D( maxDensityPixel, neighbours[j], sideLen);    
                            border[l].second += geomSpread*  (1/(pixelDistance*pixelDistance))* ( spreadFactor *std::pow(localSumDens[neighbours[j]], 0.5) + std::pow(localSumDens[bestIndex], 0.5) );
                            inBorder= true;
                        }
                    }
                    if(!inBorder){
                        std::pair<IndexType, ValueType> toInsert;
                        toInsert.first = neighbours[j];
                        //toInsert.second = geomSpread * (spreadFactor* (std::pow(localSumDens[neighbours[j]], 0.5)) + std::pow(localSumDens[bestIndex], 0.5));
                        pixelDistance = aux::pixell2Distance2D( maxDensityPixel, neighbours[j], sideLen);    
                        //toInsert.second = (1/(pixelDistance*pixelDistance))* geomSpread * (spreadFactor* (std::pow(localSumDens[neighbours[j]], 0.5)) + std::pow(localSumDens[bestIndex], 0.5));
                        toInsert.second = geomSpread*  (1/(pixelDistance*pixelDistance))* ( spreadFactor *(std::pow(localSumDens[neighbours[j]], 0.5)) + std::pow(localSumDens[bestIndex], 0.5) );
                        //toInsert.second = geomSpread * (spreadFactor* (std::pow(localSumDens[neighbours[j]], 0.5)) + std::pow(localSumDens[bestIndex], 0.5))/(std::pow( std::abs( localSumDens[bestIndex] - localSumDens[neighbours[j]]),0.5));
                        border.push_back(toInsert);
                    }
                }
            }
            
            localSumDens[ bestIndex ] = -1;
        }
        //PRINT0("##### final blockSize for block "<< block << ": "<< thisBlockSize);      
    } // for(IndexType block=0; block<k; block++)
    
    // assign all orphan pixels to last block
    for(int pp=0; pp<pixeledPartition.size(); pp++){  
        scai::hmemo::ReadAccess<IndexType> localSumDens( sumDensity.getLocalValues() );
        if(pixeledPartition[pp] == -1){
            pixeledPartition[pp] = k-1;     
            thisBlockSize += localSumDens[pp];
        }
    }   
    //PRINT0("##### final blockSize for block "<< k-1 << ": "<< thisBlockSize);

    // here all pixels should have a partition 
    
    //=========
    
    // set your local part of the partition/result
    scai::hmemo::WriteOnlyAccess<IndexType> wLocalPart ( result.getLocalValues() );
    
    if(dimensions==2){
        SCAI_REGION( "ParcoRepart.pixelPartition.setLocalPartition" )
        scai::hmemo::ReadAccess<ValueType> coordAccess0( coordinates[0].getLocalValues() );
        scai::hmemo::ReadAccess<ValueType> coordAccess1( coordinates[1].getLocalValues() );
        
        IndexType scaledX, scaledY;
        //the +1 is needed
        IndexType maxX = maxCoords[0]+1;
        IndexType maxY = maxCoords[1]+1;
     
        for(IndexType i=0; i<localN; i++){
            scaledX = coordAccess0[i]/maxX * sideLen;
            scaledY = coordAccess1[i]/maxY * sideLen;
            IndexType densInd = scaledX*sideLen + scaledY;
            //PRINT(densInd << " # " << coordAccess0[i] << " _ " << coordAccess1[i] );            
            SCAI_ASSERT( densInd < density.size(), "Index too big: "<< std::to_string(densInd) );

            wLocalPart[i] = pixeledPartition[densInd];
            SCAI_ASSERT(wLocalPart[i] < k, " Wrong block number: " + std::to_string(wLocalPart[i] ) );
        }
    }else if(dimensions==3){
        SCAI_REGION( "ParcoRepart.pixelPartition.setLocalPartition" )
        scai::hmemo::ReadAccess<ValueType> coordAccess0( coordinates[0].getLocalValues() );
        scai::hmemo::ReadAccess<ValueType> coordAccess1( coordinates[1].getLocalValues() );
        scai::hmemo::ReadAccess<ValueType> coordAccess2( coordinates[2].getLocalValues() );
        
        IndexType scaledX, scaledY, scaledZ;
        
        IndexType maxX = maxCoords[0]+1;
        IndexType maxY = maxCoords[1]+1;
        IndexType maxZ = maxCoords[2]+1;
        
        for(IndexType i=0; i<localN; i++){
            scaledX = coordAccess0[i]/maxX * sideLen;
            scaledY = coordAccess1[i]/maxY * sideLen;
            scaledZ = coordAccess2[i]/maxZ * sideLen;
            IndexType densInd = scaledX*sideLen*sideLen + scaledY*sideLen + scaledZ;
            
            SCAI_ASSERT( densInd < density.size(), "Index too big: "<< std::to_string(densInd) );
            wLocalPart[i] = pixeledPartition[densInd];  
            SCAI_ASSERT(wLocalPart[i] < k, " Wrong block number: " + std::to_string(wLocalPart[i] ) );
        }
    }else{
        throw std::runtime_error("Available only for 2D and 3D. Data given have dimension:" + std::to_string(dimensions) );
    }
    wLocalPart.release();
    
    SCAI_REGION_START("ParcoRepart.pixelPartition.newDistribution")
    //get new distribution
    scai::dmemo::DistributionPtr newDist( new scai::dmemo::GeneralDistribution ( *inputDist, result.getLocalValues() ) );
    SCAI_REGION_END("ParcoRepart.pixelPartition.newDistribution")
    
    SCAI_REGION_START("ParcoRepart.pixelPartition.finalRedistribute")
    //TODO: not sure if this is needed...
    result.redistribute( newDist);

    input.redistribute(newDist, input.getColDistributionPtr());
    
    // redistibute coordinates
    for (IndexType dim = 0; dim < dimensions; dim++) {
          coordinates[dim].redistribute( newDist );
    }
    // check coordinates size
    for (IndexType dim = 0; dim < dimensions; dim++) {
        assert( coordinates[dim].size() == globalN);
        assert( coordinates[dim].getLocalValues().size() == newDist->getLocalSize() );
    }
   
    ValueType cut = comm->getSize() == 1 ? computeCut(input, result) : comm->sum(localSumOutgoingEdges(input, false)) / 2;
    ValueType imbalance = ParcoRepart<IndexType, ValueType>::computeImbalance(result, k);
    if (comm->getRank() == 0) {
        std::chrono::duration<double> elapsedSeconds = std::chrono::steady_clock::now() -start;
        std::cout << "\033[1;35mWith pixel side length= "<< sideLen<<" (" << elapsedSeconds.count() << " seconds), cut is " << cut << std::endl;
        std::cout<< "and imbalance= " << imbalance << "\033[0m"<< std::endl;
    }
    SCAI_REGION_END("ParcoRepart.pixelPartition.finalRedistribute")
    
    return result;
}
//--------------------------------------------------------------------------------------- 

template<typename IndexType, typename ValueType>
ValueType ParcoRepart<IndexType, ValueType>::computeCut(const CSRSparseMatrix<ValueType> &input, const DenseVector<IndexType> &part, const bool weighted) {
	SCAI_REGION( "ParcoRepart.computeCut" )
	const scai::dmemo::DistributionPtr inputDist = input.getRowDistributionPtr();
	const scai::dmemo::DistributionPtr partDist = part.getDistributionPtr();

	const IndexType n = inputDist->getGlobalSize();
	const IndexType localN = inputDist->getLocalSize();
	const Scalar maxBlockScalar = part.max();
	const IndexType maxBlockID = maxBlockScalar.getValue<IndexType>();

	if (partDist->getLocalSize() != localN) {
		throw std::runtime_error("partition has " + std::to_string(partDist->getLocalSize()) + " local values, but matrix has " + std::to_string(localN));
	}

	const CSRStorage<ValueType>& localStorage = input.getLocalStorage();
	scai::hmemo::ReadAccess<IndexType> ia(localStorage.getIA());
	scai::hmemo::ReadAccess<IndexType> ja(localStorage.getJA());
	scai::hmemo::HArray<IndexType> localData = part.getLocalValues();
	scai::hmemo::ReadAccess<IndexType> partAccess(localData);

	scai::hmemo::ReadAccess<ValueType> values(localStorage.getValues());

	scai::dmemo::Halo partHalo = buildNeighborHalo(input);
	scai::utilskernel::LArray<IndexType> haloData;
	partDist->getCommunicatorPtr()->updateHalo( haloData, localData, partHalo );

	ValueType result = 0;
	for (IndexType i = 0; i < localN; i++) {
		const IndexType beginCols = ia[i];
		const IndexType endCols = ia[i+1];
		assert(ja.size() >= endCols);

		const IndexType globalI = inputDist->local2global(i);
		assert(partDist->isLocal(globalI));
		IndexType thisBlock = partAccess[i];
		
		for (IndexType j = beginCols; j < endCols; j++) {
			IndexType neighbor = ja[j];
			assert(neighbor >= 0);
			assert(neighbor < n);

			IndexType neighborBlock;
			if (partDist->isLocal(neighbor)) {
				neighborBlock = partAccess[partDist->global2local(neighbor)];
			} else {
				neighborBlock = haloData[partHalo.global2halo(neighbor)];
			}

			if (neighborBlock != thisBlock) {
				if (weighted) {
					result += values[j];
				} else {
					result++;
                                }
			}
		}
	}

	if (!inputDist->isReplicated()) {
            //sum values over all processes
            result = inputDist->getCommunicatorPtr()->sum(result);
        }

  return result / 2; //counted each edge from both sides
}
//--------------------------------------------------------------------------------------- 
 
template<typename IndexType, typename ValueType>
ValueType ParcoRepart<IndexType, ValueType>::localSumOutgoingEdges(const CSRSparseMatrix<ValueType> &input, const bool weighted) {
	SCAI_REGION( "ParcoRepart.localSumOutgoingEdges" )
	const CSRStorage<ValueType>& localStorage = input.getLocalStorage();
	const scai::hmemo::ReadAccess<IndexType> ja(localStorage.getJA());
    const scai::hmemo::ReadAccess<ValueType> values(localStorage.getValues());

	IndexType sumOutgoingEdgeWeights = 0;
	for (IndexType j = 0; j < ja.size(); j++) {
		if (!input.getRowDistributionPtr()->isLocal(ja[j])) sumOutgoingEdgeWeights += weighted ? values[j] : 1;
	}

	return sumOutgoingEdgeWeights;
}
//--------------------------------------------------------------------------------------- 
 
template<typename IndexType, typename ValueType>
IndexType ParcoRepart<IndexType, ValueType>::localBlockSize(const DenseVector<IndexType> &part, IndexType blockID) {
	SCAI_REGION( "ParcoRepart.localBlockSize" )
	IndexType result = 0;
	scai::hmemo::ReadAccess<IndexType> localPart(part.getLocalValues());

	for (IndexType i = 0; i < localPart.size(); i++) {
		if (localPart[i] == blockID) {
			result++;
		}
	}

	return result;
}
//--------------------------------------------------------------------------------------- 
 
template<typename IndexType, typename ValueType>
ValueType ParcoRepart<IndexType, ValueType>::computeImbalance(const DenseVector<IndexType> &part, IndexType k, const DenseVector<IndexType> &nodeWeights) {
	SCAI_REGION( "ParcoRepart.computeImbalance" )
	const IndexType globalN = part.getDistributionPtr()->getGlobalSize();
	const IndexType localN = part.getDistributionPtr()->getLocalSize();
	const IndexType weightsSize = nodeWeights.getDistributionPtr()->getGlobalSize();
	const bool weighted = (weightsSize != 0);

	IndexType minWeight, maxWeight;
	if (weighted) {
		assert(weightsSize == globalN);
		assert(nodeWeights.getDistributionPtr()->getLocalSize() == localN);
		minWeight = nodeWeights.min().Scalar::getValue<IndexType>();
		maxWeight = nodeWeights.max().Scalar::getValue<IndexType>();
	} else {
		minWeight = 1;
		maxWeight = 1;
	}

	if (maxWeight <= 0) {
		throw std::runtime_error("Node weight vector given, but all weights non-positive.");
	}

	if (minWeight < 0) {
		throw std::runtime_error("Negative node weights not supported.");
	}

	std::vector<IndexType> subsetSizes(k, 0);
	const IndexType minK = part.min().Scalar::getValue<IndexType>();
	const IndexType maxK = part.max().Scalar::getValue<IndexType>();

	if (minK < 0) {
		throw std::runtime_error("Block id " + std::to_string(minK) + " found in partition with supposedly " + std::to_string(k) + " blocks.");
	}

	if (maxK >= k) {
		throw std::runtime_error("Block id " + std::to_string(maxK) + " found in partition with supposedly " + std::to_string(k) + " blocks.");
	}

	scai::hmemo::ReadAccess<IndexType> localPart(part.getLocalValues());
	scai::hmemo::ReadAccess<IndexType> localWeight(nodeWeights.getLocalValues());
	assert(localPart.size() == localN);
 	
	IndexType weightSum = 0;
	for (IndexType i = 0; i < localN; i++) {
		IndexType partID = localPart[i];
		IndexType weight = weighted ? localWeight[i] : 1;
		subsetSizes[partID] += weight;
		weightSum += weight;
	}

	IndexType optSize;
	scai::dmemo::CommunicatorPtr comm = part.getDistributionPtr()->getCommunicatorPtr();
	if (weighted) {
		//get global weight sum
		weightSum = comm->sum(weightSum);
                //PRINT(weightSum);                
                //TODO: why not just weightSum/k ?
                // changed for now so that the test cases can agree
		//optSize = std::ceil(weightSum / k + (maxWeight - minWeight));
                optSize = std::ceil(weightSum / k );
	} else {
		optSize = std::ceil(globalN / k);
	}

	if (!part.getDistribution().isReplicated()) {
	  //sum block sizes over all processes
	  for (IndexType partID = 0; partID < k; partID++) {
	    subsetSizes[partID] = comm->sum(subsetSizes[partID]);
	  }
	}
	
	IndexType maxBlockSize = *std::max_element(subsetSizes.begin(), subsetSizes.end());
	if (!weighted) {
		assert(maxBlockSize >= optSize);
	}
	return (ValueType(maxBlockSize - optSize)/ optSize);
}
//--------------------------------------------------------------------------------------- 

template<typename IndexType, typename ValueType>
std::vector<IndexType> ITI::ParcoRepart<IndexType, ValueType>::nonLocalNeighbors(const CSRSparseMatrix<ValueType>& input) {
	SCAI_REGION( "ParcoRepart.nonLocalNeighbors" )
	const scai::dmemo::DistributionPtr inputDist = input.getRowDistributionPtr();
	const IndexType n = inputDist->getGlobalSize();
	const IndexType localN = inputDist->getLocalSize();

	const CSRStorage<ValueType>& localStorage = input.getLocalStorage();
	scai::hmemo::ReadAccess<IndexType> ia(localStorage.getIA());
	scai::hmemo::ReadAccess<IndexType> ja(localStorage.getJA());

	std::set<IndexType> neighborSet;

	for (IndexType i = 0; i < localN; i++) {
		const IndexType beginCols = ia[i];
		const IndexType endCols = ia[i+1];

		for (IndexType j = beginCols; j < endCols; j++) {
			IndexType neighbor = ja[j];
			assert(neighbor >= 0);
			assert(neighbor < n);

			if (!inputDist->isLocal(neighbor)) {
				neighborSet.insert(neighbor);
			}
		}
	}
	return std::vector<IndexType>(neighborSet.begin(), neighborSet.end()) ;
}
//--------------------------------------------------------------------------------------- 

template<typename IndexType, typename ValueType>
std::vector<ValueType> ITI::ParcoRepart<IndexType, ValueType>::distancesFromBlockCenter(const std::vector<DenseVector<ValueType>> &coordinates) {
	SCAI_REGION("ParcoRepart.distanceFromBlockCenter");

	const IndexType localN = coordinates[0].getDistributionPtr()->getLocalSize();
	const IndexType dimensions = coordinates.size();

	std::vector<ValueType> geometricCenter(dimensions);
	for (IndexType dim = 0; dim < dimensions; dim++) {
		const scai::utilskernel::LArray<ValueType>& localValues = coordinates[dim].getLocalValues();
		assert(localValues.size() == localN);
		geometricCenter[dim] = localValues.sum() / localN;
	}

	std::vector<ValueType> result(localN);
	for (IndexType i = 0; i < localN; i++) {
		ValueType distanceSquared = 0;
		for (IndexType dim = 0; dim < dimensions; dim++) {
			const ValueType diff = coordinates[dim].getLocalValues()[i] - geometricCenter[dim];
			distanceSquared += diff*diff;
		}
		result[i] = pow(distanceSquared, 0.5);
	}
	return result;
}
//--------------------------------------------------------------------------------------- 

template<typename IndexType, typename ValueType>
scai::dmemo::Halo ITI::ParcoRepart<IndexType, ValueType>::buildNeighborHalo(const CSRSparseMatrix<ValueType>& input) {

	SCAI_REGION( "ParcoRepart.buildPartHalo" )

	const scai::dmemo::DistributionPtr inputDist = input.getRowDistributionPtr();

	std::vector<IndexType> requiredHaloIndices = nonLocalNeighbors(input);

	scai::dmemo::Halo Halo;
	{
		scai::hmemo::HArrayRef<IndexType> arrRequiredIndexes( requiredHaloIndices );
		scai::dmemo::HaloBuilder::build( *inputDist, arrRequiredIndexes, Halo );
	}

	return Halo;
}
//--------------------------------------------------------------------------------------- 

template<typename IndexType, typename ValueType>
inline bool ITI::ParcoRepart<IndexType, ValueType>::hasNonLocalNeighbors(const CSRSparseMatrix<ValueType> &input, IndexType globalID) {
	SCAI_REGION( "ParcoRepart.hasNonLocalNeighbors" )
	/**
	 * this could be inlined physically to reduce the overhead of creating read access locks
	 */
	const scai::dmemo::DistributionPtr inputDist = input.getRowDistributionPtr();

	const CSRStorage<ValueType>& localStorage = input.getLocalStorage();
	const scai::hmemo::ReadAccess<IndexType> ia(localStorage.getIA());
	const scai::hmemo::ReadAccess<IndexType> ja(localStorage.getJA());

	const IndexType localID = inputDist->global2local(globalID);
	assert(localID != nIndex);

	const IndexType beginCols = ia[localID];
	const IndexType endCols = ia[localID+1];

	for (IndexType j = beginCols; j < endCols; j++) {
		if (!inputDist->isLocal(ja[j])) {
			return true;
		}
	}
	return false;
}
//--------------------------------------------------------------------------------------- 

template<typename IndexType, typename ValueType>
std::vector<IndexType> ITI::ParcoRepart<IndexType, ValueType>::getNodesWithNonLocalNeighbors(const CSRSparseMatrix<ValueType>& input) {
	SCAI_REGION( "ParcoRepart.getNodesWithNonLocalNeighbors" )
	std::vector<IndexType> result;

	const scai::dmemo::DistributionPtr inputDist = input.getRowDistributionPtr();
	if (inputDist->isReplicated()) {
		//everything is local
		return result;
	}

	const CSRStorage<ValueType>& localStorage = input.getLocalStorage();
	const scai::hmemo::ReadAccess<IndexType> ia(localStorage.getIA());
	const scai::hmemo::ReadAccess<IndexType> ja(localStorage.getJA());
	const IndexType localN = inputDist->getLocalSize();

	//iterate over all nodes
	for (IndexType localI = 0; localI < localN; localI++) {
		const IndexType beginCols = ia[localI];
		const IndexType endCols = ia[localI+1];

		//over all edges
		for (IndexType j = beginCols; j < endCols; j++) {
			if (!inputDist->isLocal(ja[j])) {
				IndexType globalI = inputDist->local2global(localI);
				result.push_back(globalI);
				break;
			}
		}
	}

	//nodes should have been sorted to begin with, so a subset of them will be sorted as well
	assert(std::is_sorted(result.begin(), result.end()));
	return result;
}
//--------------------------------------------------------------------------------------- 

template<typename IndexType, typename ValueType>
void ITI::ParcoRepart<IndexType, ValueType>::checkLocalDegreeSymmetry(const CSRSparseMatrix<ValueType> &input) {
	SCAI_REGION( "ParcoRepart.checkLocalDegreeSymmetry" )

	const scai::dmemo::DistributionPtr inputDist = input.getRowDistributionPtr();
	const IndexType localN = inputDist->getLocalSize();

	const CSRStorage<ValueType>& storage = input.getLocalStorage();
	const scai::hmemo::ReadAccess<IndexType> localIa(storage.getIA());
	const scai::hmemo::ReadAccess<IndexType> localJa(storage.getJA());

	std::vector<IndexType> inDegree(localN, 0);
	std::vector<IndexType> outDegree(localN, 0);
	for (IndexType i = 0; i < localN; i++) {
		IndexType globalI = inputDist->local2global(i);
		const IndexType beginCols = localIa[i];
		const IndexType endCols = localIa[i+1];

		for (IndexType j = beginCols; j < endCols; j++) {
			IndexType globalNeighbor = localJa[j];

			if (globalNeighbor != globalI && inputDist->isLocal(globalNeighbor)) {
				IndexType localNeighbor = inputDist->global2local(globalNeighbor);
				outDegree[i]++;
				inDegree[localNeighbor]++;
			}
		}
	}

	for (IndexType i = 0; i < localN; i++) {
		if (inDegree[i] != outDegree[i]) {
			//now check in detail:
			IndexType globalI = inputDist->local2global(i);
			for (IndexType j = localIa[i]; j < localIa[i+1]; j++) {
				IndexType globalNeighbor = localJa[j];
				if (inputDist->isLocal(globalNeighbor)) {
					IndexType localNeighbor = inputDist->global2local(globalNeighbor);
					bool foundBackEdge = false;
					for (IndexType y = localIa[localNeighbor]; y < localIa[localNeighbor+1]; y++) {
						if (localJa[y] == globalI) {
							foundBackEdge = true;
						}
					}
					if (!foundBackEdge) {
						throw std::runtime_error("Local node " + std::to_string(globalI) + " has edge to local node " + std::to_string(globalNeighbor)
											+ " but no back edge found.");
					}
				}
			}
		}
	}
}
//--------------------------------------------------------------------------------------- 

template<typename IndexType, typename ValueType>
DenseVector<IndexType> ParcoRepart<IndexType, ValueType>::getBorderNodes( const CSRSparseMatrix<ValueType> &adjM, const DenseVector<IndexType> &part) {

    scai::dmemo::CommunicatorPtr comm = scai::dmemo::Communicator::getCommunicatorPtr();
    const scai::dmemo::DistributionPtr dist = adjM.getRowDistributionPtr();
    const IndexType localN = dist->getLocalSize();
    const scai::utilskernel::LArray<IndexType>& localPart= part.getLocalValues();
    DenseVector<IndexType> border(dist,0);
    scai::utilskernel::LArray<IndexType>& localBorder= border.getLocalValues();
    
    IndexType globalN = dist->getGlobalSize();
    IndexType max = part.max().Scalar::getValue<IndexType>();
    
    if( !dist->isEqual( part.getDistribution() ) ){
        std::cout<< __FILE__<< "  "<< __LINE__<< ", matrix dist: " << *dist<< " and partition dist: "<< part.getDistribution() << std::endl;
        throw std::runtime_error( "Distributions: should (?) be equal.");
    }

    const CSRStorage<ValueType>& localStorage = adjM.getLocalStorage();
	const scai::hmemo::ReadAccess<IndexType> ia(localStorage.getIA());
	const scai::hmemo::ReadAccess<IndexType> ja(localStorage.getJA());
	const scai::hmemo::ReadAccess<IndexType> partAccess(localPart);

	scai::dmemo::Halo partHalo = buildNeighborHalo(adjM);
	scai::utilskernel::LArray<IndexType> haloData;
	dist->getCommunicatorPtr()->updateHalo( haloData, localPart, partHalo );

    for(IndexType i=0; i<localN; i++){    // for all local nodes
    	IndexType thisBlock = localPart[i];
    	for(IndexType j=ia[i]; j<ia[i+1]; j++){                   // for all the edges of a node
    		IndexType neighbor = ja[j];
    		IndexType neighborBlock;
			if (dist->isLocal(neighbor)) {
				neighborBlock = partAccess[dist->global2local(neighbor)];
			} else {
				neighborBlock = haloData[partHalo.global2halo(neighbor)];
			}
			assert( neighborBlock < max +1 );
			if (thisBlock != neighborBlock) {
				localBorder[i] = 1;
				break;
			}
    	}
    }

    assert(border.getDistributionPtr()->getLocalSize() == localN);
    return border;
}

//----------------------------------------------------------------------------------------

template<typename IndexType, typename ValueType>
scai::lama::CSRSparseMatrix<ValueType> ParcoRepart<IndexType, ValueType>::getPEGraph( const CSRSparseMatrix<ValueType> &adjM) {
    SCAI_REGION("ParcoRepart.getPEGraph");
    scai::dmemo::CommunicatorPtr comm = scai::dmemo::Communicator::getCommunicatorPtr();
    const scai::dmemo::DistributionPtr dist = adjM.getRowDistributionPtr(); 
    const IndexType numPEs = comm->getSize();
    
    const std::vector<IndexType> nonLocalIndices = nonLocalNeighbors(adjM);
    
    SCAI_REGION_START("ParcoRepart.getPEGraph.getOwners");
    scai::utilskernel::LArray<IndexType> indexTransport(nonLocalIndices.size(), nonLocalIndices.data());
    // find the PEs that own every non-local index
    scai::hmemo::HArray<IndexType> owners(nonLocalIndices.size() , -1);
    dist->computeOwners( owners, indexTransport);
    SCAI_REGION_END("ParcoRepart.getPEGraph.getOwners");
    
    scai::hmemo::ReadAccess<IndexType> rOwners(owners);
    std::vector<IndexType> neighborPEs(rOwners.get(), rOwners.get()+rOwners.size());
    rOwners.release();
    std::sort(neighborPEs.begin(), neighborPEs.end());
    //remove duplicates
    neighborPEs.erase(std::unique(neighborPEs.begin(), neighborPEs.end()), neighborPEs.end());
    const IndexType numNeighbors = neighborPEs.size();

    // create the PE adjacency matrix to be returned
    scai::dmemo::DistributionPtr distPEs ( scai::dmemo::Distribution::getDistributionPtr( "BLOCK", comm, numPEs) );
    assert(distPEs->getLocalSize() == 1);
    scai::dmemo::DistributionPtr noDistPEs (new scai::dmemo::NoDistribution( numPEs ));

    SCAI_REGION_START("ParcoRepart.getPEGraph.buildMatrix");
    scai::utilskernel::LArray<IndexType> ia(2, 0, numNeighbors);
    scai::utilskernel::LArray<IndexType> ja(numNeighbors, neighborPEs.data());
    scai::utilskernel::LArray<ValueType> values(numNeighbors, 1);
    scai::lama::CSRStorage<ValueType> myStorage(1, numPEs, neighborPEs.size(), ia, ja, values);
    SCAI_REGION_END("ParcoRepart.getPEGraph.buildMatrix");
    
    //could be optimized with move semantics
    scai::lama::CSRSparseMatrix<ValueType> PEgraph(myStorage, distPEs, noDistPEs);

    return PEgraph;
}
//-----------------------------------------------------------------------------------------

//return: there is an edge in the block graph between blocks ret[0][i]-ret[1][i]
template<typename IndexType, typename ValueType>
std::vector<std::vector<IndexType>> ParcoRepart<IndexType, ValueType>::getLocalBlockGraphEdges( const CSRSparseMatrix<ValueType> &adjM, const DenseVector<IndexType> &part) {
    SCAI_REGION("ParcoRepart.getLocalBlockGraphEdges");
    SCAI_REGION_START("ParcoRepart.getLocalBlockGraphEdges.initialise");
    scai::dmemo::CommunicatorPtr comm = scai::dmemo::Communicator::getCommunicatorPtr();
    const scai::dmemo::DistributionPtr dist = adjM.getRowDistributionPtr();
    const scai::utilskernel::LArray<IndexType>& localPart= part.getLocalValues();
    IndexType N = adjM.getNumColumns();
    IndexType max = part.max().Scalar::getValue<IndexType>();
   
    if( !dist->isEqual( part.getDistribution() ) ){
        std::cout<< __FILE__<< "  "<< __LINE__<< ", matrix dist: " << *dist<< " and partition dist: "<< part.getDistribution() << std::endl;
        throw std::runtime_error( "Distributions: should (?) be equal.");
    }
    SCAI_REGION_END("ParcoRepart.getLocalBlockGraphEdges.initialise");
    
    
    SCAI_REGION_START("ParcoRepart.getLocalBlockGraphEdges.addLocalEdge_newVersion");
    
    scai::hmemo::HArray<IndexType> nonLocalIndices( dist->getLocalSize() ); 
    scai::hmemo::WriteAccess<IndexType> writeNLI(nonLocalIndices, dist->getLocalSize() );
    IndexType actualNeighbours = 0;

    const CSRStorage<ValueType> localStorage = adjM.getLocalStorage();
    const scai::hmemo::ReadAccess<IndexType> ia(localStorage.getIA());
    const scai::hmemo::ReadAccess<IndexType> ja(localStorage.getJA());
    scai::hmemo::ReadAccess<ValueType> values(localStorage.getValues());
    
    // we do not know the size of the non-local indices that is why we use an std::vector
    // with push_back, then convert that to a DenseVector in order to call DenseVector::gather
    // TODO: skip the std::vector to DenseVector conversion. maybe use HArray or LArray
    std::vector< std::vector<IndexType> > edges(2);
    std::vector<IndexType> localInd, nonLocalInd;

    for(IndexType i=0; i<dist->getLocalSize(); i++){ 
        for(IndexType j=ia[i]; j<ia[i+1]; j++){ 
            if( dist->isLocal(ja[j]) ){ 
                IndexType u = localPart[i];         // partition(i)
                IndexType v = localPart[dist->global2local(ja[j])]; // partition(j), 0<j<N so take the local index of j
                assert( u < max +1);
                assert( v < max +1);
                if( u != v){    // the nodes belong to different blocks                  
                        bool add_edge = true;
                        for(IndexType k=0; k<edges[0].size(); k++){ //check that this edge is not already in
                            if( edges[0][k]==u && edges[1][k]==v ){
                                add_edge= false;
                                break;      // the edge (u,v) already exists
                            }
                        }
                        if( add_edge== true){       //if this edge does not exist, add it
                            edges[0].push_back(u);
                            edges[1].push_back(v);
                        }
                }
            } else{  // if(dist->isLocal(j)) 
                // there is an edge between i and j but index j is not local in the partition so we cannot get part[j].
                localInd.push_back(i);
                nonLocalInd.push_back(ja[j]);
            }
            
        }
    }
    SCAI_REGION_END("ParcoRepart.getLocalBlockGraphEdges.addLocalEdge_newVersion");
    
    // TODO: this seems to take quite a long !
    // take care of all the non-local indices found
    assert( localInd.size() == nonLocalInd.size() );
    DenseVector<IndexType> nonLocalDV( nonLocalInd.size(), 0 );
    DenseVector<IndexType> gatheredPart( nonLocalDV.size(),0 );
    
    //get a DenseVector from a vector
    for(IndexType i=0; i<nonLocalInd.size(); i++){
        nonLocalDV.setValue(i, nonLocalInd[i]);
    }
    SCAI_REGION_START("ParcoRepart.getLocalBlockGraphEdges.gatherNonLocal")
        //gather all non-local indexes
        gatheredPart.gather(part, nonLocalDV , scai::common::binary::COPY );
    SCAI_REGION_END("ParcoRepart.getLocalBlockGraphEdges.gatherNonLocal")
    
    assert( gatheredPart.size() == nonLocalInd.size() );
    assert( gatheredPart.size() == localInd.size() );
    
    for(IndexType i=0; i<gatheredPart.size(); i++){
        SCAI_REGION("ParcoRepart.getLocalBlockGraphEdges.addNonLocalEdge");
        IndexType u = localPart[ localInd[i] ];         
        IndexType v = gatheredPart.getValue(i).Scalar::getValue<IndexType>();
        assert( u < max +1);
        assert( v < max +1);
        if( u != v){    // the nodes belong to different blocks                  
            bool add_edge = true;
            for(IndexType k=0; k<edges[0].size(); k++){ //check that this edge is not already in
                if( edges[0][k]==u && edges[1][k]==v ){
                    add_edge= false;
                    break;      // the edge (u,v) already exists
                }
            }
            if( add_edge== true){       //if this edge does not exist, add it
                edges[0].push_back(u);
                edges[1].push_back(v);
            }
        }
    }
    return edges;
}

//-----------------------------------------------------------------------------------------

// in this version the graph is an HArray with size k*k and [i,j] = i*k+j
//
// Not distributed.
//
template<typename IndexType, typename ValueType>
scai::lama::CSRSparseMatrix<ValueType> ParcoRepart<IndexType, ValueType>::getBlockGraph( const CSRSparseMatrix<ValueType> &adjM, const DenseVector<IndexType> &part, const int k) {
    SCAI_REGION("ParcoRepart.getBlockGraph");
    scai::dmemo::CommunicatorPtr comm = scai::dmemo::Communicator::getCommunicatorPtr();
    const scai::dmemo::DistributionPtr distPtr = adjM.getRowDistributionPtr();
    const scai::utilskernel::LArray<IndexType>& localPart= part.getLocalValues();
    
    // there are k blocks in the partition so the adjecency matrix for the block graph has dimensions [k x k]
    scai::dmemo::DistributionPtr distRowBlock ( scai::dmemo::Distribution::getDistributionPtr( "BLOCK", comm, k) );  
    scai::dmemo::DistributionPtr distColBlock ( new scai::dmemo::NoDistribution( k ));
    
    // TODO: memory costly for big k
    IndexType size= k*k;
    // get, on each processor, the edges of the blocks that are local
    std::vector< std::vector<IndexType> > blockEdges = ParcoRepart<int, double>::getLocalBlockGraphEdges( adjM, part);
    assert(blockEdges[0].size() == blockEdges[1].size());
    
    scai::hmemo::HArray<IndexType> sendPart(size, static_cast<ValueType>( 0 ));
    scai::hmemo::HArray<IndexType> recvPart(size);
    
    for(IndexType round=0; round<comm->getSize(); round++){
        SCAI_REGION("ParcoRepart.getBlockGraph.shiftArray");
        {   // write your part 
            scai::hmemo::WriteAccess<IndexType> sendPartWrite( sendPart );
            for(IndexType i=0; i<blockEdges[0].size(); i++){
                IndexType u = blockEdges[0][i];
                IndexType v = blockEdges[1][i];
                sendPartWrite[ u*k + v ] = 1;
            }
        }
        comm->shiftArray(recvPart , sendPart, 1);
        sendPart.swap(recvPart);
    } 
    
    // get numEdges
    IndexType numEdges=0;
    
    scai::hmemo::ReadAccess<IndexType> recvPartRead( recvPart );
    for(IndexType i=0; i<recvPartRead.size(); i++){
        if( recvPartRead[i]>0 )
            ++numEdges;
    }
    
    //convert the k*k HArray to a [k x k] CSRSparseMatrix
    scai::lama::CSRStorage<ValueType> localMatrix;
    localMatrix.allocate( k ,k );
    
    scai::hmemo::HArray<IndexType> csrIA;
    scai::hmemo::HArray<IndexType> csrJA;
    scai::hmemo::HArray<ValueType> csrValues; 
    {
        IndexType numNZ = numEdges;     // this equals the number of edges of the graph
        scai::hmemo::WriteOnlyAccess<IndexType> ia( csrIA, k +1 );
        scai::hmemo::WriteOnlyAccess<IndexType> ja( csrJA, numNZ );
        scai::hmemo::WriteOnlyAccess<ValueType> values( csrValues, numNZ );   
        scai::hmemo::ReadAccess<IndexType> recvPartRead( recvPart );
        ia[0]= 0;
        
        IndexType rowCounter = 0; // count rows
        IndexType nnzCounter = 0; // count non-zero elements
        
        for(IndexType i=0; i<k; i++){
            IndexType rowNums=0;
            // traverse the part of the HArray that represents a row and find how many elements are in this row
            for(IndexType j=0; j<k; j++){
                if( recvPartRead[i*k+j] >0  ){
                    ++rowNums;
                }
            }
            ia[rowCounter+1] = ia[rowCounter] + rowNums;
           
            for(IndexType j=0; j<k; j++){
                if( recvPartRead[i*k +j] >0){   // there exist edge (i,j)
                    ja[nnzCounter] = j;
                    values[nnzCounter] = 1;
                    ++nnzCounter;
                }
            }
            ++rowCounter;
        }
    }
    SCAI_REGION_START("ParcoRepart.getBlockGraph.swapAndAssign");
        scai::lama::CSRSparseMatrix<ValueType> matrix;
        localMatrix.swap( csrIA, csrJA, csrValues );
        matrix.assign(localMatrix);
    SCAI_REGION_END("ParcoRepart.getBlockGraph.swapAndAssign");
    return matrix;
}

//-----------------------------------------------------------------------------------

template<typename IndexType, typename ValueType>
std::vector< std::vector<IndexType>> ParcoRepart<IndexType, ValueType>::getGraphEdgeColoring_local(CSRSparseMatrix<ValueType> &adjM, IndexType &colors) {
    SCAI_REGION("ParcoRepart.coloring");
    using namespace boost;
    IndexType N= adjM.getNumRows();
    assert( N== adjM.getNumColumns() ); // numRows = numColumns
    
    const scai::dmemo::DistributionPtr noDist(new scai::dmemo::NoDistribution(N));
    if (!adjM.getRowDistributionPtr()->isReplicated()) {
    	adjM.redistribute(noDist, noDist);
    	//throw std::runtime_error("Input matrix must be replicated.");
    }

    // use boost::Graph and boost::edge_coloring()
    typedef adjacency_list<vecS, vecS, undirectedS, no_property, size_t, no_property> Graph;
    //typedef std::pair<std::size_t, std::size_t> Pair;
    Graph G(N);
    
    // retG[0][i] the first node, retG[1][i] the second node, retG[2][i] the color of the edge
    std::vector< std::vector<IndexType>> retG(3);
    
	const CSRStorage<ValueType>& localStorage = adjM.getLocalStorage();
	const scai::hmemo::ReadAccess<IndexType> ia(localStorage.getIA());
	const scai::hmemo::ReadAccess<IndexType> ja(localStorage.getJA());

    // create graph G from the input adjacency matrix
    for(IndexType i=0; i<N; i++){
    	//we replicated the matrix, so global indices are local indices
    	const IndexType globalI = i;
    	for (IndexType j = ia[i]; j < ia[i+1]; j++) {
    		if (globalI < ja[j]) {
				boost::add_edge(globalI, ja[j], G);
				retG[0].push_back(globalI);
				retG[1].push_back(ja[j]);
    		}
    	}
    }
    
    colors = boost::edge_coloring(G, boost::get( boost::edge_bundle, G));
    
    scai::dmemo::CommunicatorPtr comm = scai::dmemo::Communicator::getCommunicatorPtr();

    for (size_t i = 0; i <retG[0].size(); i++) {
        retG[2].push_back( G[ boost::edge( retG[0][i],  retG[1][i], G).first] );
    }
    
    return retG;
}

//---------------------------------------------------------------------------------------

template<typename IndexType, typename ValueType>
std::vector<DenseVector<IndexType>> ParcoRepart<IndexType, ValueType>::getCommunicationPairs_local( CSRSparseMatrix<ValueType> &adjM) {
    IndexType N= adjM.getNumRows();
    SCAI_REGION("ParcoRepart.getCommunicationPairs_local");
    // coloring.size()=3: coloring(i,j,c) means that edge with endpoints i and j is colored with color c.
    // and coloring[i].size()= number of edges in input graph

    assert(adjM.getNumColumns() == adjM.getNumRows() );

    IndexType colors;
    std::vector<std::vector<IndexType>> coloring = getGraphEdgeColoring_local( adjM, colors );
    std::vector<DenseVector<IndexType>> retG(colors);
    
    if (adjM.getNumRows()==2) {
    	assert(colors<=1);
    	assert(coloring[0].size()<=1);
    }
    
    for(IndexType i=0; i<colors; i++){        
        retG[i].allocate(N);
        // TODO: although not distributed maybe try to avoid setValue, change to std::vector ?
        // initialize so retG[i][j]= j instead of -1
        for( IndexType j=0; j<N; j++){
            retG[i].setValue( j, j );
        }
    }
    
    // for all the edges:
    // coloring[0][i] = the first block , coloring[1][i] = the second block,
    // coloring[2][i]= the color/round in which the two blocks shall communicate
    for(IndexType i=0; i<coloring[0].size(); i++){
        IndexType color = coloring[2][i]; // the color/round of this edge
        assert(color<colors);
        IndexType firstBlock = coloring[0][i];
        IndexType secondBlock = coloring[1][i];
        retG[color].setValue( firstBlock, secondBlock);
        retG[color].setValue( secondBlock, firstBlock );
    }
    
    return retG;
}
//---------------------------------------------------------------------------------------

/* A 2D or 3D matrix given as a 1D array of size sideLen^dimesion
 * */
template<typename IndexType, typename ValueType>
std::vector<IndexType> ParcoRepart<IndexType, ValueType>::neighbourPixels(const IndexType thisPixel, const IndexType sideLen, const IndexType dimension){
    SCAI_REGION("ParcoRepart.neighbourPixels");
   
    SCAI_ASSERT(thisPixel>=0, "Negative pixel value: " << std::to_string(thisPixel));
    SCAI_ASSERT(sideLen> 0, "Negative or zero side length: " << std::to_string(sideLen));
    SCAI_ASSERT(sideLen> 0, "Negative or zero dimension: " << std::to_string(dimension));
    
    IndexType totalSize = std::pow(sideLen ,dimension);    
    SCAI_ASSERT( thisPixel < totalSize , "Wrong side length or dimension, sideLen=" + std::to_string(sideLen)+ " and dimension= " + std::to_string(dimension) );
    
    std::vector<IndexType> result;
    
    //calculate the index of the neighbouring pixels
    for(IndexType i=0; i<dimension; i++){
        for( int j :{-1, 1} ){
            // possible neighbour
            IndexType ngbrIndex = thisPixel + j*std::pow(sideLen,i );
            // index is within bounds
            if( ngbrIndex < 0 or ngbrIndex >=totalSize){
                continue;
            }
            if(dimension==2){
                IndexType xCoord = thisPixel/sideLen;
                IndexType yCoord = thisPixel%sideLen;
                if( ngbrIndex/sideLen == xCoord or ngbrIndex%sideLen == yCoord){
                    result.push_back(ngbrIndex);
                }
            }else if(dimension==3){
                IndexType planeSize= sideLen*sideLen;
                IndexType xCoord = thisPixel/planeSize;
                IndexType yCoord = (thisPixel%planeSize) /  sideLen;
                IndexType zCoord = (thisPixel%planeSize) % sideLen;
                IndexType ngbrX = ngbrIndex/planeSize;
                IndexType ngbrY = (ngbrIndex%planeSize)/sideLen;
                IndexType ngbrZ = (ngbrIndex%planeSize)%sideLen;
                if( ngbrX == xCoord and  ngbrY == yCoord ){
                    result.push_back(ngbrIndex);
                }else if(ngbrX == xCoord and  ngbrZ == zCoord){
                    result.push_back(ngbrIndex);
                }else if(ngbrY == yCoord and  ngbrZ == zCoord){
                    result.push_back(ngbrIndex);
                }
            }else{
                throw std::runtime_error("Implemented only for 2D and 3D. Dimension given: " + std::to_string(dimension) );
            }
        }
    }
    return result;
}
//---------------------------------------------------------------------------------------

//to force instantiation

template DenseVector<int> ParcoRepart<int, double>::partitionGraph(CSRSparseMatrix<double> &input, std::vector<DenseVector<double>> &coordinates, struct Settings);

template DenseVector<int> ParcoRepart<int, double>::pixelPartition(CSRSparseMatrix<double> &input, std::vector<DenseVector<double>> &coordinates, Settings settings);

template double ParcoRepart<int, double>::computeCut(const CSRSparseMatrix<double> &input, const DenseVector<int> &part, bool ignoreWeights);

template double ParcoRepart<int, double>::computeImbalance(const DenseVector<int> &partition, int k, const DenseVector<int> &nodeWeights);

template std::vector<int> ITI::ParcoRepart<int, double>::nonLocalNeighbors(const CSRSparseMatrix<double>& input);

template std::vector<double> ITI::ParcoRepart<int, double>::distancesFromBlockCenter(const std::vector<DenseVector<double>> &coordinates);

template scai::dmemo::Halo ITI::ParcoRepart<int, double>::buildNeighborHalo(const CSRSparseMatrix<double> &input);

template std::vector<int> ITI::ParcoRepart<int, double>::getNodesWithNonLocalNeighbors(const CSRSparseMatrix<double>& input);

template void ParcoRepart<int, double>::checkLocalDegreeSymmetry(const CSRSparseMatrix<double> &input);

template DenseVector<int> ParcoRepart<int, double>::getBorderNodes( const CSRSparseMatrix<double> &adjM, const DenseVector<int> &part);

template scai::lama::CSRSparseMatrix<double> ParcoRepart<int, double>::getPEGraph( const CSRSparseMatrix<double> &adjM);

template std::vector<std::vector<IndexType>> ParcoRepart<int, double>::getLocalBlockGraphEdges( const CSRSparseMatrix<double> &adjM, const DenseVector<int> &part);

template scai::lama::CSRSparseMatrix<double> ParcoRepart<int, double>::getBlockGraph( const CSRSparseMatrix<double> &adjM, const DenseVector<int> &part, const int k );

template std::vector< std::vector<int>>  ParcoRepart<int, double>::getGraphEdgeColoring_local( CSRSparseMatrix<double> &adjM, int& colors);

template std::vector<DenseVector<int>> ParcoRepart<int, double>::getCommunicationPairs_local( CSRSparseMatrix<double> &adjM);

template std::vector<int> ParcoRepart<int, double>::neighbourPixels(const int thisPixel, const int sideLen, const int dimension);

}<|MERGE_RESOLUTION|>--- conflicted
+++ resolved
@@ -125,10 +125,6 @@
 			coordinates[d].redistribute(newDist);
 		}
             }
-<<<<<<< HEAD
-
-        } else {
-=======
         } else if (settings.initialPartition == 4) {// multisection
 		scai::lama::DenseVector<ValueType> nodeWeights( inputDist, 1 );
 		result = ITI::MultiSection<IndexType, ValueType>::getPartitionNonUniform(input, coordinates, nodeWeights, settings);
@@ -140,7 +136,6 @@
 		}
 	}
 	else {
->>>>>>> c4997137
         	throw std::runtime_error("No method implemented for " + std::to_string(settings.initialPartition));
         }
         SCAI_REGION_END("ParcoRepart.partitionGraph.initialPartition")
