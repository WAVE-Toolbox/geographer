/*
 * ParcoReport.cpp
 *
 *  Created on: 25.10.2016
 *      Author: moritzl
 */

#include <scai/dmemo/HaloBuilder.hpp>
#include <scai/dmemo/Distribution.hpp>
#include <scai/dmemo/BlockDistribution.hpp>
#include <scai/dmemo/GenBlockDistribution.hpp>
#include <scai/sparsekernel/openmp/OpenMPCSRUtils.hpp>
#include <scai/tracing.hpp>

#include <assert.h>
#include <cmath>
#include <climits>
#include <queue>
#include <string>
#include <unordered_set>
#include <numeric>
#include <iterator>
#include <algorithm>
#include <tuple>
#include <chrono>

#include "PrioQueue.h"
#include "ParcoRepart.h"
#include "HilbertCurve.h"
#include "MultiLevel.h"
#include "SpectralPartition.h"
#include "KMeans.h"
#include "AuxiliaryFunctions.h"
#include "MultiSection.h"
#include "GraphUtils.h"

#include "schizoQuicksort/src/sort/SchizoQS.hpp"

using scai::lama::Scalar;

namespace ITI {
template<typename IndexType, typename ValueType>
DenseVector<IndexType> ParcoRepart<IndexType, ValueType>::partitionGraph(CSRSparseMatrix<ValueType> &input, std::vector<DenseVector<ValueType>> &coordinates, Settings settings)
{
	DenseVector<ValueType> uniformWeights = DenseVector<ValueType>(input.getRowDistributionPtr(), 1);
	return partitionGraph(input, coordinates, uniformWeights, settings);
}

template<typename IndexType, typename ValueType>
DenseVector<IndexType> ParcoRepart<IndexType, ValueType>::partitionGraph(CSRSparseMatrix<ValueType> &input, std::vector<DenseVector<ValueType>> &coordinates, DenseVector<ValueType> &nodeWeights, Settings settings)
{
	IndexType k = settings.numBlocks;
	ValueType epsilon = settings.epsilon;
    
	SCAI_REGION( "ParcoRepart.partitionGraph" )

	std::chrono::time_point<std::chrono::steady_clock> start, afterSFC, round;
	start = std::chrono::steady_clock::now();

	SCAI_REGION_START("ParcoRepart.partitionGraph.inputCheck")
	/**
	* check input arguments for sanity
	*/
	IndexType n = input.getNumRows();
	if (n != coordinates[0].size()) {
		throw std::runtime_error("Matrix has " + std::to_string(n) + " rows, but " + std::to_string(coordinates[0].size())
		 + " coordinates are given.");
	}

	if (n != input.getNumColumns()) {
		throw std::runtime_error("Matrix must be quadratic.");
	}

	if (!input.isConsistent()) {
		throw std::runtime_error("Input matrix inconsistent");
	}

	if (k > n) {
		throw std::runtime_error("Creating " + std::to_string(k) + " blocks from " + std::to_string(n) + " elements is impossible.");
	}

	if (epsilon < 0) {
		throw std::runtime_error("Epsilon " + std::to_string(epsilon) + " is invalid.");
	}

	const IndexType dimensions = coordinates.size();
        
	const scai::dmemo::DistributionPtr coordDist = coordinates[0].getDistributionPtr();
	const scai::dmemo::DistributionPtr inputDist = input.getRowDistributionPtr();
	const scai::dmemo::DistributionPtr noDist(new scai::dmemo::NoDistribution(n));
	const scai::dmemo::CommunicatorPtr comm = coordDist->getCommunicatorPtr();

	const IndexType localN = inputDist->getLocalSize();
	const IndexType globalN = inputDist->getGlobalSize();

	if( !coordDist->isEqual( *inputDist) ){
		throw std::runtime_error( "Distributions should be equal.");
	}

	if (nodeWeights.size() != 0)

	SCAI_REGION_END("ParcoRepart.partitionGraph.inputCheck")
	{
		SCAI_REGION("ParcoRepart.synchronize")
		comm->synchronize();
	}
	
        SCAI_REGION_START("ParcoRepart.partitionGraph.initialPartition")
        // get an initial partition
        DenseVector<IndexType> result;
        if (nodeWeights.size() == 0) {
        	nodeWeights = DenseVector<ValueType>(inputDist, 1);
        }
        
        assert(nodeWeights.getDistribution().isEqual(*inputDist));

        std::chrono::time_point<std::chrono::system_clock> beforeInitPart =  std::chrono::system_clock::now();

        if( settings.initialPartition==InitialPartitioningMethods::SFC) {
            PRINT0("Initial partition with SFCs");
            result= ParcoRepart<IndexType, ValueType>::hilbertPartition(coordinates, settings);
        } else if ( settings.initialPartition==InitialPartitioningMethods::Pixel) {
            PRINT0("Initial partition with pixels.");
            result = ParcoRepart<IndexType, ValueType>::pixelPartition(coordinates, settings);
        } else if ( settings.initialPartition == InitialPartitioningMethods::Spectral) {
            PRINT0("Initial partition with spectral");
            result = ITI::SpectralPartition<IndexType, ValueType>::getPartition(input, coordinates, settings);
        } else if (settings.initialPartition == InitialPartitioningMethods::KMeans) {
        	PRINT0("Initial partition with K-Means");
        	//prepare coordinates for k-means
        	std::vector<DenseVector<ValueType> > coordinateCopy;
        	DenseVector<ValueType> nodeWeightCopy;
        	if (settings.dimensions == 2 || settings.dimensions == 3) {
        		Settings sfcSettings = settings;
        		sfcSettings.numBlocks = comm->getSize();
				DenseVector<IndexType> tempResult = ParcoRepart<IndexType, ValueType>::hilbertPartition(coordinates, sfcSettings);
				nodeWeightCopy = DenseVector<ValueType>(nodeWeights, tempResult.getDistributionPtr());
				coordinateCopy.resize(dimensions);
				for (IndexType d = 0; d < dimensions; d++) {
					coordinateCopy[d] = DenseVector<ValueType>(coordinates[d], tempResult.getDistributionPtr());
				}
        	} else {
        		coordinateCopy = coordinates;
        		nodeWeightCopy = nodeWeights;
        	}
        	const IndexType weightSum = nodeWeights.sum().Scalar::getValue<IndexType>();
            const std::vector<IndexType> blockSizes(settings.numBlocks, weightSum/settings.numBlocks);
            std::chrono::time_point<std::chrono::system_clock> beforeKMeans =  std::chrono::system_clock::now();
<<<<<<< HEAD
            result = ITI::KMeans::computePartition(coordinates, settings.numBlocks, nodeWeights, blockSizes, std::max(0.05, settings.epsilon));
            std::chrono::duration<double> kMeansTime =  std::chrono::system_clock::now() - beforeKMeans;
=======
            result = ITI::KMeans::computePartition(coordinateCopy, settings.numBlocks, nodeWeightCopy, blockSizes, settings.epsilon);
            std::chrono::duration<double> kMeansTime = std::chrono::system_clock::now() - beforeKMeans;
>>>>>>> 8c3f0bd6
			ValueType timeForInitPart = ValueType ( comm->max(kMeansTime.count() ));
            assert(result.getLocalValues().min() >= 0);
            assert(result.getLocalValues().max() < k);

            if (comm->getRank() == 0) {
				std::cout << "K-Means, Time:" << timeForInitPart << std::endl;
            }
            assert(result.max().Scalar::getValue<IndexType>() == settings.numBlocks -1);
            assert(result.min().Scalar::getValue<IndexType>() == 0);

        } else if (settings.initialPartition == InitialPartitioningMethods::Multisection) {// multisection
            PRINT0("Initial partition with multisection");
            DenseVector<ValueType> convertedWeights(nodeWeights);
            result = ITI::MultiSection<IndexType, ValueType>::getPartitionNonUniform(input, coordinates, convertedWeights, settings);
        }
        else {
            throw std::runtime_error("Initial Partitioning mode undefined.");
        }

        SCAI_REGION_END("ParcoRepart.partitionGraph.initialPartition")

        if (comm->getSize() == k) {
        	SCAI_REGION("ParcoRepart.partitionGraph.initialRedistribution")
			/**
			 * redistribute to prepare for local refinement
			 */
			scai::dmemo::DistributionPtr newDist( new scai::dmemo::GeneralDistribution ( result.getDistribution(), result.getLocalValues() ) );
			assert(newDist->getGlobalSize() == n);
			result.redistribute(newDist);
			input.redistribute(newDist, noDist);
			if (settings.useGeometricTieBreaking) {
				for (IndexType d = 0; d < dimensions; d++) {
					coordinates[d].redistribute(newDist);
				}
			}
			nodeWeights.redistribute(input.getRowDistributionPtr());

			std::chrono::duration<double> partitionTime =  std::chrono::system_clock::now() - beforeInitPart;
			ValueType timeForInitPart = ValueType ( comm->max(partitionTime.count() ));
			ValueType cut = comm->sum(ParcoRepart<IndexType, ValueType>::localSumOutgoingEdges(input, true)) / 2;
			ValueType imbalance = GraphUtils::computeImbalance<IndexType, ValueType>(result, k, nodeWeights);

			if (comm->getRank() == 0) {
				std::cout << "Time for initial partition and redistribution:" << timeForInitPart << std::endl;
				std::cout << "Cut:" << cut << ", imbalance:" << imbalance << std::endl;
			}

			IndexType numRefinementRounds = 0;

			SCAI_REGION_START("ParcoRepart.partitionGraph.multiLevelStep")
			scai::dmemo::Halo halo = GraphUtils::buildNeighborHalo<IndexType, ValueType>(input);
			ITI::MultiLevel<IndexType, ValueType>::multiLevelStep(input, result, nodeWeights, coordinates, halo, settings);
			SCAI_REGION_END("ParcoRepart.partitionGraph.multiLevelStep")
	} else {
		result.redistribute(inputDist);
		if (comm->getRank() == 0) {
			std::cout << "Local refinement only implemented for one block per process. Called with " << comm->getSize() << " processes and " << k << " blocks." << std::endl;
		}
	}

	return result;
}
//--------------------------------------------------------------------------------------- 

template<typename IndexType, typename ValueType>
DenseVector<IndexType> ParcoRepart<IndexType, ValueType>::hilbertPartition(const std::vector<DenseVector<ValueType>> &coordinates, Settings settings){
    SCAI_REGION( "ParcoRepart.hilbertPartition" )
    	
    std::chrono::time_point<std::chrono::steady_clock> start, afterSFC;
    start = std::chrono::steady_clock::now();
    
    const scai::dmemo::DistributionPtr coordDist = coordinates[0].getDistributionPtr();
    const scai::dmemo::CommunicatorPtr comm = coordDist->getCommunicatorPtr();
    
    IndexType k = settings.numBlocks;
    const IndexType dimensions = coordinates.size();
    assert(dimensions == settings.dimensions);
    const IndexType localN = coordDist->getLocalSize();
    const IndexType globalN = coordDist->getGlobalSize();
    
    if (k != comm->getSize() && comm->getRank() == 0) {
    	throw std::logic_error("Hilbert curve partition only implemented for same number of blocks and processes.");
    }

    std::vector<ValueType> minCoords(dimensions);
    std::vector<ValueType> maxCoords(dimensions);
    DenseVector<IndexType> result;
    
    /**
     * get minimum / maximum of coordinates
     */
    {
		SCAI_REGION( "ParcoRepart.hilbertPartition.minMax" )
		for (IndexType dim = 0; dim < dimensions; dim++) {
			minCoords[dim] = coordinates[dim].min().Scalar::getValue<ValueType>();
			maxCoords[dim] = coordinates[dim].max().Scalar::getValue<ValueType>();
			assert(std::isfinite(minCoords[dim]));
			assert(std::isfinite(maxCoords[dim]));
			assert(maxCoords[dim] > minCoords[dim]);
		}
    }
    
    /**
     * Several possibilities exist for choosing the recursion depth.
     * Either by user choice, or by the maximum fitting into the datatype, or by the minimum distance between adjacent points.
     */
    const IndexType recursionDepth = settings.sfcResolution > 0 ? settings.sfcResolution : std::min(std::log2(globalN), double(21));
    
    /**
     *	create space filling curve indices.
     */
    
    scai::lama::DenseVector<ValueType> hilbertIndices(coordDist);
    
    {
        SCAI_REGION("ParcoRepart.hilbertPartition.spaceFillingCurve");
        // get local part of hilbert indices
        scai::hmemo::WriteOnlyAccess<ValueType> hilbertIndicesLocal(hilbertIndices.getLocalValues());
        assert(hilbertIndicesLocal.size() == localN);
        // get read access to the local part of the coordinates
        // TODO: should be coordAccess[dimension] but I don't know how ... maybe HArray::acquireReadAccess? (harry)
        scai::hmemo::ReadAccess<ValueType> coordAccess0( coordinates[0].getLocalValues() );
        scai::hmemo::ReadAccess<ValueType> coordAccess1( coordinates[1].getLocalValues() );
        // this is faulty, if dimensions=2 coordAccess2 is equal to coordAccess1
        scai::hmemo::ReadAccess<ValueType> coordAccess2( coordinates[dimensions-1].getLocalValues() );
        
        ValueType point[dimensions];
        for (IndexType i = 0; i < localN; i++) {
            coordAccess0.getValue(point[0], i);
            coordAccess1.getValue(point[1], i);
            // TODO change how I treat different dimensions
            if(dimensions == 3){
                coordAccess2.getValue(point[2], i);
            }
            ValueType globalHilbertIndex = HilbertCurve<IndexType, ValueType>::getHilbertIndex( point, dimensions, recursionDepth, minCoords, maxCoords);
            hilbertIndicesLocal[i] = globalHilbertIndex;
        }
    }
    
    
    /**
     * now sort the global indices by where they are on the space-filling curve.
     */
    std::vector<IndexType> newLocalIndices;
    {
        SCAI_REGION( "ParcoRepart.hilbertPartition.sorting" );

        int typesize;
        MPI_Type_size(SortingDatatype<sort_pair>::getMPIDatatype(), &typesize);
        assert(typesize == sizeof(sort_pair));

        const IndexType maxLocalN = comm->max(localN);
        sort_pair localPairs[maxLocalN];

        //fill with local values
        long indexSum = 0;//for sanity checks
        scai::hmemo::ReadAccess<ValueType> localIndices(hilbertIndices.getLocalValues());
        for (IndexType i = 0; i < localN; i++) {
        	localPairs[i].value = localIndices[i];
        	localPairs[i].index = coordDist->local2global(i);
        	indexSum += localPairs[i].index;
        }

        //create checksum
        const long checkSum = comm->sum(indexSum);
        assert(checkSum == (long(globalN)*(long(globalN)-1))/2);

        //fill up with dummy values to ensure equal size
        for (IndexType i = localN; i < maxLocalN; i++) {
        	localPairs[i].value = std::numeric_limits<decltype(sort_pair::value)>::max();
        	localPairs[i].index = std::numeric_limits<decltype(sort_pair::index)>::max();
        }

        //call distributed sort
        SchizoQS::sort<sort_pair>(localPairs, maxLocalN);

        //copy indices into array
        IndexType newLocalN = 0;
        newLocalIndices.resize(maxLocalN);
        for (IndexType i = 0; i < maxLocalN; i++) {
        	newLocalIndices[i] = localPairs[i].index;
        	if (newLocalIndices[i] != std::numeric_limits<decltype(sort_pair::index)>::max()) newLocalN++;
        }

        //sort local indices for general distribution
        std::sort(newLocalIndices.begin(), newLocalIndices.end());

        //remove dummy values
        auto startOfDummyValues = std::lower_bound(newLocalIndices.begin(), newLocalIndices.end(), std::numeric_limits<decltype(sort_pair::index)>::max());
        assert(std::all_of(startOfDummyValues, newLocalIndices.end(), [](IndexType index){return index == std::numeric_limits<decltype(sort_pair::index)>::max();}));
        newLocalIndices.resize(std::distance(newLocalIndices.begin(), startOfDummyValues));

        //check size and sanity
        assert(newLocalN == newLocalIndices.size());
        assert( *std::max_element(newLocalIndices.begin(), newLocalIndices.end()) < globalN);
	assert( comm->sum(newLocalIndices.size()) == globalN);

        //check checksum
        long indexSumAfter = 0;
        for (IndexType i = 0; i < newLocalN; i++) {
        	indexSumAfter += newLocalIndices[i];
        }

        const long newCheckSum = comm->sum(indexSumAfter);
        SCAI_ASSERT( newCheckSum == checkSum, "Old checksum: " << checkSum << ", new checksum: " << newCheckSum );

        //possible optimization: remove dummy values during first copy, then directly copy into HArray and sort with pointers. Would save one copy.
    }
    
    {
    	assert(!coordDist->isReplicated() && comm->getSize() == k);
        SCAI_REGION( "ParcoRepart.hilbertPartition.createDistribution" );

        scai::utilskernel::LArray<IndexType> indexTransport(newLocalIndices.size(), newLocalIndices.data());
        assert(comm->sum(indexTransport.size()) == globalN);
        scai::dmemo::DistributionPtr newDistribution(new scai::dmemo::GeneralDistribution(globalN, indexTransport, comm));
        
        if (comm->getRank() == 0) std::cout << "Created distribution." << std::endl;
        result = DenseVector<IndexType>(newDistribution, comm->getRank());
        if (comm->getRank() == 0) std::cout << "Created initial partition." << std::endl;
    }

    return result;
}
//--------------------------------------------------------------------------------------- 

template<typename IndexType, typename ValueType>
DenseVector<IndexType> ParcoRepart<IndexType, ValueType>::pixelPartition(const std::vector<DenseVector<ValueType>> &coordinates, Settings settings){
    SCAI_REGION( "ParcoRepart.pixelPartition" )
    	
    SCAI_REGION_START("ParcoRepart.pixelPartition.initialise")
    std::chrono::time_point<std::chrono::steady_clock> start, round;
    start = std::chrono::steady_clock::now();
    
    const scai::dmemo::DistributionPtr coordDist = coordinates[0].getDistributionPtr();
    const scai::dmemo::CommunicatorPtr comm = coordDist->getCommunicatorPtr();
    
    IndexType k = settings.numBlocks;
    const IndexType dimensions = coordinates.size();
    const IndexType localN = coordDist->getLocalSize();
    const IndexType globalN = coordDist->getGlobalSize();
    
    if (k != comm->getSize() && comm->getRank() == 0) {
    	throw std::logic_error("Pixel partition only implemented for same number of blocks and processes.");
    }

    std::vector<ValueType> minCoords(dimensions, std::numeric_limits<ValueType>::max());
    std::vector<ValueType> maxCoords(dimensions, std::numeric_limits<ValueType>::lowest());
    DenseVector<IndexType> result(coordDist, 0);
    
    //TODO: probably minimum is not needed
    //TODO: if we know maximum from the input we could save that although is not too costly
    
    /**
     * get minimum / maximum of local coordinates
     */
    for (IndexType dim = 0; dim < dimensions; dim++) {
        //get local parts of coordinates
        scai::hmemo::ReadAccess<ValueType> localPartOfCoords( coordinates[dim].getLocalValues() );
        for (IndexType i = 0; i < localN; i++) {
            ValueType coord = localPartOfCoords[i];
            if (coord < minCoords[dim]) minCoords[dim] = coord;
            if (coord > maxCoords[dim]) maxCoords[dim] = coord;
        }
    }
    
    /**
     * communicate to get global min / max
     */
    for (IndexType dim = 0; dim < dimensions; dim++) {
        minCoords[dim] = comm->min(minCoords[dim]);
        maxCoords[dim] = comm->max(maxCoords[dim]);
    }
   
    // measure density with rounding
    // have to handle 2D and 3D cases seperately
    const IndexType sideLen = settings.pixeledSideLen;
    const IndexType cubeSize = std::pow(sideLen, dimensions);
    
    //TODO: generalize this to arbitrary dimensions, do not handle 2D and 3D differently
    //TODO: by a  for(int d=0; d<dimension; d++){ ... }
    // a 2D or 3D arrays as a one dimensional vector
    // [i][j] is in position: i*sideLen + j
    // [i][j][k] is in: i*sideLen*sideLen + j*sideLen + k
    
    //std::vector<IndexType> density( cubeSize ,0);
    scai::hmemo::HArray<IndexType> density( cubeSize, 0);
    scai::hmemo::WriteAccess<IndexType> wDensity(density);

    SCAI_REGION_END("ParcoRepart.pixelPartition.initialise")
    
    if(dimensions==2){
        SCAI_REGION( "ParcoRepart.pixelPartition.localDensity" )
        scai::hmemo::ReadAccess<ValueType> coordAccess0( coordinates[0].getLocalValues() );
        scai::hmemo::ReadAccess<ValueType> coordAccess1( coordinates[1].getLocalValues() );

        IndexType scaledX, scaledY;
        //the +1 is needed
        IndexType maxX = maxCoords[0]+1;
        IndexType maxY = maxCoords[1]+1;
        
        for(IndexType i=0; i<localN; i++){
            scaledX = coordAccess0[i]/maxX * sideLen;
            scaledY = coordAccess1[i]/maxY * sideLen;
            IndexType pixelInd = scaledX*sideLen + scaledY;      
            SCAI_ASSERT( pixelInd < wDensity.size(), "Index too big: "<< std::to_string(pixelInd) );
            ++wDensity[pixelInd];
        }
    }else if(dimensions==3){
        SCAI_REGION( "ParcoRepart.pixelPartition.localDensity" )
        scai::hmemo::ReadAccess<ValueType> coordAccess0( coordinates[0].getLocalValues() );
        scai::hmemo::ReadAccess<ValueType> coordAccess1( coordinates[1].getLocalValues() );
        scai::hmemo::ReadAccess<ValueType> coordAccess2( coordinates[2].getLocalValues() );
        
        IndexType scaledX, scaledY, scaledZ;
        
        IndexType maxX = maxCoords[0]+1;
        IndexType maxY = maxCoords[1]+1;
        IndexType maxZ = maxCoords[2]+1;
        
        for(IndexType i=0; i<localN; i++){
            scaledX = coordAccess0[i]/maxX * sideLen;
            scaledY = coordAccess1[i]/maxY * sideLen;
            scaledZ = coordAccess2[i]/maxZ * sideLen;
            IndexType pixelInd = scaledX*sideLen*sideLen + scaledY*sideLen + scaledZ;
            
            SCAI_ASSERT( pixelInd < wDensity.size(), "Index too big: "<< std::to_string(pixelInd) );  
            ++wDensity[pixelInd];
        }
    }else{
        throw std::runtime_error("Available only for 2D and 3D. Data given have dimension:" + std::to_string(dimensions) );
    }
    wDensity.release();

    // sum density from all PEs 
    {
        SCAI_REGION( "ParcoRepart.pixelPartition.sumDensity" )
        comm->sumArray( density );
    }
    
    //TODO: is that needed? we just can overwrite density array.
    // use the summed density as a Dense vector
    scai::lama::DenseVector<IndexType> sumDensity( density );
    
    if(comm->getRank()==0){
        ITI::aux::writeHeatLike_local_2D(density, sideLen, dimensions, "heat_"+settings.fileName+".plt");
    }
  
    //
    //using the summed density get an initial pixeled partition
    
    std::vector<IndexType> pixeledPartition( density.size() , -1);
    
    IndexType pointsLeft= globalN;
    IndexType pixelsLeft= cubeSize;
    IndexType maxBlockSize = globalN/k * 1.02; // allowing some imbalance
    PRINT0("max allowed block size: " << maxBlockSize );         
    IndexType thisBlockSize;
    
    //for all the blocks
    for(IndexType block=0; block<k; block++){
        SCAI_REGION( "ParcoRepart.pixelPartition.localPixelGrowing")
           
        ValueType averagePointsPerPixel = ValueType(pointsLeft)/pixelsLeft;
        // a factor to force the block to spread more
        ValueType spreadFactor;
        // make a block spread towards the borders (and corners) of our input space 
        ValueType geomSpread;
        // to measure the distance from the first, center pixel
        ValueType pixelDistance;
        
        // start from the densest pixel
        //IndexType maxDensityPixel = std::distance( sumDensity.begin(), std::max_element(sumDensity.begin(), sumDensity.end()) );
        
        //TODO: sumDensity is local/not distributed. No need for that, just to avoid getValue.
        scai::hmemo::WriteAccess<IndexType> localSumDens( sumDensity.getLocalValues() );
        
        //TODO: bad way to do that. linear time for every block. maybe sort or use a priority queue
        IndexType maxDensityPixel=-1;
        IndexType maxDensity=-1;
        for(IndexType ii=0; ii<sumDensity.size(); ii++){
            if(localSumDens[ii]>maxDensity){
                maxDensityPixel = ii;
                maxDensity= localSumDens[ii];
            }
        }

        if(maxDensityPixel<0){
            PRINT0("Max density pixel id = -1. Should not happen(?) or pixels are finished. For block "<< block<< " and k= " << k);
            break;
        }
        
        SCAI_ASSERT(maxDensityPixel < sumDensity.size(), "Too big index: " + std::to_string(maxDensityPixel));
        SCAI_ASSERT(maxDensityPixel >= 0, "Negative index: " + std::to_string(maxDensityPixel));
        spreadFactor = averagePointsPerPixel/localSumDens[ maxDensityPixel ];

        //TODO: change to more appropriate data type
        // insert all the neighbouring pixels
        std::vector<std::pair<IndexType, ValueType>> border; 
        std::vector<IndexType> neighbours = ParcoRepart<IndexType, ValueType>::neighbourPixels( maxDensityPixel, sideLen, dimensions);

        // insert in border if not already picked
        for(IndexType j=0; j<neighbours.size(); j++){
            // make sure this neighbour does not belong to another block
            if(localSumDens[ neighbours[j]] != -1 ){
                std::pair<IndexType, ValueType> toInsert;
                toInsert.first = neighbours[j];
                SCAI_ASSERT(neighbours[j] < sumDensity.size(), "Too big index: " + std::to_string(neighbours[j]));
                SCAI_ASSERT(neighbours[j] >= 0, "Negative index: " + std::to_string(neighbours[j]));
                geomSpread = 1 + 1/std::log2(sideLen)*( std::abs(sideLen/2 - neighbours[j]/sideLen)/(0.8*sideLen/2) + std::abs(sideLen/2 - neighbours[j]%sideLen)/(0.8*sideLen/2) );
                //PRINT0( geomSpread );            
                // value to pick a border node
                pixelDistance = aux::pixelL2Distance2D( maxDensityPixel, neighbours[j], sideLen);
                toInsert.second = (1/pixelDistance)* geomSpread * (spreadFactor* (std::pow(localSumDens[neighbours[j]], 0.5)) + std::pow(localSumDens[maxDensityPixel], 0.5) );
                border.push_back(toInsert);
            }
        }
        thisBlockSize = localSumDens[maxDensityPixel];
        
        pixeledPartition[maxDensityPixel] = block;
        
        // set this pixel to -1 so it is not picked again
        localSumDens[maxDensityPixel] = -1;
        

        while(border.size() !=0 ){      // there are still pixels to check
            
            //TODO: different data type to avoid that
            // sort border by the value in increasing order 
            std::sort( border.begin(), border.end(),
                       [](const std::pair<IndexType, ValueType> &left, const std::pair<IndexType, ValueType> &right){
                           return left.second < right.second; });
             
            std::pair<IndexType, ValueType> bestPixel;
            IndexType bestIndex=-1;
            do{
                bestPixel = border.back();                
                border.pop_back();
                bestIndex = bestPixel.first;
                
            }while( localSumDens[ bestIndex] +thisBlockSize > maxBlockSize and border.size()>0); // this pixel is too big
            
            // picked last pixel in border but is too big
            if(localSumDens[ bestIndex] +thisBlockSize > maxBlockSize ){
                break;
            }
            SCAI_ASSERT(localSumDens[ bestIndex ] != -1, "Wrong pixel choice.");
            
            // this pixel now belongs in this block
            SCAI_ASSERT(bestIndex < sumDensity.size(), "Wrong pixel index: " + std::to_string(bestIndex));
            pixeledPartition[ bestIndex ] = block;
            thisBlockSize += localSumDens[ bestIndex ];
            --pixelsLeft;
            pointsLeft -= localSumDens[ bestIndex ];
            
            //averagePointsPerPixel = ValueType(pointsLeft)/pixelsLeft;
            //spreadFactor = localSumDens[ bestIndex ]/averagePointsPerPixel;
            //spreadFactor = (k-block)*averagePointsPerPixel/localSumDens[ bestIndex ];
            spreadFactor = averagePointsPerPixel/localSumDens[ bestIndex ];

            //get the neighbours of the new pixel
            std::vector<IndexType> neighbours = ParcoRepart<IndexType, ValueType>::neighbourPixels( bestIndex, sideLen, dimensions);
            
            //insert neighbour in border or update value if already there
            for(IndexType j=0; j<neighbours.size(); j++){

                SCAI_ASSERT(neighbours[j] < sumDensity.size(), "Too big index: " + std::to_string(neighbours[j]));
                SCAI_ASSERT(neighbours[j] >= 0, "Negative index: " + std::to_string(neighbours[j]));
                
                //geomSpread = 1 + 1.0/detailLvl*( std::abs(sideLen/2.0 - neighbours[j]/sideLen)/(0.8*sideLen/2.0) + std::abs(sideLen/2.0 - neighbours[j]%sideLen)/(0.8*sideLen/2.0) );
                IndexType ngbrX = neighbours[j]/sideLen;
                IndexType ngbrY = neighbours[j]%sideLen;

                geomSpread= 1+ (std::pow(ngbrX-sideLen/2, 2) + std::pow(ngbrY-sideLen/2, 2))*(2/std::pow(sideLen,2));
                //geomSpread = geomSpread * geomSpread;// std::pow(geomSpread, 0.5);
                //
                geomSpread = 1;
                //
                
                if( localSumDens[ neighbours[j]] == -1){ // this pixel is already picked by a block (maybe this)
                    continue;
                }else{
                    bool inBorder = false;
                    
                    for(IndexType l=0; l<border.size(); l++){                        
                        if( border[l].first == neighbours[j]){ // its already in border, update value
                            //border[l].second = 1.3*border[l].second + geomSpread * (spreadFactor*(std::pow(localSumDens[neighbours[j]], 0.5)) + std::pow(localSumDens[bestIndex], 0.5) );
                            pixelDistance = aux::pixelL2Distance2D( maxDensityPixel, neighbours[j], sideLen);    
                            border[l].second += geomSpread*  (1/(pixelDistance*pixelDistance))* ( spreadFactor *std::pow(localSumDens[neighbours[j]], 0.5) + std::pow(localSumDens[bestIndex], 0.5) );
                            inBorder= true;
                        }
                    }
                    if(!inBorder){
                        std::pair<IndexType, ValueType> toInsert;
                        toInsert.first = neighbours[j];
                        //toInsert.second = geomSpread * (spreadFactor* (std::pow(localSumDens[neighbours[j]], 0.5)) + std::pow(localSumDens[bestIndex], 0.5));
                        pixelDistance = aux::pixelL2Distance2D( maxDensityPixel, neighbours[j], sideLen);    
                        //toInsert.second = (1/(pixelDistance*pixelDistance))* geomSpread * (spreadFactor* (std::pow(localSumDens[neighbours[j]], 0.5)) + std::pow(localSumDens[bestIndex], 0.5));
                        toInsert.second = geomSpread*  (1/(pixelDistance*pixelDistance))* ( spreadFactor *(std::pow(localSumDens[neighbours[j]], 0.5)) + std::pow(localSumDens[bestIndex], 0.5) );
                        //toInsert.second = geomSpread * (spreadFactor* (std::pow(localSumDens[neighbours[j]], 0.5)) + std::pow(localSumDens[bestIndex], 0.5))/(std::pow( std::abs( localSumDens[bestIndex] - localSumDens[neighbours[j]]),0.5));
                        border.push_back(toInsert);
                    }
                }
            }
            
            localSumDens[ bestIndex ] = -1;
        }
        //PRINT0("##### final blockSize for block "<< block << ": "<< thisBlockSize);      
    } // for(IndexType block=0; block<k; block++)
    
    // assign all orphan pixels to last block
    for(int pp=0; pp<pixeledPartition.size(); pp++){  
        scai::hmemo::ReadAccess<IndexType> localSumDens( sumDensity.getLocalValues() );
        if(pixeledPartition[pp] == -1){
            pixeledPartition[pp] = k-1;     
            thisBlockSize += localSumDens[pp];
        }
    }   
    //PRINT0("##### final blockSize for block "<< k-1 << ": "<< thisBlockSize);

    // here all pixels should have a partition 
    
    //=========
    
    // set your local part of the partition/result
    scai::hmemo::WriteOnlyAccess<IndexType> wLocalPart ( result.getLocalValues() );
    
    if(dimensions==2){
        SCAI_REGION( "ParcoRepart.pixelPartition.setLocalPartition" )
        scai::hmemo::ReadAccess<ValueType> coordAccess0( coordinates[0].getLocalValues() );
        scai::hmemo::ReadAccess<ValueType> coordAccess1( coordinates[1].getLocalValues() );
        
        IndexType scaledX, scaledY;
        //the +1 is needed
        IndexType maxX = maxCoords[0]+1;
        IndexType maxY = maxCoords[1]+1;
     
        for(IndexType i=0; i<localN; i++){
            scaledX = coordAccess0[i]/maxX * sideLen;
            scaledY = coordAccess1[i]/maxY * sideLen;
            IndexType densInd = scaledX*sideLen + scaledY;
            //PRINT(densInd << " # " << coordAccess0[i] << " _ " << coordAccess1[i] );            
            SCAI_ASSERT( densInd < density.size(), "Index too big: "<< std::to_string(densInd) );

            wLocalPart[i] = pixeledPartition[densInd];
            SCAI_ASSERT(wLocalPart[i] < k, " Wrong block number: " + std::to_string(wLocalPart[i] ) );
        }
    }else if(dimensions==3){
        SCAI_REGION( "ParcoRepart.pixelPartition.setLocalPartition" )
        scai::hmemo::ReadAccess<ValueType> coordAccess0( coordinates[0].getLocalValues() );
        scai::hmemo::ReadAccess<ValueType> coordAccess1( coordinates[1].getLocalValues() );
        scai::hmemo::ReadAccess<ValueType> coordAccess2( coordinates[2].getLocalValues() );
        
        IndexType scaledX, scaledY, scaledZ;
        
        IndexType maxX = maxCoords[0]+1;
        IndexType maxY = maxCoords[1]+1;
        IndexType maxZ = maxCoords[2]+1;
        
        for(IndexType i=0; i<localN; i++){
            scaledX = coordAccess0[i]/maxX * sideLen;
            scaledY = coordAccess1[i]/maxY * sideLen;
            scaledZ = coordAccess2[i]/maxZ * sideLen;
            IndexType densInd = scaledX*sideLen*sideLen + scaledY*sideLen + scaledZ;
            
            SCAI_ASSERT( densInd < density.size(), "Index too big: "<< std::to_string(densInd) );
            wLocalPart[i] = pixeledPartition[densInd];  
            SCAI_ASSERT(wLocalPart[i] < k, " Wrong block number: " + std::to_string(wLocalPart[i] ) );
        }
    }else{
        throw std::runtime_error("Available only for 2D and 3D. Data given have dimension:" + std::to_string(dimensions) );
    }
    wLocalPart.release();
    
    return result;
}
//--------------------------------------------------------------------------------------- 

template<typename IndexType, typename ValueType>
ValueType ParcoRepart<IndexType, ValueType>::localSumOutgoingEdges(const CSRSparseMatrix<ValueType> &input, const bool weighted) {
	SCAI_REGION( "ParcoRepart.localSumOutgoingEdges" )
	const CSRStorage<ValueType>& localStorage = input.getLocalStorage();
	const scai::hmemo::ReadAccess<IndexType> ja(localStorage.getJA());
    const scai::hmemo::ReadAccess<ValueType> values(localStorage.getValues());

	IndexType sumOutgoingEdgeWeights = 0;
	for (IndexType j = 0; j < ja.size(); j++) {
		if (!input.getRowDistributionPtr()->isLocal(ja[j])) sumOutgoingEdgeWeights += weighted ? values[j] : 1;
	}

	return sumOutgoingEdgeWeights;
}
//--------------------------------------------------------------------------------------- 
 
template<typename IndexType, typename ValueType>
IndexType ParcoRepart<IndexType, ValueType>::localBlockSize(const DenseVector<IndexType> &part, IndexType blockID) {
	SCAI_REGION( "ParcoRepart.localBlockSize" )
	IndexType result = 0;
	scai::hmemo::ReadAccess<IndexType> localPart(part.getLocalValues());

	for (IndexType i = 0; i < localPart.size(); i++) {
		if (localPart[i] == blockID) {
			result++;
		}
	}

	return result;
}
//--------------------------------------------------------------------------------------- 

template<typename IndexType, typename ValueType>
void ITI::ParcoRepart<IndexType, ValueType>::checkLocalDegreeSymmetry(const CSRSparseMatrix<ValueType> &input) {
	SCAI_REGION( "ParcoRepart.checkLocalDegreeSymmetry" )

	const scai::dmemo::DistributionPtr inputDist = input.getRowDistributionPtr();
	const IndexType localN = inputDist->getLocalSize();

	const CSRStorage<ValueType>& storage = input.getLocalStorage();
	const scai::hmemo::ReadAccess<IndexType> localIa(storage.getIA());
	const scai::hmemo::ReadAccess<IndexType> localJa(storage.getJA());

	std::vector<IndexType> inDegree(localN, 0);
	std::vector<IndexType> outDegree(localN, 0);
	for (IndexType i = 0; i < localN; i++) {
		IndexType globalI = inputDist->local2global(i);
		const IndexType beginCols = localIa[i];
		const IndexType endCols = localIa[i+1];

		for (IndexType j = beginCols; j < endCols; j++) {
			IndexType globalNeighbor = localJa[j];

			if (globalNeighbor != globalI && inputDist->isLocal(globalNeighbor)) {
				IndexType localNeighbor = inputDist->global2local(globalNeighbor);
				outDegree[i]++;
				inDegree[localNeighbor]++;
			}
		}
	}

	for (IndexType i = 0; i < localN; i++) {
		if (inDegree[i] != outDegree[i]) {
			//now check in detail:
			IndexType globalI = inputDist->local2global(i);
			for (IndexType j = localIa[i]; j < localIa[i+1]; j++) {
				IndexType globalNeighbor = localJa[j];
				if (inputDist->isLocal(globalNeighbor)) {
					IndexType localNeighbor = inputDist->global2local(globalNeighbor);
					bool foundBackEdge = false;
					for (IndexType y = localIa[localNeighbor]; y < localIa[localNeighbor+1]; y++) {
						if (localJa[y] == globalI) {
							foundBackEdge = true;
						}
					}
					if (!foundBackEdge) {
						throw std::runtime_error("Local node " + std::to_string(globalI) + " has edge to local node " + std::to_string(globalNeighbor)
											+ " but no back edge found.");
					}
				}
			}
		}
	}
}
//-----------------------------------------------------------------------------------------

template<typename IndexType, typename ValueType>
std::vector< std::vector<IndexType>> ParcoRepart<IndexType, ValueType>::getGraphEdgeColoring_local(CSRSparseMatrix<ValueType> &adjM, IndexType &colors) {
    SCAI_REGION("ParcoRepart.coloring");
    using namespace boost;
    IndexType N= adjM.getNumRows();
    assert( N== adjM.getNumColumns() ); // numRows = numColumns
    
    const scai::dmemo::DistributionPtr noDist(new scai::dmemo::NoDistribution(N));
    if (!adjM.getRowDistributionPtr()->isReplicated()) {
    	adjM.redistribute(noDist, noDist);
    	//throw std::runtime_error("Input matrix must be replicated.");
    }

    // use boost::Graph and boost::edge_coloring()
    typedef adjacency_list<vecS, vecS, undirectedS, no_property, size_t, no_property> Graph;
    //typedef std::pair<std::size_t, std::size_t> Pair;
    Graph G(N);
    
    // retG[0][i] the first node, retG[1][i] the second node, retG[2][i] the color of the edge
    std::vector< std::vector<IndexType>> retG(3);
    
	const CSRStorage<ValueType>& localStorage = adjM.getLocalStorage();
	const scai::hmemo::ReadAccess<IndexType> ia(localStorage.getIA());
	const scai::hmemo::ReadAccess<IndexType> ja(localStorage.getJA());

    // create graph G from the input adjacency matrix
    for(IndexType i=0; i<N; i++){
    	//we replicated the matrix, so global indices are local indices
    	const IndexType globalI = i;
    	for (IndexType j = ia[i]; j < ia[i+1]; j++) {
    		if (globalI < ja[j]) {
				boost::add_edge(globalI, ja[j], G);
				retG[0].push_back(globalI);
				retG[1].push_back(ja[j]);
    		}
    	}
    }
    
    colors = boost::edge_coloring(G, boost::get( boost::edge_bundle, G));
    
    //scai::dmemo::CommunicatorPtr comm = scai::dmemo::Communicator::getCommunicatorPtr();

    for (size_t i = 0; i <retG[0].size(); i++) {
        retG[2].push_back( G[ boost::edge( retG[0][i],  retG[1][i], G).first] );
    }
    
    return retG;
}
//---------------------------------------------------------------------------------------

template<typename IndexType, typename ValueType>
std::vector<DenseVector<IndexType>> ParcoRepart<IndexType, ValueType>::getCommunicationPairs_local( CSRSparseMatrix<ValueType> &adjM) {
    IndexType N= adjM.getNumRows();
    SCAI_REGION("ParcoRepart.getCommunicationPairs_local");
    // coloring.size()=3: coloring(i,j,c) means that edge with endpoints i and j is colored with color c.
    // and coloring[i].size()= number of edges in input graph

    assert(adjM.getNumColumns() == adjM.getNumRows() );

    IndexType colors;
    std::vector<std::vector<IndexType>> coloring = getGraphEdgeColoring_local( adjM, colors );
    std::vector<DenseVector<IndexType>> retG(colors);
    
    if (adjM.getNumRows()==2) {
    	assert(colors<=1);
    	assert(coloring[0].size()<=1);
    }
    
    for(IndexType i=0; i<colors; i++){        
        retG[i].allocate(N);
        // TODO: although not distributed maybe try to avoid setValue, change to std::vector ?
        // initialize so retG[i][j]= j instead of -1
        for( IndexType j=0; j<N; j++){
            retG[i].setValue( j, j );
        }
    }
    
    // for all the edges:
    // coloring[0][i] = the first block , coloring[1][i] = the second block,
    // coloring[2][i]= the color/round in which the two blocks shall communicate
    for(IndexType i=0; i<coloring[0].size(); i++){
        IndexType color = coloring[2][i]; // the color/round of this edge
        assert(color<colors);
        IndexType firstBlock = coloring[0][i];
        IndexType secondBlock = coloring[1][i];
        retG[color].setValue( firstBlock, secondBlock);
        retG[color].setValue( secondBlock, firstBlock );
    }
    
    return retG;
}
//---------------------------------------------------------------------------------------

/* A 2D or 3D matrix given as a 1D array of size sideLen^dimesion
 * */
template<typename IndexType, typename ValueType>
std::vector<IndexType> ParcoRepart<IndexType, ValueType>::neighbourPixels(const IndexType thisPixel, const IndexType sideLen, const IndexType dimension){
    SCAI_REGION("ParcoRepart.neighbourPixels");
   
    SCAI_ASSERT(thisPixel>=0, "Negative pixel value: " << std::to_string(thisPixel));
    SCAI_ASSERT(sideLen> 0, "Negative or zero side length: " << std::to_string(sideLen));
    SCAI_ASSERT(sideLen> 0, "Negative or zero dimension: " << std::to_string(dimension));
    
    IndexType totalSize = std::pow(sideLen ,dimension);    
    SCAI_ASSERT( thisPixel < totalSize , "Wrong side length or dimension, sideLen=" + std::to_string(sideLen)+ " and dimension= " + std::to_string(dimension) );
    
    std::vector<IndexType> result;
    
    //calculate the index of the neighbouring pixels
    for(IndexType i=0; i<dimension; i++){
        for( int j :{-1, 1} ){
            // possible neighbour
            IndexType ngbrIndex = thisPixel + j*std::pow(sideLen,i );
            // index is within bounds
            if( ngbrIndex < 0 or ngbrIndex >=totalSize){
                continue;
            }
            if(dimension==2){
                IndexType xCoord = thisPixel/sideLen;
                IndexType yCoord = thisPixel%sideLen;
                if( ngbrIndex/sideLen == xCoord or ngbrIndex%sideLen == yCoord){
                    result.push_back(ngbrIndex);
                }
            }else if(dimension==3){
                IndexType planeSize= sideLen*sideLen;
                IndexType xCoord = thisPixel/planeSize;
                IndexType yCoord = (thisPixel%planeSize) /  sideLen;
                IndexType zCoord = (thisPixel%planeSize) % sideLen;
                IndexType ngbrX = ngbrIndex/planeSize;
                IndexType ngbrY = (ngbrIndex%planeSize)/sideLen;
                IndexType ngbrZ = (ngbrIndex%planeSize)%sideLen;
                if( ngbrX == xCoord and  ngbrY == yCoord ){
                    result.push_back(ngbrIndex);
                }else if(ngbrX == xCoord and  ngbrZ == zCoord){
                    result.push_back(ngbrIndex);
                }else if(ngbrY == yCoord and  ngbrZ == zCoord){
                    result.push_back(ngbrIndex);
                }
            }else{
                throw std::runtime_error("Implemented only for 2D and 3D. Dimension given: " + std::to_string(dimension) );
            }
        }
    }
    return result;
}
//---------------------------------------------------------------------------------------

//to force instantiation

template DenseVector<int> ParcoRepart<int, double>::partitionGraph(CSRSparseMatrix<double> &input, std::vector<DenseVector<double>> &coordinates, DenseVector<double> &nodeWeights, struct Settings);

template DenseVector<int> ParcoRepart<int, double>::partitionGraph(CSRSparseMatrix<double> &input, std::vector<DenseVector<double>> &coordinates, struct Settings);

template DenseVector<int> ParcoRepart<int, double>::pixelPartition(const std::vector<DenseVector<double>> &coordinates, Settings settings);

template void ParcoRepart<int, double>::checkLocalDegreeSymmetry(const CSRSparseMatrix<double> &input);

template std::vector< std::vector<int>>  ParcoRepart<int, double>::getGraphEdgeColoring_local( CSRSparseMatrix<double> &adjM, int& colors);

template std::vector<DenseVector<int>> ParcoRepart<int, double>::getCommunicationPairs_local( CSRSparseMatrix<double> &adjM);

template std::vector<int> ParcoRepart<int, double>::neighbourPixels(const int thisPixel, const int sideLen, const int dimension);

}<|MERGE_RESOLUTION|>--- conflicted
+++ resolved
@@ -146,13 +146,8 @@
         	const IndexType weightSum = nodeWeights.sum().Scalar::getValue<IndexType>();
             const std::vector<IndexType> blockSizes(settings.numBlocks, weightSum/settings.numBlocks);
             std::chrono::time_point<std::chrono::system_clock> beforeKMeans =  std::chrono::system_clock::now();
-<<<<<<< HEAD
-            result = ITI::KMeans::computePartition(coordinates, settings.numBlocks, nodeWeights, blockSizes, std::max(0.05, settings.epsilon));
-            std::chrono::duration<double> kMeansTime =  std::chrono::system_clock::now() - beforeKMeans;
-=======
             result = ITI::KMeans::computePartition(coordinateCopy, settings.numBlocks, nodeWeightCopy, blockSizes, settings.epsilon);
             std::chrono::duration<double> kMeansTime = std::chrono::system_clock::now() - beforeKMeans;
->>>>>>> 8c3f0bd6
 			ValueType timeForInitPart = ValueType ( comm->max(kMeansTime.count() ));
             assert(result.getLocalValues().min() >= 0);
             assert(result.getLocalValues().max() < k);
