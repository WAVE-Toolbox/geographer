/*
 * ParcoReport.cpp
 *
 *  Created on: 25.10.2016
 *      Author: moritzl
 */

#include <scai/dmemo/HaloBuilder.hpp>
#include <scai/dmemo/Distribution.hpp>
#include <scai/dmemo/BlockDistribution.hpp>
#include <scai/dmemo/GenBlockDistribution.hpp>
#include <scai/sparsekernel/openmp/OpenMPCSRUtils.hpp>
#include <scai/tracing.hpp>

#include <assert.h>
#include <cmath>
#include <climits>
#include <queue>
#include <string>
#include <unordered_set>
#include <numeric>
#include <iterator>
#include <algorithm>
#include <tuple>
#include <chrono>

#include "PrioQueue.h"
#include "ParcoRepart.h"
#include "HilbertCurve.h"

#include "quadtree/QuadTreeCartesianEuclid.h"

namespace ITI {

template<typename IndexType, typename ValueType>
DenseVector<IndexType> ParcoRepart<IndexType, ValueType>::partitionGraph(CSRSparseMatrix<ValueType> &input, std::vector<DenseVector<ValueType>> &coordinates, Settings settings)
{
	IndexType k = settings.numBlocks;
	ValueType epsilon = settings.epsilon;
    
	SCAI_REGION( "ParcoRepart.partitionGraph" )

	std::chrono::time_point<std::chrono::steady_clock> start, afterSFC, round;
	start = std::chrono::steady_clock::now();

	SCAI_REGION_START("ParcoRepart.partitionGraph.inputCheck")
	/**
	* check input arguments for sanity
	*/
	IndexType n = input.getNumRows();
	if (n != coordinates[0].size()) {
		throw std::runtime_error("Matrix has " + std::to_string(n) + " rows, but " + std::to_string(coordinates[0].size())
		 + " coordinates are given.");
	}
        
	if (n != input.getNumColumns()) {
		throw std::runtime_error("Matrix must be quadratic.");
	}

	if (!input.isConsistent()) {
		throw std::runtime_error("Input matrix inconsistent");
	}

	if (k > n) {
		throw std::runtime_error("Creating " + std::to_string(k) + " blocks from " + std::to_string(n) + " elements is impossible.");
	}

	if (epsilon < 0) {
		throw std::runtime_error("Epsilon " + std::to_string(epsilon) + " is invalid.");
	}

	const IndexType dimensions = coordinates.size();
        
	const scai::dmemo::DistributionPtr coordDist = coordinates[0].getDistributionPtr();
	const scai::dmemo::DistributionPtr inputDist = input.getRowDistributionPtr();
	const scai::dmemo::DistributionPtr noDist(new scai::dmemo::NoDistribution(n));
	const scai::dmemo::CommunicatorPtr comm = coordDist->getCommunicatorPtr();

	const IndexType localN = inputDist->getLocalSize();
	const IndexType globalN = inputDist->getGlobalSize();

	if( !coordDist->isEqual( *inputDist) ){
		throw std::runtime_error( "Distributions should be equal.");
	}
	SCAI_REGION_END("ParcoRepart.partitionGraph.inputCheck")
	
	/**
	*	gather information for space-filling curves
	*/
	std::vector<ValueType> minCoords(dimensions, std::numeric_limits<ValueType>::max());
	std::vector<ValueType> maxCoords(dimensions, std::numeric_limits<ValueType>::lowest());
	DenseVector<IndexType> result;

	{
		SCAI_REGION( "ParcoRepart.partitionGraph.initialPartition" )

		/**
		 * get minimum / maximum of local coordinates
		 */
		for (IndexType dim = 0; dim < dimensions; dim++) {
			//get local parts of coordinates
			scai::utilskernel::LArray<ValueType>& localPartOfCoords = coordinates[dim].getLocalValues();
			for (IndexType i = 0; i < localN; i++) {
				ValueType coord = localPartOfCoords[i];
				if (coord < minCoords[dim]) minCoords[dim] = coord;
				if (coord > maxCoords[dim]) maxCoords[dim] = coord;
			}
		}

		/**
		 * communicate to get global min / max
		 */
		for (IndexType dim = 0; dim < dimensions; dim++) {
			minCoords[dim] = comm->min(minCoords[dim]);
			maxCoords[dim] = comm->max(maxCoords[dim]);
		}
	
		ValueType maxExtent = 0;
		for (IndexType dim = 0; dim < dimensions; dim++) {
			if (maxCoords[dim] - minCoords[dim] > maxExtent) {
				maxExtent = maxCoords[dim] - minCoords[dim];
			}
		}

		/**
		* Several possibilities exist for choosing the recursion depth.
		* Either by user choice, or by the maximum fitting into the datatype, or by the minimum distance between adjacent points.
		*/
		const IndexType recursionDepth = settings.sfcResolution > 0 ? settings.sfcResolution : std::min(std::log2(n), double(21));
	
		/**
		*	create space filling curve indices.
		*/
		// trying the new version of getHilbertIndex
                
		scai::lama::DenseVector<ValueType> hilbertIndices(inputDist);
		// get local part of hilbert indices
		scai::utilskernel::LArray<ValueType>& hilbertIndicesLocal = hilbertIndices.getLocalValues();

		{
			SCAI_REGION("ParcoRepart.partitionGraph.initialPartition.spaceFillingCurve")
			// get read access to the local part of the coordinates
			// TODO: should be coordAccess[dimension] but I don't know how ... maybe HArray::acquireReadAccess? (harry)
			scai::hmemo::ReadAccess<ValueType> coordAccess0( coordinates[0].getLocalValues() );
			scai::hmemo::ReadAccess<ValueType> coordAccess1( coordinates[1].getLocalValues() );
			// this is faulty, if dimensions=2 coordAccess2 is equal to coordAccess1
			scai::hmemo::ReadAccess<ValueType> coordAccess2( coordinates[dimensions-1].getLocalValues() );

			ValueType point[dimensions];
			for (IndexType i = 0; i < localN; i++) {
				coordAccess0.getValue(point[0], i);
				coordAccess1.getValue(point[1], i);
				// TODO change how I treat different dimensions
				if(dimensions == 3){
					coordAccess2.getValue(point[2], i);
				}
				ValueType globalHilbertIndex = HilbertCurve<IndexType, ValueType>::getHilbertIndex( point, dimensions, recursionDepth, minCoords, maxCoords);
				hilbertIndicesLocal[i] = globalHilbertIndex;
			}
		}
		
		
		/**
		* now sort the global indices by where they are on the space-filling curve.
		*/
		scai::lama::DenseVector<IndexType> permutation;
        {
			SCAI_REGION( "ParcoRepart.partitionGraph.initialPartition.sorting" )
			hilbertIndices.sort(permutation, true);
        }

		/**
		* initial partitioning with sfc.
		*/
		if (!inputDist->isReplicated() && comm->getSize() == k) {
			SCAI_REGION( "ParcoRepart.partitionGraph.initialPartition.redistribute" )

			scai::dmemo::DistributionPtr blockDist(new scai::dmemo::BlockDistribution(n, comm));
			permutation.redistribute(blockDist);
			scai::hmemo::WriteAccess<IndexType> wPermutation( permutation.getLocalValues() );
			std::sort(wPermutation.get(), wPermutation.get()+wPermutation.size());
			wPermutation.release();

			scai::dmemo::DistributionPtr newDistribution(new scai::dmemo::GeneralDistribution(n, permutation.getLocalValues(), comm));

			input.redistribute(newDistribution, input.getColDistributionPtr());
			result = DenseVector<IndexType>(newDistribution, comm->getRank());

			for (IndexType dim = 0; dim < dimensions; dim++) {
				coordinates[dim].redistribute(newDistribution);
			}

		} else {
			scai::lama::DenseVector<IndexType> inversePermutation;
			DenseVector<IndexType> tmpPerm = permutation;
			tmpPerm.sort( inversePermutation, true);

			result.allocate(inputDist);

			for (IndexType i = 0; i < localN; i++) {
				result.getLocalValues()[i] = int( inversePermutation.getLocalValues()[i] *k/n);
			}
		}
	}

	IndexType numRefinementRounds = 0;

	if (comm->getSize() == 1 || comm->getSize() == k) {
		ValueType gain = settings.minGainForNextRound;
		ValueType cut = comm->getSize() == 1 ? computeCut(input, result) : comm->sum(localSumOutgoingEdges(input, false)) / 2;

		scai::lama::CSRSparseMatrix<ValueType> blockGraph = ParcoRepart<IndexType, ValueType>::getPEGraph(input);

		std::vector<DenseVector<IndexType>> communicationScheme = ParcoRepart<IndexType,ValueType>::getCommunicationPairs_local(blockGraph);

		std::vector<IndexType> nodesWithNonLocalNeighbors = getNodesWithNonLocalNeighbors(input);

		std::vector<double> distances;
		if (settings.useGeometricTieBreaking) {
			distances = distancesFromBlockCenter(coordinates);
		}

		DenseVector<IndexType> nonWeights = DenseVector<IndexType>(0,1);

		if (comm->getRank() == 0) {
			afterSFC = std::chrono::steady_clock::now();
			std::chrono::duration<double> elapsedSeconds = afterSFC-start;
			std::cout << "With SFC (" << elapsedSeconds.count() << " seconds), cut is " << cut << std::endl;
		}

		while (gain >= settings.minGainForNextRound) {
			if (inputDist->isReplicated()) {
				gain = replicatedMultiWayFM(input, result, k, epsilon);
			} else {
				std::vector<IndexType> gainPerRound = distributedFMStep(input, result, nodesWithNonLocalNeighbors, nonWeights, communicationScheme, coordinates, distances, settings);
				gain = 0;
				for (IndexType roundGain : gainPerRound) gain += roundGain;

				if (settings.skipNoGainColors) {
					IndexType i = 0;
					while (i < gainPerRound.size()) {
						if (gainPerRound[i] == 0) {
							//remove this color from future rounds. This is not terrible efficient, since it causes multiple copies, but all vectors are small and this method isn't called too often.
							communicationScheme.erase(communicationScheme.begin()+i);
							gainPerRound.erase(gainPerRound.begin()+i);
						} else {
							i++;
						}
					}
				}
			}
			ValueType oldCut = cut;
			cut = comm->getSize() == 1 ? computeCut(input, result) : comm->sum(localSumOutgoingEdges(input, false)) / 2;
			if (comm->getRank() == 0) {
				round = std::chrono::steady_clock::now();
				std::chrono::duration<double> elapsedSeconds = round-start;
				std::cout << "After " << numRefinementRounds + 1 << " refinement rounds, (" << elapsedSeconds.count() << " seconds), cut is " << cut << std::endl;
			}
			if (cut != oldCut - gain) {
				throw std::logic_error("Old cut was " + std::to_string(oldCut) + ", new cut is " + std::to_string(cut) + " but gain is " + std::to_string(gain)+".");
			}

			numRefinementRounds++;
		}
	} else {
		std::cout << "Local refinement only implemented sequentially and for one block per process. Called with " << comm->getSize() << " processes and " << k << " blocks." << std::endl;
	}
	return result;
}

template<typename IndexType, typename ValueType>
ValueType ParcoRepart<IndexType, ValueType>::replicatedMultiWayFM(const CSRSparseMatrix<ValueType> &input, DenseVector<IndexType> &part, IndexType k, ValueType epsilon, bool unweighted) {

	SCAI_REGION( "ParcoRepart.replicatedMultiWayFM" )
	const IndexType n = input.getNumRows();
	/**
	* check input and throw errors
	*/
	const Scalar minPartID = part.min();
	const Scalar maxPartID = part.max();
	if (minPartID.getValue<IndexType>() != 0) {
		throw std::runtime_error("Smallest block ID is " + std::to_string(minPartID.getValue<IndexType>()) + ", should be 0");
	}

	if (maxPartID.getValue<IndexType>() != k-1) {
		throw std::runtime_error("Highest block ID is " + std::to_string(maxPartID.getValue<IndexType>()) + ", should be " + std::to_string(k-1));
	}

	if (part.size() != n) {
		throw std::runtime_error("Partition has " + std::to_string(part.size()) + " entries, but matrix has " + std::to_string(n) + ".");
	}

	if (epsilon < 0) {
		throw std::runtime_error("Epsilon must be >= 0, not " + std::to_string(epsilon));
	}

	const scai::dmemo::DistributionPtr inputDist = input.getRowDistributionPtr();
	const scai::dmemo::DistributionPtr partDist = part.getDistributionPtr();

	if (!inputDist->isReplicated()) {
		throw std::runtime_error("Input matrix must be replicated, for now.");
	}

	if (!partDist->isReplicated()) {
		throw std::runtime_error("Input partition must be replicated, for now.");
	}

	if (k == 1) {
		//nothing to partition
		return 0;
	}

	/**
	* allocate data structures
	*/

	//const ValueType oldCut = computeCut(input, part, unweighted);

	scai::hmemo::ReadAccess<IndexType> partAccess(part.getLocalValues());

	const IndexType optSize = ceil(double(n) / k);
	const IndexType maxAllowablePartSize = optSize*(1+epsilon);

	std::vector<IndexType> bestTargetFragment(n);
	std::vector<PrioQueue<ValueType, IndexType>> queues(k, n);

	std::vector<IndexType> gains;
	std::vector<std::pair<IndexType, IndexType> > transfers;
	std::vector<IndexType> transferedVertices;
	std::vector<double> imbalances;

	std::vector<double> fragmentSizes(k);

	double maxFragmentSize = 0;

	for (IndexType i = 0; i < n; i++) {
		IndexType blockID = partAccess[i];
		assert(blockID >= 0);
		assert(blockID < k);
		fragmentSizes[blockID] += 1;

		if (fragmentSizes[blockID] < maxFragmentSize) {
			maxFragmentSize = fragmentSizes[blockID];
		}
	}

	std::vector<IndexType> degrees(n);
	std::vector<std::vector<ValueType> > edgeCuts(n);

	//Using ReadAccess here didn't give a performance benefit
	const CSRStorage<ValueType>& localStorage = input.getLocalStorage();
	const scai::utilskernel::LArray<IndexType>& ia = localStorage.getIA();
	const scai::utilskernel::LArray<IndexType>& ja = localStorage.getJA();
	const scai::utilskernel::LArray<IndexType>& values = localStorage.getValues();
	if (!unweighted && values.min() < 0) {
		throw std::runtime_error("Only positive edge weights are supported, " + std::to_string(values.min()) + " invalid.");
	}

	ValueType totalWeight = 0;

	for (IndexType v = 0; v < n; v++) {
		edgeCuts[v].resize(k, 0);

		const IndexType beginCols = ia[v];
		const IndexType endCols = ia[v+1];
		degrees[v] = endCols - beginCols;
		for (IndexType j = beginCols; j < endCols; j++) {
			IndexType neighbor = ja[j];
			IndexType localNeighbor = inputDist->global2local(neighbor);
			if (neighbor == v) continue;
			edgeCuts[v][partAccess[localNeighbor]] += unweighted ? 1 : values[j];
			totalWeight += unweighted ? 1 : values[j];
		}
	}

	//setting initial best target for each node
	for (IndexType v = 0; v < n; v++) {
		ValueType maxCut = -totalWeight;
		IndexType idAtMax = k;

		for (IndexType fragment = 0; fragment < k; fragment++) {
			if (unweighted) {
				assert(edgeCuts[v][fragment] <= degrees[v]);
			}
			assert(edgeCuts[v][fragment] >= 0);

			if (fragment != partAccess[v] && edgeCuts[v][fragment] > maxCut && fragmentSizes[fragment] <= maxAllowablePartSize) {
				idAtMax = fragment;
				maxCut = edgeCuts[v][fragment];
			}
		}

		assert(idAtMax < k);
		assert(maxCut >= 0);
		if (unweighted) assert(maxCut <= degrees[v]);
		bestTargetFragment[v] = idAtMax;
		assert(partAccess[v] < queues.size());
		if (fragmentSizes[partAccess[v]] > 1) {
			ValueType key = -(maxCut-edgeCuts[v][partAccess[v]]);
			assert(-key <= degrees[v]);
			queues[partAccess[v]].insert(key, v); //negative max gain
		}
	}

	ValueType gainsum = 0;
	bool allQueuesEmpty = false;

	std::vector<bool> moved(n, false);

	while (!allQueuesEmpty) {
	allQueuesEmpty = true;

	//choose largest partition with non-empty queue.
	IndexType largestMovablePart = k;
	IndexType largestSize = 0;

	for (IndexType partID = 0; partID < k; partID++) {
		if (queues[partID].size() > 0 && fragmentSizes[partID] > largestSize) {
			largestMovablePart = partID;
			largestSize = fragmentSizes[partID];
		}
	}

	if (largestSize > 1 && largestMovablePart != k) {
		//at least one queue is not empty
		allQueuesEmpty = false;
		IndexType partID = largestMovablePart;

		assert(partID < queues.size());
		assert(queues[partID].size() > 0);

		IndexType topVertex;
		ValueType topGain;
		std::tie(topGain, topVertex) = queues[partID].extractMin();
		topGain = -topGain;//invert, since the negative gain was used as priority.
		assert(topVertex < n);
		assert(topVertex >= 0);
		if (unweighted) {
			assert(topGain <= degrees[topVertex]);
		}
		assert(!moved[topVertex]);
		assert(partAccess[topVertex] == partID);

		//now get target partition.
		IndexType targetFragment = bestTargetFragment[topVertex];
		ValueType storedGain = edgeCuts[topVertex][targetFragment] - edgeCuts[topVertex][partID];
		
		assert(abs(storedGain - topGain) < 0.0001);
		assert(fragmentSizes[partID] > 1);


		//move node there
		part.setValue(topVertex, targetFragment);
		moved[topVertex] = true;

		//udpate size map
		fragmentSizes[partID] -= 1;
		fragmentSizes[targetFragment] += 1;

		//update history
		gainsum += topGain;
		gains.push_back(gainsum);
		transfers.emplace_back(partID, targetFragment);
		transferedVertices.push_back(topVertex);
		assert(transferedVertices.size() == transfers.size());
		assert(gains.size() == transfers.size());

		double imbalance = (*std::max_element(fragmentSizes.begin(), fragmentSizes.end()) - optSize) / optSize;
		imbalances.push_back(imbalance);

		//std::cout << "Moved node " << topVertex << " to block " << targetFragment << " for gain of " << topGain << ", bringing sum to " << gainsum 
		//<< " and imbalance to " << imbalance  << "." << std::endl;

		//I've tried to replace these direct accesses by ReadAccess, program was slower
		const IndexType beginCols = ia[topVertex];
		const IndexType endCols = ia[topVertex+1];

		for (IndexType j = beginCols; j < endCols; j++) {
			const IndexType neighbour = ja[j];
			if (!moved[neighbour]) {
				//update edge cuts
				IndexType neighbourBlock = partAccess[neighbour];

				edgeCuts[neighbour][partID] -= unweighted ? 1 : values[j];
				assert(edgeCuts[neighbour][partID] >= 0);
				edgeCuts[neighbour][targetFragment] += unweighted ? 1 : values[j];
				assert(edgeCuts[neighbour][targetFragment] <= degrees[neighbour]);

				//find new fragment for neighbour
				ValueType maxCut = -totalWeight;
				IndexType idAtMax = k;

				for (IndexType fragment = 0; fragment < k; fragment++) {
					if (fragment != neighbourBlock && edgeCuts[neighbour][fragment] > maxCut  && fragmentSizes[fragment] <= maxAllowablePartSize) {
						idAtMax = fragment;
						maxCut = edgeCuts[neighbour][fragment];
					}
				}

				assert(maxCut >= 0);
				if (unweighted) assert(maxCut <= degrees[neighbour]);
				assert(idAtMax < k);
				bestTargetFragment[neighbour] = idAtMax;

				ValueType key = -(maxCut-edgeCuts[neighbour][neighbourBlock]);
				assert(-key == edgeCuts[neighbour][idAtMax] - edgeCuts[neighbour][neighbourBlock]);
				assert(-key <= degrees[neighbour]);

				//update prioqueue
				queues[neighbourBlock].remove(neighbour);
				queues[neighbourBlock].insert(key, neighbour);
				}
			}
		}
	}

	const IndexType testedNodes = gains.size();
	if (testedNodes == 0) return 0;
	assert(gains.size() == transfers.size());

    /**
	* now find best partition among those tested
	*/
	IndexType maxIndex = -1;
	ValueType maxGain = 0;

	for (IndexType i = 0; i < testedNodes; i++) {
		if (gains[i] > maxGain && imbalances[i] <= epsilon) {
			maxIndex = i;
			maxGain = gains[i];
		}
	}
	assert(testedNodes >= maxIndex);
	//assert(maxIndex >= 0);
	assert(testedNodes-1 < transfers.size());

	/**
	 * apply partition modifications in reverse until best is recovered
	 */
	for (int i = testedNodes-1; i > maxIndex; i--) {
		assert(transferedVertices[i] < n);
		assert(transferedVertices[i] >= 0);
		part.setValue(transferedVertices[i], transfers[i].first);
	}
	return maxGain;
}

template<typename IndexType, typename ValueType>
ValueType ParcoRepart<IndexType, ValueType>::computeCut(const CSRSparseMatrix<ValueType> &input, const DenseVector<IndexType> &part, const bool weighted) {
	SCAI_REGION( "ParcoRepart.computeCut" )
	const scai::dmemo::DistributionPtr inputDist = input.getRowDistributionPtr();
	const scai::dmemo::DistributionPtr partDist = part.getDistributionPtr();

	const IndexType n = inputDist->getGlobalSize();
	const IndexType localN = inputDist->getLocalSize();
	const Scalar maxBlockScalar = part.max();
	const IndexType maxBlockID = maxBlockScalar.getValue<IndexType>();

	if (partDist->getLocalSize() != localN) {
		throw std::runtime_error("partition has " + std::to_string(partDist->getLocalSize()) + " local values, but matrix has " + std::to_string(localN));
	}

	const CSRStorage<ValueType>& localStorage = input.getLocalStorage();
	scai::hmemo::ReadAccess<IndexType> ia(localStorage.getIA());
	scai::hmemo::ReadAccess<IndexType> ja(localStorage.getJA());
	scai::hmemo::HArray<IndexType> localData = part.getLocalValues();
	scai::hmemo::ReadAccess<IndexType> partAccess(localData);

	scai::hmemo::ReadAccess<ValueType> values(localStorage.getValues());

	scai::dmemo::Halo partHalo = buildNeighborHalo(input);
	scai::utilskernel::LArray<IndexType> haloData;
	partDist->getCommunicatorPtr()->updateHalo( haloData, localData, partHalo );

	ValueType result = 0;
	for (IndexType i = 0; i < localN; i++) {
		const IndexType beginCols = ia[i];
		const IndexType endCols = ia[i+1];
		assert(ja.size() >= endCols);

		const IndexType globalI = inputDist->local2global(i);
		assert(partDist->isLocal(globalI));
		IndexType thisBlock = partAccess[i];
		
		for (IndexType j = beginCols; j < endCols; j++) {
			IndexType neighbor = ja[j];
			assert(neighbor >= 0);
			assert(neighbor < n);

			IndexType neighborBlock;
			if (partDist->isLocal(neighbor)) {
				neighborBlock = partAccess[partDist->global2local(neighbor)];
			} else {
				neighborBlock = haloData[partHalo.global2halo(neighbor)];
			}

			if (neighborBlock != thisBlock) {
				if (weighted) {
					result += values[j];
				} else {
					result++;
				}
			}
		}
	}

	if (!inputDist->isReplicated()) {
    //sum values over all processes
    result = inputDist->getCommunicatorPtr()->sum(result);
  }

  return result / 2; //counted each edge from both sides
}

template<typename IndexType, typename ValueType>
ValueType ParcoRepart<IndexType, ValueType>::localSumOutgoingEdges(const CSRSparseMatrix<ValueType> &input, const bool weighted) {
	SCAI_REGION( "ParcoRepart.localSumOutgoingEdges" )
	const CSRStorage<ValueType>& localStorage = input.getLocalStorage();
	const scai::hmemo::ReadAccess<IndexType> ja(localStorage.getJA());
	const scai::hmemo::ReadAccess<ValueType> values(localStorage.getValues());

	IndexType sumOutgoingEdgeWeights = 0;
	for (IndexType j = 0; j < ja.size(); j++) {
		if (!input.getRowDistributionPtr()->isLocal(ja[j])) sumOutgoingEdgeWeights += weighted ? values[j] : 1;
	}

	return sumOutgoingEdgeWeights;
}

template<typename IndexType, typename ValueType>
IndexType ParcoRepart<IndexType, ValueType>::localBlockSize(const DenseVector<IndexType> &part, IndexType blockID) {
	SCAI_REGION( "ParcoRepart.localBlockSize" )
	IndexType result = 0;
	scai::hmemo::ReadAccess<IndexType> localPart(part.getLocalValues());

	for (IndexType i = 0; i < localPart.size(); i++) {
		if (localPart[i] == blockID) {
			result++;
		}
	}
	return result;
}

template<typename IndexType, typename ValueType>
ValueType ParcoRepart<IndexType, ValueType>::computeImbalance(const DenseVector<IndexType> &part, IndexType k, const DenseVector<IndexType> &nodeWeights) {
	SCAI_REGION( "ParcoRepart.computeImbalance" )
	const IndexType globalN = part.getDistributionPtr()->getGlobalSize();
	const IndexType localN = part.getDistributionPtr()->getLocalSize();
	const IndexType weightsSize = nodeWeights.getDistributionPtr()->getGlobalSize();
	const bool weighted = (weightsSize != 0);

	IndexType minWeight, maxWeight;
	if (weighted) {
		assert(weightsSize == globalN);
		assert(nodeWeights.getDistributionPtr()->getLocalSize() == localN);
		minWeight = nodeWeights.min().Scalar::getValue<IndexType>();
		maxWeight = nodeWeights.max().Scalar::getValue<IndexType>();
	} else {
		minWeight = 1;
		maxWeight = 1;
	}

	if (maxWeight <= 0) {
		throw std::runtime_error("Node weight vector given, but all weights non-positive.");
	}

	if (minWeight < 0) {
		throw std::runtime_error("Negative node weights not supported.");
	}

	std::vector<IndexType> subsetSizes(k, 0);
	const IndexType minK = part.min().Scalar::getValue<IndexType>();
	const IndexType maxK = part.max().Scalar::getValue<IndexType>();

	if (minK < 0) {
		throw std::runtime_error("Block id " + std::to_string(minK) + " found in partition with supposedly" + std::to_string(k) + " blocks.");
	}

	if (maxK >= k) {
		throw std::runtime_error("Block id " + std::to_string(maxK) + " found in partition with supposedly" + std::to_string(k) + " blocks.");
	}

	scai::hmemo::ReadAccess<IndexType> localPart(part.getLocalValues());
	scai::hmemo::ReadAccess<IndexType> localWeight(nodeWeights.getLocalValues());
	assert(localPart.size() == localN);
 	
	IndexType weightSum = 0;
	for (IndexType i = 0; i < localN; i++) {
		IndexType partID = localPart[i];
		IndexType weight = weighted ? localWeight[i] : 1;
		subsetSizes[partID] += weight;
		weightSum += weight;
	}

	IndexType optSize;
	scai::dmemo::CommunicatorPtr comm = part.getDistributionPtr()->getCommunicatorPtr();
	if (weighted) {
		//get global weight sum
		weightSum = comm->sum(weightSum);
		optSize = std::ceil(weightSum / k + (maxWeight - minWeight));
	} else {
		optSize = std::ceil(globalN / k);
	}

	if (!part.getDistribution().isReplicated()) {
	  //sum block sizes over all processes
	  for (IndexType partID = 0; partID < k; partID++) {
	    subsetSizes[partID] = comm->sum(subsetSizes[partID]);
	  }
	}
	
	IndexType maxBlockSize = *std::max_element(subsetSizes.begin(), subsetSizes.end());
	if (!weighted) {
		assert(maxBlockSize >= optSize);
	}
	return ((maxBlockSize - optSize)/ optSize);
}

template<typename IndexType, typename ValueType>
std::vector<DenseVector<IndexType>> ParcoRepart<IndexType, ValueType>::computeCommunicationPairings(const CSRSparseMatrix<ValueType> &input, const DenseVector<IndexType> &part,
			const DenseVector<IndexType> &blocksToPEs) {
	/**
	 * for now, trivial communication pairing in 2^(ceil(log_2(p))) steps.
	 */
	SCAI_REGION( "ParcoRepart.computeCommunicationPairings" )

	const Scalar maxPartID = blocksToPEs.max();
	const IndexType p = maxPartID.getValue<IndexType>() + 1;
	const IndexType rounds = std::ceil(std::log(p) / std::log(2));
	const IndexType upperPowerP = 1 << rounds;
	assert(upperPowerP >= p);
	assert(upperPowerP < 2*p);
	const IndexType steps = upperPowerP-1;
	assert(steps >= p-1);

	std::vector<DenseVector<IndexType>> result;

	for (IndexType step = 1; step <= steps; step++) {
		IndexType commPerm[p];

		for (IndexType i = 0; i < p; i++) {
			IndexType partner = i ^ step;
			commPerm[i] = partner < p ? partner : i;
		}

		result.emplace_back(p, &commPerm[0]);
	}
	return result;
}

template<typename IndexType, typename ValueType>
std::vector<IndexType> ITI::ParcoRepart<IndexType, ValueType>::nonLocalNeighbors(const CSRSparseMatrix<ValueType>& input) {
	SCAI_REGION( "ParcoRepart.nonLocalNeighbors" )
	const scai::dmemo::DistributionPtr inputDist = input.getRowDistributionPtr();
	const IndexType n = inputDist->getGlobalSize();
	const IndexType localN = inputDist->getLocalSize();

	const CSRStorage<ValueType>& localStorage = input.getLocalStorage();
	scai::hmemo::ReadAccess<IndexType> ia(localStorage.getIA());
	scai::hmemo::ReadAccess<IndexType> ja(localStorage.getJA());

	std::set<IndexType> neighborSet;

	for (IndexType i = 0; i < localN; i++) {
		const IndexType beginCols = ia[i];
		const IndexType endCols = ia[i+1];

		for (IndexType j = beginCols; j < endCols; j++) {
			IndexType neighbor = ja[j];
			assert(neighbor >= 0);
			assert(neighbor < n);

			if (!inputDist->isLocal(neighbor)) {
				neighborSet.insert(neighbor);
			}
		}
	}
	return std::vector<IndexType>(neighborSet.begin(), neighborSet.end()) ;
}

template<typename IndexType, typename ValueType>
std::vector<ValueType> ITI::ParcoRepart<IndexType, ValueType>::distancesFromBlockCenter(const std::vector<DenseVector<ValueType>> &coordinates) {
	SCAI_REGION("ParcoRepart.distanceFromBlockCenter");

	const IndexType localN = coordinates[0].getDistributionPtr()->getLocalSize();
	const IndexType dimensions = coordinates.size();

	std::vector<ValueType> geometricCenter(dimensions);
	for (IndexType dim = 0; dim < dimensions; dim++) {
		const scai::utilskernel::LArray<ValueType>& localValues = coordinates[dim].getLocalValues();
		assert(localValues.size() == localN);
		geometricCenter[dim] = localValues.sum() / localN;
	}

	std::vector<ValueType> result(localN);
	for (IndexType i = 0; i < localN; i++) {
		ValueType distanceSquared = 0;
		for (IndexType dim = 0; dim < dimensions; dim++) {
			const ValueType diff = coordinates[dim].getLocalValues()[i] - geometricCenter[dim];
			distanceSquared += diff*diff;
		}
		result[i] = pow(distanceSquared, 0.5);
	}
	return result;
}

template<typename IndexType, typename ValueType>
template<typename T>
void ITI::ParcoRepart<IndexType, ValueType>::redistributeFromHalo(DenseVector<T>& input, scai::dmemo::DistributionPtr newDist, Halo& halo, scai::utilskernel::LArray<T>& haloData) {
	SCAI_REGION( "ParcoRepart.redistributeFromHalo.Vector" )

	using scai::utilskernel::LArray;

	scai::dmemo::DistributionPtr oldDist = input.getDistributionPtr();
	const IndexType newLocalN = newDist->getLocalSize();
	LArray<T> newLocalValues;

	{
		scai::hmemo::ReadAccess<T> rOldLocalValues(input.getLocalValues());
		scai::hmemo::ReadAccess<T> rHaloData(haloData);

		scai::hmemo::WriteOnlyAccess<T> wNewLocalValues(newLocalValues, newLocalN);
		for (IndexType i = 0; i < newLocalN; i++) {
			const IndexType globalI = newDist->local2global(i);
			if (oldDist->isLocal(globalI)) {
				wNewLocalValues[i] = rOldLocalValues[oldDist->global2local(globalI)];
			} else {
				const IndexType localI = halo.global2halo(globalI);
				assert(localI != nIndex);
				wNewLocalValues[i] = rHaloData[localI];
			}
		}
	}

	input.swap(newLocalValues, newDist);
}

template<typename IndexType, typename ValueType>
void ITI::ParcoRepart<IndexType, ValueType>::redistributeFromHalo(CSRSparseMatrix<ValueType>& matrix, scai::dmemo::DistributionPtr newDist, Halo& halo, CSRStorage<ValueType>& haloStorage) {
	SCAI_REGION( "ParcoRepart.redistributeFromHalo" )

	scai::dmemo::DistributionPtr oldDist = matrix.getRowDistributionPtr();

	using scai::utilskernel::LArray;

	const IndexType sourceNumRows = oldDist->getLocalSize();
	const IndexType targetNumRows = newDist->getLocalSize();

	const IndexType globalN = oldDist->getGlobalSize();
	if (newDist->getGlobalSize() != globalN) {
		throw std::runtime_error("Old Distribution has " + std::to_string(globalN) + " values, new distribution has " + std::to_string(newDist->getGlobalSize()));
	}

	scai::hmemo::HArray<IndexType> targetIA;
	scai::hmemo::HArray<IndexType> targetJA;
	scai::hmemo::HArray<ValueType> targetValues;

	const CSRStorage<ValueType>& localStorage = matrix.getLocalStorage();

	matrix.setDistributionPtr(newDist);

	//check for equality
	if (sourceNumRows == targetNumRows) {
		SCAI_REGION( "ParcoRepart.redistributeFromHalo.equalityCheck" )
		bool allLocal = true;
		for (IndexType i = 0; i < targetNumRows; i++) {
			if (!oldDist->isLocal(newDist->local2global(i))) allLocal = false;
		}
		if (allLocal) {
			//nothing to redistribute and no communication to do either.
			return;
		}
	}

	scai::hmemo::HArray<IndexType> sourceSizes;
	{
		SCAI_REGION( "ParcoRepart.redistributeFromHalo.sourceSizes" )
		scai::hmemo::ReadAccess<IndexType> sourceIA(localStorage.getIA());
		scai::hmemo::WriteOnlyAccess<IndexType> wSourceSizes( sourceSizes, sourceNumRows );
	    scai::sparsekernel::OpenMPCSRUtils::offsets2sizes( wSourceSizes.get(), sourceIA.get(), sourceNumRows );
	    //allocate
	    scai::hmemo::WriteOnlyAccess<IndexType> wTargetIA( targetIA, targetNumRows + 1 );
	}

	scai::hmemo::HArray<IndexType> haloSizes;
	{
		SCAI_REGION( "ParcoRepart.redistributeFromHalo.haloSizes" )
		scai::hmemo::WriteOnlyAccess<IndexType> wHaloSizes( haloSizes, halo.getHaloSize() );
		scai::hmemo::ReadAccess<IndexType> rHaloIA( haloStorage.getIA() );
		scai::sparsekernel::OpenMPCSRUtils::offsets2sizes( wHaloSizes.get(), rHaloIA.get(), halo.getHaloSize() );
	}

	std::vector<IndexType> localTargetIndices;
	std::vector<IndexType> localSourceIndices;
	std::vector<IndexType> localHaloIndices;
	std::vector<IndexType> additionalLocalNodes;
	IndexType numValues = 0;
	{
		SCAI_REGION( "ParcoRepart.redistributeFromHalo.targetIA" )
		scai::hmemo::ReadAccess<IndexType> rSourceSizes(sourceSizes);
		scai::hmemo::ReadAccess<IndexType> rHaloSizes(haloSizes);
	    scai::hmemo::WriteAccess<IndexType> wTargetIA( targetIA );

		for (IndexType i = 0; i < targetNumRows; i++) {
			IndexType newGlobalIndex = newDist->local2global(i);
			IndexType size;
			if (oldDist->isLocal(newGlobalIndex)) {
				localTargetIndices.push_back(i);
				const IndexType oldLocalIndex = oldDist->global2local(newGlobalIndex);
				localSourceIndices.push_back(oldLocalIndex);
				size = rSourceSizes[oldLocalIndex];
			} else {
				additionalLocalNodes.push_back(i);
				const IndexType haloIndex = halo.global2halo(newGlobalIndex);
				assert(haloIndex != nIndex);
				localHaloIndices.push_back(haloIndex);
				size = rHaloSizes[haloIndex];
			}
			wTargetIA[i] = size;
			numValues += size;
		}
		scai::sparsekernel::OpenMPCSRUtils::sizes2offsets( wTargetIA.get(), targetNumRows );

		//allocate
		scai::hmemo::WriteOnlyAccess<IndexType> wTargetJA( targetJA, numValues );
		scai::hmemo::WriteOnlyAccess<ValueType> wTargetValues( targetValues, numValues );
	}

	scai::hmemo::ReadAccess<IndexType> rTargetIA(targetIA);
	assert(rTargetIA.size() == targetNumRows + 1);
	IndexType numLocalIndices = localTargetIndices.size();
	IndexType numHaloIndices = localHaloIndices.size();

	for (IndexType i = 0; i < targetNumRows; i++) {
		assert(rTargetIA[i] <= rTargetIA[i+1]);
		assert(rTargetIA[i] < numValues);
	}

	{
		SCAI_REGION( "ParcoRepart.redistributeFromHalo.copy" )
		//copying JA array from local matrix and halo
		scai::dmemo::Redistributor::copyV( targetJA, targetIA, LArray<IndexType>(numLocalIndices, localTargetIndices.data()), localStorage.getJA(), localStorage.getIA(), LArray<IndexType>(numLocalIndices, localSourceIndices.data()) );
		scai::dmemo::Redistributor::copyV( targetJA, targetIA, LArray<IndexType>(additionalLocalNodes.size(), additionalLocalNodes.data()), haloStorage.getJA(), haloStorage.getIA(), LArray<IndexType>(numHaloIndices, localHaloIndices.data()) );

		//copying Values array from local matrix and halo
		scai::dmemo::Redistributor::copyV( targetValues, targetIA, LArray<IndexType>(numLocalIndices, localTargetIndices.data()), localStorage.getValues(), localStorage.getIA(), LArray<IndexType>(numLocalIndices, localSourceIndices.data()) );
		scai::dmemo::Redistributor::copyV( targetValues, targetIA, LArray<IndexType>(additionalLocalNodes.size(), additionalLocalNodes.data()), haloStorage.getValues(), haloStorage.getIA(), LArray<IndexType>(numHaloIndices, localHaloIndices.data()) );
	}
	rTargetIA.release();

	{
		SCAI_REGION( "ParcoRepart.redistributeFromHalo.setCSRData" )
		//setting CSR data
		matrix.getLocalStorage().setCSRDataSwap(targetNumRows, globalN, numValues, targetIA, targetJA, targetValues, scai::hmemo::ContextPtr());
	}
}

template<typename IndexType, typename ValueType>
scai::dmemo::Halo ITI::ParcoRepart<IndexType, ValueType>::buildNeighborHalo(const CSRSparseMatrix<ValueType>& input) {

	SCAI_REGION( "ParcoRepart.buildPartHalo" )

	const scai::dmemo::DistributionPtr inputDist = input.getRowDistributionPtr();

	std::vector<IndexType> requiredHaloIndices = nonLocalNeighbors(input);

	scai::dmemo::Halo Halo;
	{
		scai::hmemo::HArrayRef<IndexType> arrRequiredIndexes( requiredHaloIndices );
		scai::dmemo::HaloBuilder::build( *inputDist, arrRequiredIndexes, Halo );
	}

	return Halo;
}

template<typename IndexType, typename ValueType>
inline bool ITI::ParcoRepart<IndexType, ValueType>::hasNonLocalNeighbors(const CSRSparseMatrix<ValueType> &input, IndexType globalID) {
	SCAI_REGION( "ParcoRepart.hasNonLocalNeighbors" )
	/**
	 * this could be inlined physically to reduce the overhead of creating read access locks
	 */
	const scai::dmemo::DistributionPtr inputDist = input.getRowDistributionPtr();

	const CSRStorage<ValueType>& localStorage = input.getLocalStorage();
	const scai::hmemo::ReadAccess<IndexType> ia(localStorage.getIA());
	const scai::hmemo::ReadAccess<IndexType> ja(localStorage.getJA());

	const IndexType localID = inputDist->global2local(globalID);
	assert(localID != nIndex);

	const IndexType beginCols = ia[localID];
	const IndexType endCols = ia[localID+1];

	for (IndexType j = beginCols; j < endCols; j++) {
		if (!inputDist->isLocal(ja[j])) {
			return true;
		}
	}
	return false;
}

template<typename IndexType, typename ValueType>
std::vector<IndexType> ITI::ParcoRepart<IndexType, ValueType>::getNodesWithNonLocalNeighbors(const CSRSparseMatrix<ValueType>& input) {
	SCAI_REGION( "ParcoRepart.getNodesWithNonLocalNeighbors" )
	std::vector<IndexType> result;

	const scai::dmemo::DistributionPtr inputDist = input.getRowDistributionPtr();
	if (inputDist->isReplicated()) {
		//everything is local
		return result;
	}

	const CSRStorage<ValueType>& localStorage = input.getLocalStorage();
	const scai::hmemo::ReadAccess<IndexType> ia(localStorage.getIA());
	const scai::hmemo::ReadAccess<IndexType> ja(localStorage.getJA());
	const IndexType localN = inputDist->getLocalSize();

	//iterate over all nodes
	for (IndexType localI = 0; localI < localN; localI++) {
		const IndexType beginCols = ia[localI];
		const IndexType endCols = ia[localI+1];

		//over all edges
		for (IndexType j = beginCols; j < endCols; j++) {
			if (!inputDist->isLocal(ja[j])) {
				IndexType globalI = inputDist->local2global(localI);
				result.push_back(globalI);
				break;
			}
		}
	}

	//nodes should have been sorted to begin with, so a subset of them will be sorted as well
	assert(std::is_sorted(result.begin(), result.end()));
	return result;
}

template<typename IndexType, typename ValueType>
std::pair<std::vector<IndexType>, std::vector<IndexType>> ITI::ParcoRepart<IndexType, ValueType>::getInterfaceNodes(const CSRSparseMatrix<ValueType> &input, const DenseVector<IndexType> &part, const std::vector<IndexType>& nodesWithNonLocalNeighbors, IndexType otherBlock, IndexType depth) {

	SCAI_REGION( "ParcoRepart.getInterfaceNodes" )
	const scai::dmemo::DistributionPtr inputDist = input.getRowDistributionPtr();
	const scai::dmemo::DistributionPtr partDist = part.getDistributionPtr();
	const scai::dmemo::CommunicatorPtr comm = inputDist->getCommunicatorPtr();

	const IndexType n = inputDist->getGlobalSize();
	const IndexType localN = inputDist->getLocalSize();
	const IndexType thisBlock = comm->getRank();

	if (partDist->getLocalSize() != localN) {
		throw std::runtime_error("Partition has " + std::to_string(partDist->getLocalSize()) + " local nodes, but matrix has " + std::to_string(localN) + ".");
	}

	if (otherBlock > comm->getSize()) {
		throw std::runtime_error("Currently only implemented with one block per process, block " + std::to_string(thisBlock) + " invalid for " + std::to_string(comm->getSize()) + " processes.");
	}

	if (thisBlock == otherBlock) {
		throw std::runtime_error("Block IDs must be different.");
	}

	if (depth <= 0) {
		throw std::runtime_error("Depth must be positive");
	}

	scai::hmemo::HArray<IndexType> localData = part.getLocalValues();
	scai::hmemo::ReadAccess<IndexType> partAccess(localData);
	
	const CSRStorage<ValueType>& localStorage = input.getLocalStorage();
	const scai::hmemo::ReadAccess<IndexType> ia(localStorage.getIA());
	const scai::hmemo::ReadAccess<IndexType> ja(localStorage.getJA());

	/**
	 * send nodes with non-local neighbors to partner process.
	 * here we assume a 1-to-1-mapping of blocks to processes and a symmetric matrix
	 */
	std::unordered_set<IndexType> foreignNodes;
	{
		SCAI_REGION( "ParcoRepart.getInterfaceNodes.communication" )
		IndexType swapField[1];
		{
			SCAI_REGION( "ParcoRepart.getInterfaceNodes.communication.syncswap" );
			//swap number of local border nodes
			swapField[0] = nodesWithNonLocalNeighbors.size();
			comm->swap(swapField, 1, otherBlock);
		}
		const IndexType otherSize = swapField[0];
		const IndexType swapLength = std::max(otherSize, IndexType(nodesWithNonLocalNeighbors.size()));
		IndexType swapList[swapLength];
		for (IndexType i = 0; i < nodesWithNonLocalNeighbors.size(); i++) {
			swapList[i] = nodesWithNonLocalNeighbors[i];
		}
		comm->swap(swapList, swapLength, otherBlock);

		foreignNodes.reserve(otherSize);

		//the swapList array is only partially filled, the number of received nodes is found in swapField[0]
		for (IndexType i = 0; i < otherSize; i++) {
			foreignNodes.insert(swapList[i]);
		}
	}

	/**
	 * check which of the neighbors of our local border nodes are actually the partner's border nodes
	 */
	std::vector<IndexType> interfaceNodes;

	for (IndexType node : nodesWithNonLocalNeighbors) {
		SCAI_REGION( "ParcoRepart.getInterfaceNodes.getBorderToPartner" )
		IndexType localI = inputDist->global2local(node);
		assert(localI != nIndex);
		bool hasNonLocal = false;
		for (IndexType j = ia[localI]; j < ia[localI+1]; j++) {
			if (!inputDist->isLocal(ja[j])) {
				hasNonLocal = true;
				if (foreignNodes.count(ja[j])> 0) {
					interfaceNodes.push_back(node);
					break;
				}
			}
		}

		//This shouldn't happen, the list of local border nodes was incorrect!
		if (!hasNonLocal) {
			throw std::runtime_error("Node " + std::to_string(node) + " has " + std::to_string(ia[localI+1] - ia[localI]) + " neighbors, but all of them are local.");
		}
	}

	assert(interfaceNodes.size() <= localN);

	//keep track of which nodes were added at each BFS round
	std::vector<IndexType> roundMarkers({0});

	/**
	 * now gather buffer zone with breadth-first search
	 */
	if (depth > 1) {
		SCAI_REGION( "ParcoRepart.getInterfaceNodes.breadthFirstSearch" )
		std::vector<bool> touched(localN, false);

		std::queue<IndexType> bfsQueue;
		for (IndexType node : interfaceNodes) {
			bfsQueue.push(node);
			const IndexType localID = inputDist->global2local(node);
			assert(localID != nIndex);
			touched[localID] = true;
		}
		assert(bfsQueue.size() == interfaceNodes.size());

		for (IndexType round = 1; round < depth; round++) {
			roundMarkers.push_back(interfaceNodes.size());
			std::queue<IndexType> nextQueue;
			while (!bfsQueue.empty()) {
				IndexType nextNode = bfsQueue.front();
				bfsQueue.pop();

				const IndexType localI = inputDist->global2local(nextNode);
				assert(localI != nIndex);
				assert(touched[localI]);
				const IndexType beginCols = ia[localI];
				const IndexType endCols = ia[localI+1];

				for (IndexType j = beginCols; j < endCols; j++) {
					IndexType neighbor = ja[j];
					IndexType localNeighbor = inputDist->global2local(neighbor);
					//assume k=p
					if (localNeighbor != nIndex && !touched[localNeighbor]) {
						nextQueue.push(neighbor);
						interfaceNodes.push_back(neighbor);
						touched[localNeighbor] = true;
					}
				}
			}
			bfsQueue = nextQueue;
		}
	}

	assert(interfaceNodes.size() <= localN);
	assert(roundMarkers.size() == depth);
	return {interfaceNodes, roundMarkers};
}

template<typename IndexType, typename ValueType>
IndexType ITI::ParcoRepart<IndexType, ValueType>::getDegreeSum(const CSRSparseMatrix<ValueType> &input, const std::vector<IndexType>& nodes) {
	SCAI_REGION( "ParcoRepart.getDegreeSum" )
	const CSRStorage<ValueType>& localStorage = input.getLocalStorage();
	const scai::hmemo::ReadAccess<IndexType> localIa(localStorage.getIA());

	IndexType result = 0;

	for (IndexType node : nodes) {
		IndexType localID = input.getRowDistributionPtr()->global2local(node);
		result += localIa[localID+1] - localIa[localID];
	}
	return result;
}

template<typename IndexType, typename ValueType>
std::vector<IndexType> ITI::ParcoRepart<IndexType, ValueType>::distributedFMStep(CSRSparseMatrix<ValueType> &input, DenseVector<IndexType> &part, std::vector<DenseVector<ValueType>> &coordinates, Settings settings) {
	/**
	 * This is a wrapper function to allow calls without precomputing a communication schedule..
	 */

	std::vector<IndexType> nodesWithNonLocalNeighbors = getNodesWithNonLocalNeighbors(input);

	//get block graph
	scai::lama::CSRSparseMatrix<ValueType> blockGraph = ParcoRepart<IndexType, ValueType>::getBlockGraph( input, part, settings.numBlocks);

	//color block graph and get a communication schedule
	std::vector<DenseVector<IndexType>> communicationScheme = ParcoRepart<IndexType,ValueType>::getCommunicationPairs_local(blockGraph);

	//get uniform node weights
	DenseVector<IndexType> uniformWeights = DenseVector<IndexType>(input.getRowDistributionPtr(), 1);
	//DenseVector<IndexType> nonWeights = DenseVector<IndexType>(0, 1);

	//get distances
	std::vector<double> distances = distancesFromBlockCenter(coordinates);

	//call distributed FM-step
	return distributedFMStep(input, part, nodesWithNonLocalNeighbors, uniformWeights, communicationScheme, coordinates, distances, settings);
}

template<typename IndexType, typename ValueType>
std::vector<IndexType> ITI::ParcoRepart<IndexType, ValueType>::distributedFMStep(CSRSparseMatrix<ValueType>& input, DenseVector<IndexType>& part, std::vector<IndexType>& nodesWithNonLocalNeighbors,
		DenseVector<IndexType> &nodeWeights, const std::vector<DenseVector<IndexType>>& communicationScheme, std::vector<DenseVector<ValueType>> &coordinates,
		std::vector<ValueType> &distances, Settings settings) {
	SCAI_REGION( "ParcoRepart.distributedFMStep" )
	const IndexType globalN = input.getRowDistributionPtr()->getGlobalSize();
	scai::dmemo::CommunicatorPtr comm = input.getRowDistributionPtr()->getCommunicatorPtr();

	if (part.getDistributionPtr()->getLocalSize() != input.getRowDistributionPtr()->getLocalSize()) {
		throw std::runtime_error("Distributions of input matrix and partitions must be equal, for now.");
	}

	if (!input.getColDistributionPtr()->isReplicated()) {
		throw std::runtime_error("Column distribution needs to be replicated.");
	}

	if (settings.useGeometricTieBreaking) {
		for (IndexType dim = 0; dim < coordinates.size(); dim++) {
			if (coordinates[dim].getDistributionPtr()->getLocalSize() != input.getRowDistributionPtr()->getLocalSize()) {
				throw std::runtime_error("Coordinate distribution must be equal to matrix distribution");
			}
		}
		assert(distances.size() == input.getRowDistributionPtr()->getLocalSize());
	}

	if (settings.epsilon < 0) {
		throw std::runtime_error("Epsilon must be >= 0, not " + std::to_string(settings.epsilon));
	}

    if (settings.numBlocks != comm->getSize()) {
    	throw std::runtime_error("Called with " + std::to_string(comm->getSize()) + " processors, but " + std::to_string(settings.numBlocks) + " blocks.");
    }

    //block sizes TODO: adapt for weighted case
    const IndexType optSize = ceil(double(globalN) / settings.numBlocks);
    const IndexType maxAllowableBlockSize = optSize*(1+settings.epsilon);

    //for now, we are assuming equal numbers of blocks and processes
    const IndexType localBlockID = comm->getRank();

    const bool nodesWeighted = nodeWeights.getDistributionPtr()->getGlobalSize() > 0;
    if (nodesWeighted && nodeWeights.getDistributionPtr()->getLocalSize() != input.getRowDistributionPtr()->getLocalSize()) {
    	throw std::runtime_error("Node weights have " + std::to_string(nodeWeights.getDistributionPtr()->getLocalSize()) + " local values, should be "
    			+ std::to_string(input.getRowDistributionPtr()->getLocalSize()));
    }

    IndexType gainSum = 0;
    std::vector<IndexType> gainPerRound(communicationScheme.size(), 0);

	//copy into usable data structure with iterators
    //TODO: we only need those if redistribution happens.
    //Maybe hold off on creating the vector until then? On the other hand, the savings would be in those processes that are faster anyway and probably have to wait.
	std::vector<IndexType> myGlobalIndices(input.getRowDistributionPtr()->getLocalSize());
	{
		const scai::dmemo::DistributionPtr inputDist = input.getRowDistributionPtr();
		for (IndexType j = 0; j < myGlobalIndices.size(); j++) {
			myGlobalIndices[j] = inputDist->local2global(j);
		}
	}

	//main loop, one iteration for each color of the graph coloring
	for (IndexType color = 0; color < communicationScheme.size(); color++) {
		SCAI_REGION( "ParcoRepart.distributedFMStep.loop" )

		const scai::dmemo::DistributionPtr inputDist = input.getRowDistributionPtr();
		const scai::dmemo::DistributionPtr partDist = part.getDistributionPtr();
		const scai::dmemo::DistributionPtr commDist = communicationScheme[color].getDistributionPtr();

		const IndexType localN = inputDist->getLocalSize();

		if (!communicationScheme[color].getDistributionPtr()->isLocal(comm->getRank())) {
			throw std::runtime_error("Scheme value for " + std::to_string(comm->getRank()) + " must be local.");
		}
		
		scai::hmemo::ReadAccess<IndexType> commAccess(communicationScheme[color].getLocalValues());
		IndexType partner = commAccess[commDist->global2local(comm->getRank())];

		//check symmetry of communication scheme
		assert(partner < comm->getSize());
		if (commDist->isLocal(partner)) {
			IndexType partnerOfPartner = commAccess[commDist->global2local(partner)];
			if (partnerOfPartner != comm->getRank()) {
				throw std::runtime_error("Process " + std::to_string(comm->getRank()) + ": Partner " + std::to_string(partner) + " has partner "
						+ std::to_string(partnerOfPartner) + ".");
			}
		}

		/**
		 * check for validity of partition
		 */
		{
			SCAI_REGION( "ParcoRepart.distributedFMStep.loop.checkPartition" )
			scai::hmemo::ReadAccess<IndexType> partAccess(part.getLocalValues());
			for (IndexType j = 0; j < localN; j++) {
				if (partAccess[j] != localBlockID) {
					throw std::runtime_error("Block ID "+std::to_string(partAccess[j])+" found on process "+std::to_string(localBlockID)+".");
				}
			}
			for (IndexType node : nodesWithNonLocalNeighbors) {
				assert(inputDist->isLocal(node));
			}
		}

		IndexType gainThisRound = 0;

		scai::dmemo::Halo graphHalo;
		CSRStorage<ValueType> haloMatrix;
		scai::utilskernel::LArray<IndexType> nodeWeightHaloData;

		if (partner != comm->getRank()) {
			//processor is active this round

			/**
			 * get indices of border nodes with breadth-first search
			 */
			std::vector<IndexType> interfaceNodes;
			std::vector<IndexType> roundMarkers;
			std::tie(interfaceNodes, roundMarkers)= getInterfaceNodes(input, part, nodesWithNonLocalNeighbors, partner, settings.borderDepth+1);
			const IndexType lastRoundMarker = roundMarkers[roundMarkers.size()-1];
			const IndexType secondRoundMarker = roundMarkers[1];

			/**
			 * now swap indices of nodes in border region with partner processor.
			 * For this, first find out the length of the swap array.
			 */

			SCAI_REGION_START( "ParcoRepart.distributedFMStep.loop.prepareSets" )
			//swap size of border region and total block size. Block size is only needed as sanity check, could be removed in optimized version
			IndexType blockSize = localBlockSize(part, localBlockID);
			if (blockSize != localN) {
				throw std::runtime_error(std::to_string(localN) + " local nodes, but only " + std::to_string(blockSize) + " of them belong to block " + std::to_string(localBlockID) + ".");
			}

			IndexType swapField[5];
			swapField[0] = interfaceNodes.size();
			swapField[1] = secondRoundMarker;
			swapField[2] = lastRoundMarker;
			swapField[3] = blockSize;
			swapField[4] = getDegreeSum(input, interfaceNodes);
			comm->swap(swapField, 5, partner);
			//want to isolate raw array accesses as much as possible, define named variables and only use these from now
			const IndexType otherSize = swapField[0];
			const IndexType otherSecondRoundMarker = swapField[1];
			const IndexType otherLastRoundMarker = swapField[2];
			const IndexType otherBlockSize = swapField[3];
			const IndexType otherDegreeSum = swapField[4];

			if (interfaceNodes.size() == 0) {
				if (otherSize != 0) {
					throw std::runtime_error("Partner PE has a border region, but this PE doesn't. Looks like the block indices were allocated inconsistently.");
				} else {
					/*
					 * These processes don't share a border and thus have no communication to do with each other. How did they end up in a communication scheme?
					 * We could skip the loop entirely.
					 */
				}
			}

			//the two border regions might have different sizes. Swapping array is sized for the maximum of the two.
			const IndexType swapLength = std::max(otherSize, int(interfaceNodes.size()));
			IndexType swapNodes[swapLength];
			for (IndexType i = 0; i < swapLength; i++) {
				if (i < interfaceNodes.size()) {
					swapNodes[i] = interfaceNodes[i];
				} else {
					swapNodes[i] = -1;
				}
			}

			//now swap border region
			comm->swap(swapNodes, swapLength, partner);

			//read interface nodes of partner process from swapped array.
			std::vector<IndexType> requiredHaloIndices(otherSize);
			std::copy(swapNodes, swapNodes+otherSize, requiredHaloIndices.begin());

			//if we need more halo indices than there are non-local indices at all, something went wrong.
			assert(requiredHaloIndices.size() <= globalN - inputDist->getLocalSize());

			//swap distances used for tie breaking
			ValueType distanceSwap[swapLength];
			if (settings.useGeometricTieBreaking) {
				for (IndexType i = 0; i < interfaceNodes.size(); i++) {
					distanceSwap[i] = distances[inputDist->global2local(interfaceNodes[i])];
				}
				comm->swap(distanceSwap, swapLength, partner);
			}

			/*
			 * Build Halo to cover border region of other PE.
			 * This uses a special halo builder method that doesn't require communication, since the required and provided indices are already known.
			 */
			IndexType numValues = input.getLocalStorage().getValues().size();
			{
				scai::hmemo::HArrayRef<IndexType> arrRequiredIndexes( requiredHaloIndices );
				scai::hmemo::HArrayRef<IndexType> arrProvidedIndexes( interfaceNodes );
				scai::dmemo::HaloBuilder::build( *inputDist, arrRequiredIndexes, arrProvidedIndexes, partner, graphHalo );
			}

			//all required halo indices are in the halo
			for (IndexType node : requiredHaloIndices) {
				assert(graphHalo.global2halo(node) != nIndex);
			}

			/**
			 * Exchange Halo. This only requires communication with the partner process.
			 */
			haloMatrix.exchangeHalo( graphHalo, input.getLocalStorage(), *comm );
			//local part should stay unchanged, check edge number as proxy for that
			assert(input.getLocalStorage().getValues().size() == numValues);
			//halo matrix should have as many edges as the degree sum of the required halo indices
			assert(haloMatrix.getValues().size() == otherDegreeSum);

			//Here we only exchange one BFS-Round less than gathered, to make sure that all neighbors of the considered edges are still in the halo.
			std::vector<IndexType> borderRegionIDs(interfaceNodes.begin(), interfaceNodes.begin()+lastRoundMarker);
			std::vector<bool> assignedToSecondBlock(lastRoundMarker, 0);//nodes from own border region are assigned to first block
			std::copy(requiredHaloIndices.begin(), requiredHaloIndices.begin()+otherLastRoundMarker, std::back_inserter(borderRegionIDs));
			assignedToSecondBlock.resize(borderRegionIDs.size(), 1);//nodes from other border region are assigned to second block
			assert(borderRegionIDs.size() == lastRoundMarker + otherLastRoundMarker);

			const IndexType borderRegionSize = borderRegionIDs.size();

			/**
			 * If nodes are weighted, exchange Halo for node weights
			 */
			std::vector<IndexType> borderNodeWeights = {};
			if (nodesWeighted) {
				const scai::utilskernel::LArray<IndexType>& localWeights = nodeWeights.getLocalValues();
				assert(localWeights.size() == localN);
				comm->updateHalo( nodeWeightHaloData, localWeights, graphHalo );
				borderNodeWeights.resize(borderRegionSize);
				for (IndexType i = 0; i < borderRegionSize; i++) {
					const IndexType globalI = borderRegionIDs[i];
					if (inputDist->isLocal(globalI)) {
						const IndexType localI = inputDist->global2local(globalI);
						borderNodeWeights[i] = localWeights[localI];
					} else {
						const IndexType localI = graphHalo.global2halo(globalI);
						assert(localI != nIndex);
						borderNodeWeights[i] = nodeWeightHaloData[localI];
					}
					assert(borderNodeWeights[i] > 0);
				}
			}

			//block sizes and capacities
			std::pair<IndexType, IndexType> blockSizes = {blockSize, otherBlockSize};
			std::pair<IndexType, IndexType> maxBlockSizes = {maxAllowableBlockSize, maxAllowableBlockSize};

			//second round markers
			std::pair<IndexType, IndexType> secondRoundMarkers = {secondRoundMarker, otherSecondRoundMarker};

			//tie breaking keys
			std::vector<ValueType> tieBreakingKeys(borderRegionSize, 0);

			if (settings.useGeometricTieBreaking) {
				for (IndexType i = 0; i < lastRoundMarker; i++) {
					tieBreakingKeys[i] = -distances[inputDist->global2local(interfaceNodes[i])];
				}
				for (IndexType i = lastRoundMarker; i < borderRegionSize; i++) {
					tieBreakingKeys[i] = -distanceSwap[i-lastRoundMarker];
				}
			}

			if (settings.useDiffusionTieBreaking) {
				std::vector<ValueType> load = twoWayLocalDiffusion(input, haloMatrix, graphHalo, borderRegionIDs, secondRoundMarkers, assignedToSecondBlock, settings);
				for (IndexType i = 0; i < borderRegionSize; i++) {
					tieBreakingKeys[i] = std::abs(load[i]);
				}
			}

			SCAI_REGION_END( "ParcoRepart.distributedFMStep.loop.prepareSets" )

			/**
			 * execute FM locally
			 */
			IndexType gain = twoWayLocalFM(input, haloMatrix, graphHalo, borderRegionIDs, borderNodeWeights, secondRoundMarkers, assignedToSecondBlock, maxBlockSizes, blockSizes, tieBreakingKeys, settings);

			{
				SCAI_REGION( "ParcoRepart.distributedFMStep.loop.swapFMResults" )
				/**
				 * Communicate achieved gain.
				 * Since only two values are swapped, the tracing results measure the latency and synchronization overhead,
				 * the difference in running times between the two local FM implementations.
				 */
				swapField[0] = gain;
				swapField[1] = blockSizes.second;
				comm->swap(swapField, 2, partner);
			}
			const IndexType otherGain = swapField[0];
			const IndexType otherSecondBlockSize = swapField[1];

			if (otherSecondBlockSize > maxBlockSizes.first) {
				//If a block is too large after the refinement, it is only because it was too large to begin with.
				assert(otherSecondBlockSize <= blockSize);
			}

			if (otherGain <= 0 && gain <= 0) {
				//Oh well. None of the processors managed an improvement. No need to update data structures.

			}	else {
				SCAI_REGION_START( "ParcoRepart.distributedFMStep.loop.prepareRedist" )

				gainThisRound = std::max(IndexType(otherGain), IndexType(gain));

				assert(gainThisRound > 0);
				gainPerRound[color] = gainThisRound;

				gainSum += gainThisRound;

				//partition must be consistent, so if gains are equal, pick one of lower index.
				bool otherWasBetter = (otherGain > gain || (otherGain == gain && partner < comm->getRank()));

				//swap result of local FM
				IndexType resultSwap[borderRegionIDs.size()];
				std::copy(assignedToSecondBlock.begin(), assignedToSecondBlock.end(), resultSwap);
				comm->swap(resultSwap, borderRegionIDs.size(), partner);

				//keep best solution. Since the two processes used different offsets, we can't copy them directly
				if (otherWasBetter) {
					for (IndexType i = 0; i < lastRoundMarker; i++) {
						assignedToSecondBlock[i] = !(bool(resultSwap[i+otherLastRoundMarker]));//got bool array from partner, need to invert everything.
					}
					for (IndexType i = lastRoundMarker; i < borderRegionSize; i++) {
						assignedToSecondBlock[i] = !(bool(resultSwap[i-lastRoundMarker]));//got bool array from partner, need to invert everything.
					}
				}

				/**
				 * remove nodes
				 */
				for (IndexType i = 0; i < lastRoundMarker; i++) {
					if (assignedToSecondBlock[i]) {
						auto deleteIterator = std::lower_bound(myGlobalIndices.begin(), myGlobalIndices.end(), interfaceNodes[i]);
						assert(*deleteIterator == interfaceNodes[i]);
						myGlobalIndices.erase(deleteIterator);
					}
				}

				/**
				 * add new nodes
				 */
				for (IndexType i = 0; i < otherLastRoundMarker; i++) {
					if (!assignedToSecondBlock[lastRoundMarker + i]) {
						assert(requiredHaloIndices[i] == borderRegionIDs[lastRoundMarker + i]);
						myGlobalIndices.push_back(requiredHaloIndices[i]);
					}
				}

				//sort indices
				std::sort(myGlobalIndices.begin(), myGlobalIndices.end());
				SCAI_REGION_END( "ParcoRepart.distributedFMStep.loop.prepareRedist" )

				SCAI_REGION_START( "ParcoRepart.distributedFMStep.loop.redistribute" )

				SCAI_REGION_START( "ParcoRepart.distributedFMStep.loop.redistribute.generalDistribution" )
				scai::utilskernel::LArray<IndexType> indexTransport(myGlobalIndices.size(), myGlobalIndices.data());
				scai::dmemo::DistributionPtr newDistribution(new scai::dmemo::GeneralDistribution(globalN, indexTransport, comm));
				SCAI_REGION_END( "ParcoRepart.distributedFMStep.loop.redistribute.generalDistribution" )

				{
					SCAI_REGION( "ParcoRepart.distributedFMStep.loop.redistribute.updateDataStructures" )
					redistributeFromHalo(input, newDistribution, graphHalo, haloMatrix);
					part = DenseVector<IndexType>(newDistribution, localBlockID);
					if (nodesWeighted) {
						redistributeFromHalo<IndexType>(nodeWeights, newDistribution, graphHalo, nodeWeightHaloData);
					}
				}
				assert(input.getRowDistributionPtr()->isEqual(*part.getDistributionPtr()));
				SCAI_REGION_END( "ParcoRepart.distributedFMStep.loop.redistribute" )

				/**
				 * update local border. This could probably be optimized by only updating the part that could have changed in the last round.
				 */
				{
					SCAI_REGION( "ParcoRepart.distributedFMStep.loop.updateLocalBorder" )
					nodesWithNonLocalNeighbors = getNodesWithNonLocalNeighbors(input);
				}

				/**
				 * update coordinates and block distances
				 */
				if (settings.useGeometricTieBreaking)
				{
					SCAI_REGION( "ParcoRepart.distributedFMStep.loop.updateBlockDistances" )

					for (IndexType dim = 0; dim < coordinates.size(); dim++) {
						scai::utilskernel::LArray<ValueType>& localCoords = coordinates[dim].getLocalValues();
						scai::utilskernel::LArray<ValueType> haloData;
						comm->updateHalo( haloData, localCoords, graphHalo );
						redistributeFromHalo<ValueType>(coordinates[dim], newDistribution, graphHalo, haloData);
					}

					distances = distancesFromBlockCenter(coordinates);
				}
			}
		}
	}
	comm->synchronize();
	for (IndexType color = 0; color < gainPerRound.size(); color++) {
		gainPerRound[color] = comm->sum(gainPerRound[color]) / 2;
	}
	return gainPerRound;
}

template<typename IndexType, typename ValueType>
void ITI::ParcoRepart<IndexType, ValueType>::checkLocalDegreeSymmetry(const CSRSparseMatrix<ValueType> &input) {
	SCAI_REGION( "ParcoRepart.checkLocalDegreeSymmetry" )

	const scai::dmemo::DistributionPtr inputDist = input.getRowDistributionPtr();
	const IndexType localN = inputDist->getLocalSize();

	const CSRStorage<ValueType>& storage = input.getLocalStorage();
	const scai::hmemo::ReadAccess<IndexType> localIa(storage.getIA());
	const scai::hmemo::ReadAccess<IndexType> localJa(storage.getJA());

	std::vector<IndexType> inDegree(localN, 0);
	std::vector<IndexType> outDegree(localN, 0);
	for (IndexType i = 0; i < localN; i++) {
		IndexType globalI = inputDist->local2global(i);
		const IndexType beginCols = localIa[i];
		const IndexType endCols = localIa[i+1];

		for (IndexType j = beginCols; j < endCols; j++) {
			IndexType globalNeighbor = localJa[j];

			if (globalNeighbor != globalI && inputDist->isLocal(globalNeighbor)) {
				IndexType localNeighbor = inputDist->global2local(globalNeighbor);
				outDegree[i]++;
				inDegree[localNeighbor]++;
			}
		}
	}

	for (IndexType i = 0; i < localN; i++) {
		if (inDegree[i] != outDegree[i]) {
			//now check in detail:
			IndexType globalI = inputDist->local2global(i);
			for (IndexType j = localIa[i]; j < localIa[i+1]; j++) {
				IndexType globalNeighbor = localJa[j];
				if (inputDist->isLocal(globalNeighbor)) {
					IndexType localNeighbor = inputDist->global2local(globalNeighbor);
					bool foundBackEdge = false;
					for (IndexType y = localIa[localNeighbor]; y < localIa[localNeighbor+1]; y++) {
						if (localJa[y] == globalI) {
							foundBackEdge = true;
						}
					}
					if (!foundBackEdge) {
						throw std::runtime_error("Local node " + std::to_string(globalI) + " has edge to local node " + std::to_string(globalNeighbor)
											+ " but no back edge found.");
					}
				}
			}
		}
	}
}

template<typename IndexType, typename ValueType>
ValueType ITI::ParcoRepart<IndexType, ValueType>::twoWayLocalFM(const CSRSparseMatrix<ValueType> &input, const CSRStorage<ValueType> &haloStorage,
		const Halo &matrixHalo, const std::vector<IndexType>& borderRegionIDs, const std::vector<IndexType>& nodeWeights, std::pair<IndexType, IndexType> secondRoundMarkers,
		std::vector<bool>& assignedToSecondBlock, const std::pair<IndexType, IndexType> blockCapacities, std::pair<IndexType, IndexType>& blockSizes,
		std::vector<ValueType> tieBreakingKeys, Settings settings) {
	SCAI_REGION( "ParcoRepart.twoWayLocalFM" )

	IndexType magicStoppingAfterNoGainRounds;
	if (settings.stopAfterNoGainRounds > 0) {
		magicStoppingAfterNoGainRounds = settings.stopAfterNoGainRounds;
	} else {
		magicStoppingAfterNoGainRounds = borderRegionIDs.size();
	}

	assert(blockCapacities.first == blockCapacities.second);
	const bool nodesWeighted = (nodeWeights.size() != 0);
	const bool edgesWeighted = nodesWeighted;//TODO: adapt this, change interface

	if (edgesWeighted) {
		ValueType maxWeight = input.getLocalStorage().getValues().max();
		if (maxWeight == 0) {
			throw std::runtime_error("Edges were given as weighted, but maximum weight is zero.");
		}
	}

	const bool gainOverBalance = settings.gainOverBalance;

	if (blockSizes.first >= blockCapacities.first && blockSizes.second >= blockCapacities.second) {
		//cannot move any nodes, all blocks are overloaded already.
		return 0;
	}

	const scai::dmemo::DistributionPtr inputDist = input.getRowDistributionPtr();
	const IndexType globalN = inputDist->getGlobalSize();
	scai::dmemo::CommunicatorPtr comm = input.getRowDistributionPtr()->getCommunicatorPtr();

	//the size of this border region
	const IndexType veryLocalN = borderRegionIDs.size();
	assert(tieBreakingKeys.size() == veryLocalN);
	if (nodesWeighted) {
		assert(nodeWeights.size() == veryLocalN);
	}

	const IndexType firstBlockSize = std::distance(assignedToSecondBlock.begin(), std::lower_bound(assignedToSecondBlock.begin(), assignedToSecondBlock.end(), 1));
	assert(secondRoundMarkers.first <= firstBlockSize);
	assert(secondRoundMarkers.second <= veryLocalN - firstBlockSize);

	//this map provides an index from 0 to b-1 for each of the b indices in borderRegionIDs
	//globalToVeryLocal[borderRegionIDs[i]] = i
	std::map<IndexType, IndexType> globalToVeryLocal;

	for (IndexType i = 0; i < veryLocalN; i++) {
		IndexType globalIndex = borderRegionIDs[i];
		globalToVeryLocal[globalIndex] = i;
	}

	assert(globalToVeryLocal.size() == veryLocalN);

	auto isInBorderRegion = [&](IndexType globalID){return globalToVeryLocal.count(globalID) > 0;};

	/**
	 * This lambda computes the initial gain of each node.
	 * Inlining to reduce the overhead of read access locks didn't give any performance benefit.
	 */
	auto computeInitialGain = [&](IndexType veryLocalID){
		SCAI_REGION( "ParcoRepart.twoWayLocalFM.computeGain" )
		ValueType result = 0;
		IndexType globalID = borderRegionIDs[veryLocalID];
		IndexType isInSecondBlock = assignedToSecondBlock[veryLocalID];
		/**
		 * neighborhood information is either in local matrix or halo.
		 */
		const CSRStorage<ValueType>& storage = inputDist->isLocal(globalID) ? input.getLocalStorage() : haloStorage;
		const IndexType localID = inputDist->isLocal(globalID) ? inputDist->global2local(globalID) : matrixHalo.global2halo(globalID);
		assert(localID != nIndex);

		//get locks
		const scai::hmemo::ReadAccess<IndexType> localIa(storage.getIA());
		const scai::hmemo::ReadAccess<IndexType> localJa(storage.getJA());
		const scai::hmemo::ReadAccess<ValueType> values(storage.getValues());

		//get indices for CSR structure
		const IndexType beginCols = localIa[localID];
		const IndexType endCols = localIa[localID+1];

		for (IndexType j = beginCols; j < endCols; j++) {
			IndexType globalNeighbor = localJa[j];
			if (globalNeighbor == globalID) {
				//self-loop, not counted
				continue;
			}

			const IndexType weight = edgesWeighted ? values[j] : 1;

			if (inputDist->isLocal(globalNeighbor)) {
				//neighbor is in local block,
				result += isInSecondBlock ? weight : -weight;
			} else if (matrixHalo.global2halo(globalNeighbor) != nIndex) {
				//neighbor is in partner block
				result += !isInSecondBlock ? weight : -weight;
			} else {
				//neighbor is from somewhere else, no effect on gain.
			}
		}

		return result;
	};

	/**
	 * construct and fill gain table and priority queues. Since only one target block is possible, gain table is one-dimensional.
	 * One could probably optimize this by choosing the PrioQueueForInts, but it only supports positive keys and requires some adaptations
	 */
	PrioQueue<std::pair<IndexType, ValueType>, IndexType> firstQueue(veryLocalN);
	PrioQueue<std::pair<IndexType, ValueType>, IndexType> secondQueue(veryLocalN);

	std::vector<IndexType> gain(veryLocalN);

	for (IndexType i = 0; i < veryLocalN; i++) {
		gain[i] = computeInitialGain(i);
		const ValueType tieBreakingKey = tieBreakingKeys[i];
		if (assignedToSecondBlock[i]) {
			//the queues only support extractMin, since we want the maximum gain each round, we multiply it with -1
			secondQueue.insert(std::make_pair(-gain[i], tieBreakingKey), i);
		} else {
			firstQueue.insert(std::make_pair(-gain[i], tieBreakingKey), i);
		}
	}

	//whether a node was already moved
	std::vector<bool> moved(veryLocalN, false);
	//which node was transfered in each round
	std::vector<IndexType> transfers;
	transfers.reserve(veryLocalN);

	ValueType gainSum = 0;
	std::vector<IndexType> gainSumList, sizeList;
	gainSumList.reserve(veryLocalN);
	sizeList.reserve(veryLocalN);

	IndexType iter = 0;
	IndexType iterWithoutGain = 0;
	while (firstQueue.size() + secondQueue.size() > 0 && iterWithoutGain < magicStoppingAfterNoGainRounds) {
		SCAI_REGION( "ParcoRepart.twoWayLocalFM.queueloop" )
		IndexType bestQueueIndex = -1;

		assert(firstQueue.size() + secondQueue.size() == veryLocalN - iter);
		/*
		 * first check break situations
		 */
		if ((firstQueue.size() == 0 && blockSizes.first >= blockCapacities.first)
				 ||	(secondQueue.size() == 0 && blockSizes.second >= blockCapacities.second)) {
			//cannot move any nodes
			break;
		}

		/*
		 * now check situations where we have no choice, for example because one queue is empty or one block is already full
		 */
		if (firstQueue.size() == 0) {
			assert(blockSizes.first < blockCapacities.first);
			bestQueueIndex = 1;
		} else if (secondQueue.size() == 0) {
			assert(blockSizes.second < blockCapacities.second);
			bestQueueIndex = 0;
		} else if (blockSizes.first >= blockCapacities.first) {
			bestQueueIndex = 1;
		} else if (blockSizes.second >= blockCapacities.second) {
			bestQueueIndex = 0;
		}
		else {
			/**
			 * now the rest
			 */
			SCAI_REGION( "ParcoRepart.twoWayLocalFM.queueloop.queueselection" )
			std::pair<IndexType, IndexType> firstComparisonPair;
			std::pair<IndexType, IndexType> secondComparisonPair;

			if (gainOverBalance) {
				firstComparisonPair = {-firstQueue.inspectMin().first.first, blockSizes.first};
				firstComparisonPair = {-secondQueue.inspectMin().first.first, blockSizes.second};
			} else {
				firstComparisonPair = {blockSizes.first, -firstQueue.inspectMin().first.first};
				secondComparisonPair = {blockSizes.second, -secondQueue.inspectMin().first.first};
			}

			if (firstComparisonPair > secondComparisonPair) {
				bestQueueIndex = 0;
			} else if (secondComparisonPair > firstComparisonPair) {
				bestQueueIndex = 1;
			} else {
				//tie, break randomly
				bestQueueIndex = (double(rand()) / RAND_MAX < 0.5);
			}

			assert(bestQueueIndex == 0 || bestQueueIndex == 1);
		}

		PrioQueue<std::pair<IndexType, ValueType>, IndexType>& currentQueue = bestQueueIndex == 0 ? firstQueue : secondQueue;

		//Now, we have selected a Queue. Get best vertex and gain
		IndexType veryLocalID;
		std::tie(std::ignore, veryLocalID) = currentQueue.extractMin();
		ValueType topGain = gain[veryLocalID];
		IndexType topVertex = borderRegionIDs[veryLocalID];

		//here one could assert some consistency

		if (topGain > 0) iterWithoutGain = 0;
		else iterWithoutGain++;

		//move node
		transfers.push_back(veryLocalID);
		assignedToSecondBlock[veryLocalID] = !bestQueueIndex;
		moved[veryLocalID] = true;

		//update gain sum
		gainSum += topGain;
		gainSumList.push_back(gainSum);

		//update sizes
		const IndexType nodeWeight = nodesWeighted ? nodeWeights[veryLocalID] : 1;
		blockSizes.first += bestQueueIndex == 0 ? -nodeWeight : nodeWeight;
		blockSizes.second += bestQueueIndex == 0 ? nodeWeight : -nodeWeight;
		sizeList.push_back(std::max(blockSizes.first, blockSizes.second));

		/**
		 * update gains of neighbors
		 */
		SCAI_REGION_START("ParcoRepart.twoWayLocalFM.queueloop.acquireLocks")
		const CSRStorage<ValueType>& storage = inputDist->isLocal(topVertex) ? input.getLocalStorage() : haloStorage;
		const IndexType localID = inputDist->isLocal(topVertex) ? inputDist->global2local(topVertex) : matrixHalo.global2halo(topVertex);
		assert(localID != nIndex);

		const scai::hmemo::ReadAccess<IndexType> localIa(storage.getIA());
		const scai::hmemo::ReadAccess<IndexType> localJa(storage.getJA());
		const scai::hmemo::ReadAccess<ValueType> localValues(storage.getValues());
		const IndexType beginCols = localIa[localID];
		const IndexType endCols = localIa[localID+1];
		SCAI_REGION_END("ParcoRepart.twoWayLocalFM.queueloop.acquireLocks")

		for (IndexType j = beginCols; j < endCols; j++) {
			SCAI_REGION( "ParcoRepart.twoWayLocalFM.queueloop.gainupdate" )
			IndexType neighbor = localJa[j];
			//here we only need to update gain of neighbors in border regions
			if (isInBorderRegion(neighbor)) {
				IndexType veryLocalNeighborID = globalToVeryLocal.at(neighbor);
				if (moved[veryLocalNeighborID]) {
					continue;
				}
				bool wasInSameBlock = (bestQueueIndex == assignedToSecondBlock[veryLocalNeighborID]);
				const ValueType edgeWeight = edgesWeighted ? localValues[j] : 1;
				const ValueType oldGain = gain[veryLocalNeighborID];
				//gain change is twice the value of the affected edge. Direction depends on block assignment.
				gain[veryLocalNeighborID] = oldGain + 2*(2*wasInSameBlock - 1)*edgeWeight;

				const ValueType tieBreakingKey = tieBreakingKeys[veryLocalNeighborID];
				const std::pair<IndexType, ValueType> oldKey = std::make_pair(-oldGain, tieBreakingKey);
				const std::pair<IndexType, ValueType> newKey = std::make_pair(-gain[veryLocalNeighborID], tieBreakingKey);

				if (assignedToSecondBlock[veryLocalNeighborID]) {
					secondQueue.updateKey(oldKey, newKey, veryLocalNeighborID);
				} else {
					firstQueue.updateKey(oldKey, newKey, veryLocalNeighborID);
				}
			}
		}
		iter++;
	}

	/**
	* now find best partition among those tested
	*/
	ValueType maxGain = 0;
	const IndexType testedNodes = gainSumList.size();
	if (testedNodes == 0) return 0;

	SCAI_REGION_START( "ParcoRepart.twoWayLocalFM.recoverBestCut" )
	IndexType maxIndex = -1;

	for (IndexType i = 0; i < testedNodes; i++) {
		if (gainSumList[i] > maxGain && sizeList[i] <= blockCapacities.first) {
			maxIndex = i;
			maxGain = gainSumList[i];
		}
	}
	assert(testedNodes >= maxIndex);
	assert(testedNodes-1 < transfers.size());

	/**
	 * apply partition modifications in reverse until best is recovered
	 */
	for (int i = testedNodes-1; i > maxIndex; i--) {
		assert(transfers[i] < globalN);
		IndexType veryLocalID = transfers[i];
		bool previousBlock = !assignedToSecondBlock[veryLocalID];

		//apply movement in reverse
		assignedToSecondBlock[veryLocalID] = previousBlock;
		const IndexType nodeWeight = nodesWeighted ? nodeWeights[veryLocalID] : 1;
		blockSizes.first += previousBlock == 0 ? nodeWeight : -nodeWeight;
		blockSizes.second += previousBlock == 0 ? -nodeWeight : nodeWeight;

	}
	SCAI_REGION_END( "ParcoRepart.twoWayLocalFM.recoverBestCut" )

	return maxGain;
}

template<typename IndexType, typename ValueType>
IndexType ITI::ParcoRepart<IndexType, ValueType>::twoWayLocalCut(const CSRSparseMatrix<ValueType> &input, const CSRStorage<ValueType> &haloStorage,
		const Halo &matrixHalo, const std::vector<IndexType>& borderRegionIDs, const std::vector<bool>& assignedToSecondBlock) {

	//initialize map
	std::map<IndexType, IndexType> globalToVeryLocal;
	for (IndexType i = 0; i < borderRegionIDs.size(); i++) {
		IndexType globalIndex = borderRegionIDs[i];
		globalToVeryLocal[globalIndex] = i;
	}

	const scai::dmemo::DistributionPtr inputDist = input.getRowDistributionPtr();

	auto isInBorderRegion = [&](IndexType globalID){return globalToVeryLocal.count(globalID) > 0;};

	//compute cut
	IndexType cut = 0;
	for (IndexType i = 0; i < borderRegionIDs.size(); i++) {
		const IndexType globalID = borderRegionIDs[i];
		const CSRStorage<ValueType>& storage = inputDist->isLocal(globalID) ? input.getLocalStorage() : haloStorage;
		const IndexType localID = inputDist->isLocal(globalID) ? inputDist->global2local(globalID) : matrixHalo.global2halo(globalID);
		assert(localID != nIndex);

		const scai::hmemo::ReadAccess<IndexType> localIa(storage.getIA());
		const scai::hmemo::ReadAccess<IndexType> localJa(storage.getJA());

		const IndexType beginCols = localIa[localID];
		const IndexType endCols = localIa[localID+1];

		for (IndexType j = beginCols; j < endCols; j++) {
			const IndexType globalNeighbor = localJa[j];
			if (globalNeighbor == globalID) {
				//self-loop, not counted
				continue;
			}

			bool neighborIsInOtherBlock;
			if (isInBorderRegion(globalNeighbor)) {
				const IndexType veryLocalNeighbor = globalToVeryLocal.at(globalNeighbor);
				if (veryLocalNeighbor < i) {
					continue;//only count edges once
				}
				neighborIsInOtherBlock = (assignedToSecondBlock[i] != assignedToSecondBlock[veryLocalNeighbor]);
			} else {
				if (assignedToSecondBlock[i]) {
					neighborIsInOtherBlock = inputDist->isLocal(globalNeighbor);
				} else {
					neighborIsInOtherBlock = (matrixHalo.global2halo(globalNeighbor) != nIndex);
				}
			}

			cut += neighborIsInOtherBlock;
		}
	}
	return cut;
}

template<typename IndexType, typename ValueType>
ValueType ITI::ParcoRepart<IndexType, ValueType>::twoWayLocalDiffusion(const CSRSparseMatrix<ValueType> &input, const CSRStorage<ValueType> &haloStorage,
		const Halo &matrixHalo, const std::vector<IndexType>& borderRegionIDs, std::pair<IndexType, IndexType> secondRoundMarkers,
		std::vector<bool>& assignedToSecondBlock, const std::pair<IndexType, IndexType> blockCapacities, std::pair<IndexType, IndexType>& blockSizes,
		Settings settings) {

	//get old cut and block sizes
	const IndexType veryLocalN = borderRegionIDs.size();
	const IndexType oldCut = twoWayLocalCut(input, haloStorage, matrixHalo, borderRegionIDs, assignedToSecondBlock);
	const IndexType firstBlockSize = std::distance(assignedToSecondBlock.begin(), std::lower_bound(assignedToSecondBlock.begin(), assignedToSecondBlock.end(), 1));
	const IndexType secondBlockSize = veryLocalN - firstBlockSize;

	//call diffusion
	std::vector<ValueType> load = twoWayLocalDiffusion(input, haloStorage, matrixHalo, borderRegionIDs, secondRoundMarkers, assignedToSecondBlock, settings);

	//update cut, block sizes and result
	IndexType newSecondBlockSize = 0;
	for (IndexType i = 0; i < veryLocalN; i++) {
		if ((load[i] < 0) != assignedToSecondBlock[i]) {
			//std::cout << i << " has load " << load[i] << ", assigned to block " << assignedToSecondBlock[i]+1 << std::endl;
		}
		assignedToSecondBlock[i] = load[i] < 0;
		newSecondBlockSize += assignedToSecondBlock[i];
	}

	//get new cut and block sizes
	const IndexType newCut = twoWayLocalCut(input, haloStorage, matrixHalo, borderRegionIDs, assignedToSecondBlock);
	const IndexType newFirstBlockSize = veryLocalN - secondBlockSize;

	blockSizes.first += newFirstBlockSize - firstBlockSize;
	blockSizes.second += newSecondBlockSize - secondBlockSize;

	return oldCut - newCut;
}

template<typename IndexType, typename ValueType>
std::vector<ValueType> ITI::ParcoRepart<IndexType, ValueType>::twoWayLocalDiffusion(const CSRSparseMatrix<ValueType> &input, const CSRStorage<ValueType> &haloStorage,
		const Halo &matrixHalo, const std::vector<IndexType>& borderRegionIDs, std::pair<IndexType, IndexType> secondRoundMarkers,
		const std::vector<bool>& assignedToSecondBlock, Settings settings) {

	SCAI_REGION( "ParcoRepart.twoWayLocalDiffusion" )
	//settings and constants
	const IndexType magicNumberDiffusionSteps = 1.2*settings.borderDepth;
	const ValueType degreeEstimate = ValueType(haloStorage.getNumValues()) / matrixHalo.getHaloSize();
	const ValueType magicNumberAlpha = 1/(degreeEstimate+1);
	const ValueType magicNumberDiffusionLoad = 1;
	const IndexType veryLocalN = borderRegionIDs.size();

	const scai::dmemo::DistributionPtr inputDist = input.getRowDistributionPtr();

	const IndexType firstBlockSize = std::distance(assignedToSecondBlock.begin(), std::lower_bound(assignedToSecondBlock.begin(), assignedToSecondBlock.end(), 1));
	const IndexType secondBlockSize = veryLocalN - firstBlockSize;
	const ValueType initialLoadPerNodeInFirstBlock = magicNumberDiffusionLoad / firstBlockSize;
	const ValueType initialLoadPerNodeInSecondBlock = -magicNumberDiffusionLoad / secondBlockSize;

	//assign initial diffusion load
	std::vector<ValueType> result(veryLocalN);
	for (IndexType i = 0; i < veryLocalN; i++) {
		result[i] = assignedToSecondBlock[i] ? initialLoadPerNodeInSecondBlock : initialLoadPerNodeInFirstBlock;
	}

	//mark nodes in border as active, rest as inactive
	std::vector<bool> active(veryLocalN, true);
	for (IndexType i = 0; i < secondRoundMarkers.first; i++) {
		active[i] = true;
	}
	for (IndexType i = firstBlockSize; i < firstBlockSize+secondRoundMarkers.second; i++) {
		active[i] = true;
	}

	//std::cout << 0 << ", " << secondRoundMarkers.first << ", " << firstBlockSize << ", " << firstBlockSize + secondRoundMarkers.second << std::endl;
	//std::cout << std::accumulate(active.begin(), active.end(), 0) << " active nodes from " << veryLocalN << " total." << std::endl;

	//this map provides an index from 0 to b-1 for each of the b indices in borderRegionIDs
	//globalToVeryLocal[borderRegionIDs[i]] = i
	std::map<IndexType, IndexType> globalToVeryLocal;

	for (IndexType i = 0; i < veryLocalN; i++) {
		IndexType globalIndex = borderRegionIDs[i];
		globalToVeryLocal[globalIndex] = i;
	}

	assert(globalToVeryLocal.size() == veryLocalN);

	auto isInBorderRegion = [&](IndexType globalID){return globalToVeryLocal.count(globalID) > 0;};

	//perform diffusion
	for (IndexType round = 0; round < magicNumberDiffusionSteps; round++) {
		std::vector<ValueType> nextDiffusionValues(veryLocalN, 0);
		std::vector<bool> nextActive(veryLocalN, false);
		//diffusion update
		for (IndexType i = 0; i < veryLocalN; i++) {
			if (!active[i]) {
				continue;
			}
			nextActive[i] = active[i];

			const ValueType oldDiffusionValue = result[i];
			const IndexType globalID = borderRegionIDs[i];
			const CSRStorage<ValueType>& storage = inputDist->isLocal(globalID) ? input.getLocalStorage() : haloStorage;
			const IndexType localID = inputDist->isLocal(globalID) ? inputDist->global2local(globalID) : matrixHalo.global2halo(globalID);
			assert(localID != nIndex);

			const scai::hmemo::ReadAccess<IndexType> localIa(storage.getIA());
			const scai::hmemo::ReadAccess<IndexType> localJa(storage.getJA());

			const IndexType beginCols = localIa[localID];
			const IndexType endCols = localIa[localID+1];

			double delta = 0;
			for (IndexType j = beginCols; j < endCols; j++) {
				const IndexType neighbor = localJa[j];
				if (isInBorderRegion(neighbor)) {
					const IndexType veryLocalNeighbor = globalToVeryLocal.at(neighbor);
					const ValueType difference = result[veryLocalNeighbor] - oldDiffusionValue;
					delta += difference;
					if (difference != 0 && !active[veryLocalNeighbor]) {
						throw std::logic_error("Round " + std::to_string(round) + ": load["+std::to_string(i)+"]="+std::to_string(oldDiffusionValue)
						+", load["+std::to_string(veryLocalNeighbor)+"]="+std::to_string(result[veryLocalNeighbor])
						+", but "+std::to_string(veryLocalNeighbor)+" marked as inactive.");
					}
					nextActive[veryLocalNeighbor] = true;
				}
			}
			//if (!active[i]) {
			//	assert(delta == 0);
			//}
			//assert(delta != 0);
			nextDiffusionValues[i] = oldDiffusionValue + delta * magicNumberAlpha;
			assert (std::abs(nextDiffusionValues[i]) <= magicNumberDiffusionLoad);
		}
		result.swap(nextDiffusionValues);
		active.swap(nextActive);
	}

	return result;
}

template<typename IndexType, typename ValueType>
DenseVector<IndexType> ParcoRepart<IndexType, ValueType>::getBorderNodes( const CSRSparseMatrix<ValueType> &adjM, const DenseVector<IndexType> &part) {

    scai::dmemo::CommunicatorPtr comm = scai::dmemo::Communicator::getCommunicatorPtr();
    const scai::dmemo::DistributionPtr dist = adjM.getRowDistributionPtr();
    const IndexType localN = dist->getLocalSize();
    const scai::utilskernel::LArray<IndexType>& localPart= part.getLocalValues();
    DenseVector<IndexType> border(dist,0);
    scai::utilskernel::LArray<IndexType>& localBorder= border.getLocalValues();
    
    IndexType globalN = dist->getGlobalSize();
    IndexType max = part.max().Scalar::getValue<IndexType>();
    
    if( !dist->isEqual( part.getDistribution() ) ){
        std::cout<< __FILE__<< "  "<< __LINE__<< ", matrix dist: " << *dist<< " and partition dist: "<< part.getDistribution() << std::endl;
        throw std::runtime_error( "Distributions: should (?) be equal.");
    }

    const CSRStorage<ValueType>& localStorage = adjM.getLocalStorage();
	const scai::hmemo::ReadAccess<IndexType> ia(localStorage.getIA());
	const scai::hmemo::ReadAccess<IndexType> ja(localStorage.getJA());
	const scai::hmemo::ReadAccess<IndexType> partAccess(localPart);

	scai::dmemo::Halo partHalo = buildNeighborHalo(adjM);
	scai::utilskernel::LArray<IndexType> haloData;
	dist->getCommunicatorPtr()->updateHalo( haloData, localPart, partHalo );

    for(IndexType i=0; i<localN; i++){    // for all local nodes
    	IndexType thisBlock = localPart[i];
    	for(IndexType j=ia[i]; j<ia[i+1]; j++){                   // for all the edges of a node
    		IndexType neighbor = ja[j];
    		IndexType neighborBlock;
			if (dist->isLocal(neighbor)) {
				neighborBlock = partAccess[dist->global2local(neighbor)];
			} else {
				neighborBlock = haloData[partHalo.global2halo(neighbor)];
			}
			assert( neighborBlock < max +1 );
			if (thisBlock != neighborBlock) {
				localBorder[i] = 1;
				break;
			}
    	}
    }
   
    //border.setValues(localBorder);
    assert(border.getDistributionPtr()->getLocalSize() == localN);
    return border;
}

//----------------------------------------------------------------------------------------

template<typename IndexType, typename ValueType>
scai::lama::CSRSparseMatrix<ValueType> ParcoRepart<IndexType, ValueType>::getPEGraph( const CSRSparseMatrix<ValueType> &adjM) {
    SCAI_REGION("ParcoRepart.getPEGraph");
    scai::dmemo::CommunicatorPtr comm = scai::dmemo::Communicator::getCommunicatorPtr();
    const scai::dmemo::DistributionPtr dist = adjM.getRowDistributionPtr(); 
    const IndexType numPEs = comm->getSize();
    
    const std::vector<IndexType> nonLocalIndices = nonLocalNeighbors(adjM);
    
    SCAI_REGION_START("ParcoRepart.getPEGraph.getOwners");
    scai::utilskernel::LArray<IndexType> indexTransport(nonLocalIndices.size(), nonLocalIndices.data());
    // find the PEs that own every non-local index
    scai::hmemo::HArray<IndexType> owners(nonLocalIndices.size() , -1);
    dist->computeOwners( owners, indexTransport);
    SCAI_REGION_END("ParcoRepart.getPEGraph.getOwners");
    
    scai::hmemo::ReadAccess<IndexType> rOwners(owners);
    std::vector<IndexType> neighborPEs(rOwners.get(), rOwners.get()+rOwners.size());
    rOwners.release();
    std::sort(neighborPEs.begin(), neighborPEs.end());
    //remove duplicates
    neighborPEs.erase(std::unique(neighborPEs.begin(), neighborPEs.end()), neighborPEs.end());
    const IndexType numNeighbors = neighborPEs.size();

    // create the PE adjacency matrix to be returned
    scai::dmemo::DistributionPtr distPEs ( scai::dmemo::Distribution::getDistributionPtr( "BLOCK", comm, numPEs) );
    assert(distPEs->getLocalSize() == 1);
    scai::dmemo::DistributionPtr noDistPEs (new scai::dmemo::NoDistribution( numPEs ));

    SCAI_REGION_START("ParcoRepart.getPEGraph.buildMatrix");
    scai::utilskernel::LArray<IndexType> ia(2, 0, numNeighbors);
    scai::utilskernel::LArray<IndexType> ja(numNeighbors, neighborPEs.data());
    scai::utilskernel::LArray<ValueType> values(numNeighbors, 1);
    scai::lama::CSRStorage<ValueType> myStorage(1, numPEs, neighborPEs.size(), ia, ja, values);
    SCAI_REGION_END("ParcoRepart.getPEGraph.buildMatrix");
    
    //could be optimized with move semantics
    scai::lama::CSRSparseMatrix<ValueType> PEgraph(myStorage, distPEs, noDistPEs);

    return PEgraph;
}

//-----------------------------------------------------------------------------------------

//return: there is an edge in the block graph between blocks ret[0][i]-ret[1][i]
template<typename IndexType, typename ValueType>
std::vector<std::vector<IndexType>> ParcoRepart<IndexType, ValueType>::getLocalBlockGraphEdges( const CSRSparseMatrix<ValueType> &adjM, const DenseVector<IndexType> &part) {
    SCAI_REGION("ParcoRepart.getLocalBlockGraphEdges");
    SCAI_REGION_START("ParcoRepart.getLocalBlockGraphEdges.initialise");
    scai::dmemo::CommunicatorPtr comm = scai::dmemo::Communicator::getCommunicatorPtr();
    const scai::dmemo::DistributionPtr dist = adjM.getRowDistributionPtr();
    const scai::utilskernel::LArray<IndexType>& localPart= part.getLocalValues();
    IndexType N = adjM.getNumColumns();
    IndexType max = part.max().Scalar::getValue<IndexType>();
   
    if( !dist->isEqual( part.getDistribution() ) ){
        std::cout<< __FILE__<< "  "<< __LINE__<< ", matrix dist: " << *dist<< " and partition dist: "<< part.getDistribution() << std::endl;
        throw std::runtime_error( "Distributions: should (?) be equal.");
    }
    SCAI_REGION_END("ParcoRepart.getLocalBlockGraphEdges.initialise");
    
    
    SCAI_REGION_START("ParcoRepart.getLocalBlockGraphEdges.addLocalEdge_newVersion");
    
    scai::hmemo::HArray<IndexType> nonLocalIndices( dist->getLocalSize() ); 
    scai::hmemo::WriteAccess<IndexType> writeNLI(nonLocalIndices, dist->getLocalSize() );
    IndexType actualNeighbours = 0;

    const CSRStorage<ValueType> localStorage = adjM.getLocalStorage();
    const scai::hmemo::ReadAccess<IndexType> ia(localStorage.getIA());
    const scai::hmemo::ReadAccess<IndexType> ja(localStorage.getJA());
    scai::hmemo::ReadAccess<ValueType> values(localStorage.getValues());
    
    // we do not know the size of the non-local indices that is why we use an std::vector
    // with push_back, then convert that to a DenseVector in order to call DenseVector::gather
    // TODO: skip the std::vector to DenseVector conversion. maybe use HArray or LArray
    std::vector< std::vector<IndexType> > edges(2);
    std::vector<IndexType> localInd, nonLocalInd;

    for(IndexType i=0; i<dist->getLocalSize(); i++){ 
        for(IndexType j=ia[i]; j<ia[i+1]; j++){ 
            if( dist->isLocal(ja[j]) ){ 
                IndexType u = localPart[i];         // partition(i)
                IndexType v = localPart[dist->global2local(ja[j])]; // partition(j), 0<j<N so take the local index of j
                assert( u < max +1);
                assert( v < max +1);
                if( u != v){    // the nodes belong to different blocks                  
                        bool add_edge = true;
                        for(IndexType k=0; k<edges[0].size(); k++){ //check that this edge is not already in
                            if( edges[0][k]==u && edges[1][k]==v ){
                                add_edge= false;
                                break;      // the edge (u,v) already exists
                            }
                        }
                        if( add_edge== true){       //if this edge does not exist, add it
                            edges[0].push_back(u);
                            edges[1].push_back(v);
                        }
                }
            } else{  // if(dist->isLocal(j)) 
                // there is an edge between i and j but index j is not local in the partition so we cannot get part[j].
                localInd.push_back(i);
                nonLocalInd.push_back(ja[j]);
            }
            
        }
    }
    SCAI_REGION_END("ParcoRepart.getLocalBlockGraphEdges.addLocalEdge_newVersion");
    
    SCAI_REGION_START("ParcoRepart.getLocalBlockGraphEdges.theRest")
    // TODO: this seems to take quite a long !
    // take care of all the non-local indices found
    assert( localInd.size() == nonLocalInd.size() );
    DenseVector<IndexType> nonLocalDV( nonLocalInd.size(), 0 );
    DenseVector<IndexType> gatheredPart( nonLocalDV.size(),0 );
    SCAI_REGION_END("ParcoRepart.getLocalBlockGraphEdges.theRest")
    
    //get a DenseVector from a vector
    for(IndexType i=0; i<nonLocalInd.size(); i++){
        SCAI_REGION("ParcoRepart.getLocalBlockGraphEdges.vector2DenseVector");
        nonLocalDV.setValue(i, nonLocalInd[i]);
    }
    SCAI_REGION_START("ParcoRepart.getLocalBlockGraphEdges.gatherNonLocal")
        //gather all non-local indexes
        gatheredPart.gather(part, nonLocalDV , scai::utilskernel::binary::COPY );
    SCAI_REGION_END("ParcoRepart.getLocalBlockGraphEdges.gatherNonLocal")
    
    assert( gatheredPart.size() == nonLocalInd.size() );
    assert( gatheredPart.size() == localInd.size() );
    
    for(IndexType i=0; i<gatheredPart.size(); i++){
        SCAI_REGION("ParcoRepart.getLocalBlockGraphEdges.addNonLocalEdge");
        IndexType u = localPart[ localInd[i] ];         
        IndexType v = gatheredPart.getValue(i).Scalar::getValue<IndexType>();
        assert( u < max +1);
        assert( v < max +1);
        if( u != v){    // the nodes belong to different blocks                  
            bool add_edge = true;
            for(IndexType k=0; k<edges[0].size(); k++){ //check that this edge is not already in
                if( edges[0][k]==u && edges[1][k]==v ){
                    add_edge= false;
                    break;      // the edge (u,v) already exists
                }
            }
            if( add_edge== true){       //if this edge does not exist, add it
                edges[0].push_back(u);
                edges[1].push_back(v);
            }
        }
    }
    return edges;
}

//-----------------------------------------------------------------------------------------

// in this version the graph is an HArray with size k*k and [i,j] = i*k+j
//
// Not distributed.
//
template<typename IndexType, typename ValueType>
scai::lama::CSRSparseMatrix<ValueType> ParcoRepart<IndexType, ValueType>::getBlockGraph( const CSRSparseMatrix<ValueType> &adjM, const DenseVector<IndexType> &part, const int k) {
    SCAI_REGION("ParcoRepart.getBlockGraph");
    scai::dmemo::CommunicatorPtr comm = scai::dmemo::Communicator::getCommunicatorPtr();
    const scai::dmemo::DistributionPtr distPtr = adjM.getRowDistributionPtr();
    const scai::utilskernel::LArray<IndexType>& localPart= part.getLocalValues();
    
    // there are k blocks in the partition so the adjecency matrix for the block graph has dimensions [k x k]
    scai::dmemo::DistributionPtr distRowBlock ( scai::dmemo::Distribution::getDistributionPtr( "BLOCK", comm, k) );  
    scai::dmemo::DistributionPtr distColBlock ( new scai::dmemo::NoDistribution( k ));
    
    // TODO: memory costly for big k
    IndexType size= k*k;
    // get, on each processor, the edges of the blocks that are local
    std::vector< std::vector<IndexType> > blockEdges = ParcoRepart<int, double>::getLocalBlockGraphEdges( adjM, part);
    assert(blockEdges[0].size() == blockEdges[1].size());
    
    scai::hmemo::HArray<IndexType> sendPart(size, static_cast<ValueType>( 0 ));
    scai::hmemo::HArray<IndexType> recvPart(size);
    
    for(IndexType round=0; round<comm->getSize(); round++){
        SCAI_REGION("ParcoRepart.getBlockGraph.shiftArray");
        {   // write your part 
            scai::hmemo::WriteAccess<IndexType> sendPartWrite( sendPart );
            for(IndexType i=0; i<blockEdges[0].size(); i++){
                IndexType u = blockEdges[0][i];
                IndexType v = blockEdges[1][i];
                sendPartWrite[ u*k + v ] = 1;
            }
        }
        comm->shiftArray(recvPart , sendPart, 1);
        sendPart.swap(recvPart);
    } 
    
    // get numEdges
    IndexType numEdges=0;
    
    scai::hmemo::ReadAccess<IndexType> recvPartRead( recvPart );
    for(IndexType i=0; i<recvPartRead.size(); i++){
        if( recvPartRead[i]>0 )
            ++numEdges;
    }
    
    //convert the k*k HArray to a [k x k] CSRSparseMatrix
    scai::lama::CSRStorage<ValueType> localMatrix;
    localMatrix.allocate( k ,k );
    
    scai::hmemo::HArray<IndexType> csrIA;
    scai::hmemo::HArray<IndexType> csrJA;
    scai::hmemo::HArray<ValueType> csrValues; 
    {
        IndexType numNZ = numEdges;     // this equals the number of edges of the graph
        scai::hmemo::WriteOnlyAccess<IndexType> ia( csrIA, k +1 );
        scai::hmemo::WriteOnlyAccess<IndexType> ja( csrJA, numNZ );
        scai::hmemo::WriteOnlyAccess<ValueType> values( csrValues, numNZ );   
        scai::hmemo::ReadAccess<IndexType> recvPartRead( recvPart );
        ia[0]= 0;
        
        IndexType rowCounter = 0; // count rows
        IndexType nnzCounter = 0; // count non-zero elements
        
        for(IndexType i=0; i<k; i++){
            IndexType rowNums=0;
            // traverse the part of the HArray that represents a row and find how many elements are in this row
            for(IndexType j=0; j<k; j++){
                if( recvPartRead[i*k+j] >0  ){
                    ++rowNums;
                }
            }
            ia[rowCounter+1] = ia[rowCounter] + rowNums;
           
            for(IndexType j=0; j<k; j++){
                if( recvPartRead[i*k +j] >0){   // there exist edge (i,j)
                    ja[nnzCounter] = j;
                    values[nnzCounter] = 1;
                    ++nnzCounter;
                }
            }
            ++rowCounter;
        }
    }
    SCAI_REGION_START("ParcoRepart.getBlockGraph.swapAndAssign");
        scai::lama::CSRSparseMatrix<ValueType> matrix;
        localMatrix.swap( csrIA, csrJA, csrValues );
        matrix.assign(localMatrix);
    SCAI_REGION_END("ParcoRepart.getBlockGraph.swapAndAssign");
    return matrix;
}

//-----------------------------------------------------------------------------------

template<typename IndexType, typename ValueType>
std::vector< std::vector<IndexType>> ParcoRepart<IndexType, ValueType>::getGraphEdgeColoring_local(CSRSparseMatrix<ValueType> &adjM, IndexType &colors) {
    SCAI_REGION("ParcoRepart.coloring");
    using namespace boost;
    IndexType N= adjM.getNumRows();
    assert( N== adjM.getNumColumns() ); // numRows = numColumns
    
    const scai::dmemo::DistributionPtr noDist(new scai::dmemo::NoDistribution(N));
    if (!adjM.getRowDistributionPtr()->isReplicated()) {
    	adjM.redistribute(noDist, noDist);
    	//throw std::runtime_error("Input matrix must be replicated.");
    }

    // use boost::Graph and boost::edge_coloring()
    typedef adjacency_list<vecS, vecS, undirectedS, no_property, size_t, no_property> Graph;
    typedef std::pair<std::size_t, std::size_t> Pair;
    //std::vector<std::vector<IndexType>> edges(2);
    Graph G(N);
    
    // retG[0][i] the first node, retG[1][i] the second node, retG[2][i] the color of the edge
    std::vector< std::vector<IndexType>> retG(3);
    
	const CSRStorage<ValueType>& localStorage = adjM.getLocalStorage();
	const scai::hmemo::ReadAccess<IndexType> ia(localStorage.getIA());
	const scai::hmemo::ReadAccess<IndexType> ja(localStorage.getJA());

    // create graph G from the input adjacency matrix
    for(IndexType i=0; i<N; i++){
    	//we replicated the matrix, so global indices are local indices
    	const IndexType globalI = i;
    	for (IndexType j = ia[i]; j < ia[i+1]; j++) {
    		if (globalI < ja[j]) {
				boost::add_edge(globalI, ja[j], G);
				retG[0].push_back(globalI);
				retG[1].push_back(ja[j]);
    		}
    	}
    }
    
    colors = boost::edge_coloring(G, boost::get( boost::edge_bundle, G));
    
    scai::dmemo::CommunicatorPtr comm = scai::dmemo::Communicator::getCommunicatorPtr();

    for (size_t i = 0; i <retG[0].size(); i++) {
        retG[2].push_back( G[ boost::edge( retG[0][i],  retG[1][i], G).first] );
    }
    
    return retG;
}

//---------------------------------------------------------------------------------------

template<typename IndexType, typename ValueType>
std::vector<DenseVector<IndexType>> ParcoRepart<IndexType, ValueType>::getCommunicationPairs_local( CSRSparseMatrix<ValueType> &adjM) {
    IndexType N= adjM.getNumRows();
    SCAI_REGION("ParcoRepart.getCommunicationPairs_local");
    // coloring.size()=3: coloring(i,j,c) means that edge with endpoints i and j is colored with color c.
    // and coloring[i].size()= number of edges in input graph

    assert(adjM.getNumColumns() == adjM.getNumRows() );

    IndexType colors;
    std::vector<std::vector<IndexType>> coloring = getGraphEdgeColoring_local( adjM, colors );
    std::vector<DenseVector<IndexType>> retG(colors);
    
    if (adjM.getNumRows()==2) {
    	assert(colors<=1);
    	assert(coloring[0].size()<=1);
    }
    
    for(IndexType i=0; i<colors; i++){        
        retG[i].allocate(N);
        // TODO: although not distributed maybe try to avoid setValue
        // initialize so retG[i][j]=j instead of -1
        for( IndexType j=0; j<N; j++){
            retG[i].setValue( j, j );                               
        }
    }
    
    // for all the edges:
    // coloring[0][i] = the first block , coloring[1][i] = the second block,
    // coloring[2][i]= the color/round in which the two blocks shall communicate
    for(IndexType i=0; i<coloring[0].size(); i++){
        IndexType color = coloring[2][i]; // the color/round of this edge
        assert(color<colors);
        IndexType firstBlock = coloring[0][i];
        IndexType secondBlock = coloring[1][i];
        retG[color].setValue( firstBlock, secondBlock);
        retG[color].setValue( secondBlock, firstBlock );
    }
    
    return retG;
}

//---------------------------------------------------------------------------------------

template<typename IndexType, typename ValueType>
<<<<<<< HEAD
std::vector<std::vector<IndexType>> ParcoRepart<IndexType, ValueType>::maxLocalMatching(scai::lama::CSRSparseMatrix<ValueType>& adjM){
=======
std::vector<std::pair<IndexType,IndexType>> ParcoRepart<IndexType, ValueType>::maxLocalMatching(scai::lama::CSRSparseMatrix<ValueType>& adjM){
>>>>>>> 3d48cfac
    
    scai::dmemo::CommunicatorPtr comm = scai::dmemo::Communicator::getCommunicatorPtr();
    const scai::dmemo::DistributionPtr distPtr = adjM.getRowDistributionPtr();
    
    // get local data of the adjacency matrix
    const CSRStorage<ValueType>& localStorage = adjM.getLocalStorage();
    scai::hmemo::ReadAccess<IndexType> ia( localStorage.getIA() );
    scai::hmemo::ReadAccess<IndexType> ja( localStorage.getJA() );
    scai::hmemo::ReadAccess<ValueType> values( localStorage.getValues() );

    // localN= number of local nodes
    IndexType localN= adjM.getLocalNumRows();
    
    // ia must have size localN+1
<<<<<<< HEAD
    PRINT(ia.size()-1 << ", localN= "<< localN);
=======
>>>>>>> 3d48cfac
    assert(ia.size()-1 == localN );
    
    //mainly for debugging reasons
    IndexType totalNbrs= 0;
    
    // the vector<vector> to return
<<<<<<< HEAD
    // matching[0][i]-matching[1][i] are the endpoints of an edge that is matched
    std::vector<std::vector<IndexType>> matching(2);
=======
    // matching[0][i]-matching[1][i] are the endopoints of an edge that is matched
    //std::vector<std::vector<IndexType>> matching(2);
    std::vector<std::pair<IndexType,IndexType>> matching;
>>>>>>> 3d48cfac
    
    // keep track of which nodes are already matched
    std::vector<bool> matched(localN, false);
    
    // localNode is the local index of a node
    for(IndexType localNode=0; localNode<ia.size()-1; localNode++){
        // if the node is already matched go to the next one;
        if(matched[localNode]){
            continue;
        }
        // get all the neighbours of the node
        IndexType numNgbrs = ia[localNode+1]-ia[localNode];
        totalNbrs += numNgbrs;
        
<<<<<<< HEAD
        std::vector<IndexType> ngbrs(numNgbrs);

        // ngbrs contains the indices of all neighbors of localNode
=======
        //TODO: change to just scan values part once and keep the ngbrIndex with 
        // heaviest edge and local
        std::vector<IndexType> ngbrs(numNgbrs);

        // ngbrs contains the indices of all neighbours of localNode
>>>>>>> 3d48cfac
        // these are global indices: 0<ngbr[i]<globalN
        for(IndexType j=0; j<numNgbrs; j++){
            ngbrs[j] = ja[ ia[localNode]+ j];         
        }
        
        //thisNodeEdgeWeights contains the weigth of each edge
        std::vector<IndexType> thisNodeEdgeWeights(numNgbrs);
        for(IndexType j=0; j<numNgbrs; j++){
            thisNodeEdgeWeights[j] = values[ ia[localNode]+ j];
        }
        
        // flag for the case all neighbours are non-local
        bool breakFlag=false;
        
        // the global index of the neighbor with the highest edge
        IndexType globalNgbr;
        do{
            // 0< relativeIndex < numNgbrs
            IndexType relativeIndex = std::distance(thisNodeEdgeWeights.begin() , std::max_element(thisNodeEdgeWeights.begin(), thisNodeEdgeWeights.end()) );
            assert( relativeIndex < numNgbrs);
            globalNgbr = ja[ ia[localNode]+relativeIndex];
            
            if( !distPtr->isLocal(globalNgbr) ){
<<<<<<< HEAD
                // WARNING: DO NOT erase, it messes up the indices, just set weight to -1
                // if not local, remove this edge and try another edge
                // do not that: ngbrs.erase(ngbrs.begin()+ relativeIndex);
                // neither that: thisNodeEdgeWeights.erase(thisNodeEdgeWeights.begin()+ relativeIndex);
=======
                // WARNING: DO NOT erase, it meses up the indices, just set weight to -1
                // if not local, make edge lighter and try another edge
>>>>>>> 3d48cfac
                thisNodeEdgeWeights[relativeIndex] = -1;
            }else{
                // if we found a local edge => globalNgbr is also present locally
                // TODO: check all edges of the neighbour to find the maximum edge there too
                break;
            }
            
            // if all neighbours are non-local then every entry in thisNodeEdgeWeights is -1
            // so its sum must be -numNgbrs
            int totalEdgeWeight=0;
            for(auto& w:thisNodeEdgeWeights){
                totalEdgeWeight += w;
            }
            if(totalEdgeWeight == -numNgbrs){
                PRINT("For node "<< localNode << " all neighbours are non-local.");
                breakFlag=true;
                break;
                // continue to the next node since this has no local neighbours.
            }
        
        }while(ngbrs.size()>0);
        
        if(breakFlag){
            break;
        }
        
        // at this point -globalNgbr- is the local node with the heaviest edge
        // and should be matched with -localNode-.
        // So, actually, globalNgbr is also local....
        assert( distPtr->isLocal(globalNgbr));
        
        // now, we need the global index of -localNode-
        // WARNING: care whether an index is local or global
<<<<<<< HEAD
        
        /*
        // WARNING: the commented version returns global indices => 0< indices <globalN
        matching[0].push_back( distPtr->local2global(localNode) );
        matching[1].push_back( globalNgbr );
        */
        
        matching[0].push_back( localNode );
        matching[1].push_back( distPtr->global2local(globalNgbr) );
=======

        matching.push_back( std::pair<IndexType,IndexType> (localNode, distPtr->global2local(globalNgbr) ) );
>>>>>>> 3d48cfac
        
        // mark nodes are matched
        matched[localNode]= true;
        matched[distPtr->global2local(globalNgbr) ]= true;
        //PRINT(*comm << ", contracting nodes (local indices): "<< localNode <<" - "<< distPtr->global2local(globalNgbr) );
    }
    
<<<<<<< HEAD
    //PRINT(ia[ia.size()-1] << " <> "<< totalNbrs);
=======
>>>>>>> 3d48cfac
    assert(ia[ia.size()-1] >= totalNbrs);
    
    return matching;
}

//---------------------------------------------------------------------------------------
<<<<<<< HEAD

template<typename IndexType, typename ValueType>
template<typename T>
DenseVector<T> ParcoRepart<IndexType, ValueType>::computeGlobalPrefixSum(DenseVector<T> input) {
	scai::dmemo::CommunicatorPtr comm = input.getDistributionPtr()->getCommunicatorPtr();

	const IndexType p = comm->getSize();

	//first, check that the input is some block distribution
	const IndexType localN = input.getDistributionPtr()->getBlockDistributionSize();
    if (localN == nIndex) {
    	throw std::logic_error("Global Prefix sum only implemented for block distribution.");
    }

    //get local prefix sum
    scai::hmemo::ReadAccess<T> localValues(input.getLocalValues());
    std::vector<T> localPrefixSum(localN);
    std::partial_sum(localValues.get(), localValues.get()+localN, localPrefixSum.begin());

    T localSum[1] = {localPrefixSum[localN-1]};

    //communicate local sums
    T allOffsets[p];
    comm->gather(allOffsets, 1, 0, localSum);

    //compute prefix sum of offsets.
    std::vector<T> offsetPrefixSum(p+1);
    if (comm->getRank() == 0) {
    	std::partial_sum(allOffsets, allOffsets+p, offsetPrefixSum.begin()+1);
    }
    //remove last value, since it would be the offset for the p+1th processor
    offsetPrefixSum.resize(p);

    //communicate offsets
    T myOffset[1];
    comm->scatter(myOffset, 1, 0, offsetPrefixSum.data());

    //get results by adding local sums and offsets
    DenseVector<T> result(input.getDistributionPtr());
    scai::hmemo::WriteOnlyAccess<T> wResult(result.getLocalValues(), localN);
    for (IndexType i = 0; i < localN; i++) {
    	wResult[i] = localPrefixSum[i] + myOffset[0];
    }

    return result;
}




//---------------------------------------------------------------------------------------
=======
>>>>>>> 3d48cfac

//to force instantiation
template DenseVector<int> ParcoRepart<int, double>::partitionGraph(CSRSparseMatrix<double> &input, std::vector<DenseVector<double>> &coordinates, struct Settings);
			     
template double ParcoRepart<int, double>::computeImbalance(const DenseVector<int> &partition, int k, const DenseVector<int> &nodeWeights);

template double ParcoRepart<int, double>::computeCut(const CSRSparseMatrix<double> &input, const DenseVector<int> &part, bool ignoreWeights);

template void ParcoRepart<int, double>::checkLocalDegreeSymmetry(const CSRSparseMatrix<double> &input);

template double ParcoRepart<int, double>::replicatedMultiWayFM(const CSRSparseMatrix<double> &input, DenseVector<int> &part, int k, double epsilon, bool unweighted);

template std::vector<int> ParcoRepart<int, double>::distributedFMStep(CSRSparseMatrix<double> &input, DenseVector<int> &part, std::vector<DenseVector<double>> &coordinates, Settings settings);

template std::vector<DenseVector<int>> ParcoRepart<int, double>::computeCommunicationPairings(const CSRSparseMatrix<double> &input, const DenseVector<int> &part,	const DenseVector<int> &blocksToPEs);

template std::vector<int> ITI::ParcoRepart<int, double>::nonLocalNeighbors(const CSRSparseMatrix<double>& input);

template std::vector<double> ITI::ParcoRepart<int, double>::distancesFromBlockCenter(const std::vector<DenseVector<double>> &coordinates);

template scai::dmemo::Halo ITI::ParcoRepart<int, double>::buildNeighborHalo(const CSRSparseMatrix<double> &input);

template std::pair<std::vector<int>, std::vector<int>> ITI::ParcoRepart<int, double>::getInterfaceNodes(const CSRSparseMatrix<double> &input, const DenseVector<int> &part, const std::vector<int>& nodesWithNonLocalNeighbors, int otherBlock, int depth);

template DenseVector<int> ParcoRepart<int, double>::getBorderNodes( const CSRSparseMatrix<double> &adjM, const DenseVector<int> &part);

template scai::lama::CSRSparseMatrix<double> ParcoRepart<int, double>::getPEGraph( const CSRSparseMatrix<double> &adjM);

template std::vector<std::vector<IndexType>> ParcoRepart<int, double>::getLocalBlockGraphEdges( const CSRSparseMatrix<double> &adjM, const DenseVector<int> &part);

template scai::lama::CSRSparseMatrix<double> ParcoRepart<int, double>::getBlockGraph( const CSRSparseMatrix<double> &adjM, const DenseVector<int> &part, const int k );

template std::vector< std::vector<int>>  ParcoRepart<int, double>::getGraphEdgeColoring_local( CSRSparseMatrix<double> &adjM, int& colors);

template std::vector<DenseVector<int>> ParcoRepart<int, double>::getCommunicationPairs_local( CSRSparseMatrix<double> &adjM);

<<<<<<< HEAD
template std::vector<std::vector<int>> ParcoRepart<int, double>::maxLocalMatching(scai::lama::CSRSparseMatrix<double>& graph);

template DenseVector<int> ParcoRepart<int, double>::computeGlobalPrefixSum(DenseVector<int> input);
=======
template std::vector<std::pair<int,int>> ParcoRepart<int, double>::maxLocalMatching(scai::lama::CSRSparseMatrix<double>& graph);
>>>>>>> 3d48cfac

}<|MERGE_RESOLUTION|>--- conflicted
+++ resolved
@@ -2226,7 +2226,6 @@
     	}
     }
    
-    //border.setValues(localBorder);
     assert(border.getDistributionPtr()->getLocalSize() == localN);
     return border;
 }
@@ -2405,6 +2404,7 @@
     
     // TODO: memory costly for big k
     IndexType size= k*k;
+    
     // get, on each processor, the edges of the blocks that are local
     std::vector< std::vector<IndexType> > blockEdges = ParcoRepart<int, double>::getLocalBlockGraphEdges( adjM, part);
     assert(blockEdges[0].size() == blockEdges[1].size());
@@ -2499,7 +2499,6 @@
     // use boost::Graph and boost::edge_coloring()
     typedef adjacency_list<vecS, vecS, undirectedS, no_property, size_t, no_property> Graph;
     typedef std::pair<std::size_t, std::size_t> Pair;
-    //std::vector<std::vector<IndexType>> edges(2);
     Graph G(N);
     
     // retG[0][i] the first node, retG[1][i] the second node, retG[2][i] the color of the edge
@@ -2580,11 +2579,7 @@
 //---------------------------------------------------------------------------------------
 
 template<typename IndexType, typename ValueType>
-<<<<<<< HEAD
-std::vector<std::vector<IndexType>> ParcoRepart<IndexType, ValueType>::maxLocalMatching(scai::lama::CSRSparseMatrix<ValueType>& adjM){
-=======
 std::vector<std::pair<IndexType,IndexType>> ParcoRepart<IndexType, ValueType>::maxLocalMatching(scai::lama::CSRSparseMatrix<ValueType>& adjM){
->>>>>>> 3d48cfac
     
     scai::dmemo::CommunicatorPtr comm = scai::dmemo::Communicator::getCommunicatorPtr();
     const scai::dmemo::DistributionPtr distPtr = adjM.getRowDistributionPtr();
@@ -2599,24 +2594,15 @@
     IndexType localN= adjM.getLocalNumRows();
     
     // ia must have size localN+1
-<<<<<<< HEAD
-    PRINT(ia.size()-1 << ", localN= "<< localN);
-=======
->>>>>>> 3d48cfac
     assert(ia.size()-1 == localN );
     
     //mainly for debugging reasons
     IndexType totalNbrs= 0;
     
     // the vector<vector> to return
-<<<<<<< HEAD
-    // matching[0][i]-matching[1][i] are the endpoints of an edge that is matched
-    std::vector<std::vector<IndexType>> matching(2);
-=======
     // matching[0][i]-matching[1][i] are the endopoints of an edge that is matched
     //std::vector<std::vector<IndexType>> matching(2);
     std::vector<std::pair<IndexType,IndexType>> matching;
->>>>>>> 3d48cfac
     
     // keep track of which nodes are already matched
     std::vector<bool> matched(localN, false);
@@ -2631,17 +2617,11 @@
         IndexType numNgbrs = ia[localNode+1]-ia[localNode];
         totalNbrs += numNgbrs;
         
-<<<<<<< HEAD
-        std::vector<IndexType> ngbrs(numNgbrs);
-
-        // ngbrs contains the indices of all neighbors of localNode
-=======
         //TODO: change to just scan values part once and keep the ngbrIndex with 
         // heaviest edge and local
         std::vector<IndexType> ngbrs(numNgbrs);
 
         // ngbrs contains the indices of all neighbours of localNode
->>>>>>> 3d48cfac
         // these are global indices: 0<ngbr[i]<globalN
         for(IndexType j=0; j<numNgbrs; j++){
             ngbrs[j] = ja[ ia[localNode]+ j];         
@@ -2665,15 +2645,8 @@
             globalNgbr = ja[ ia[localNode]+relativeIndex];
             
             if( !distPtr->isLocal(globalNgbr) ){
-<<<<<<< HEAD
-                // WARNING: DO NOT erase, it messes up the indices, just set weight to -1
-                // if not local, remove this edge and try another edge
-                // do not that: ngbrs.erase(ngbrs.begin()+ relativeIndex);
-                // neither that: thisNodeEdgeWeights.erase(thisNodeEdgeWeights.begin()+ relativeIndex);
-=======
                 // WARNING: DO NOT erase, it meses up the indices, just set weight to -1
                 // if not local, make edge lighter and try another edge
->>>>>>> 3d48cfac
                 thisNodeEdgeWeights[relativeIndex] = -1;
             }else{
                 // if we found a local edge => globalNgbr is also present locally
@@ -2707,20 +2680,8 @@
         
         // now, we need the global index of -localNode-
         // WARNING: care whether an index is local or global
-<<<<<<< HEAD
-        
-        /*
-        // WARNING: the commented version returns global indices => 0< indices <globalN
-        matching[0].push_back( distPtr->local2global(localNode) );
-        matching[1].push_back( globalNgbr );
-        */
-        
-        matching[0].push_back( localNode );
-        matching[1].push_back( distPtr->global2local(globalNgbr) );
-=======
 
         matching.push_back( std::pair<IndexType,IndexType> (localNode, distPtr->global2local(globalNgbr) ) );
->>>>>>> 3d48cfac
         
         // mark nodes are matched
         matched[localNode]= true;
@@ -2728,17 +2689,12 @@
         //PRINT(*comm << ", contracting nodes (local indices): "<< localNode <<" - "<< distPtr->global2local(globalNgbr) );
     }
     
-<<<<<<< HEAD
-    //PRINT(ia[ia.size()-1] << " <> "<< totalNbrs);
-=======
->>>>>>> 3d48cfac
     assert(ia[ia.size()-1] >= totalNbrs);
     
     return matching;
 }
 
 //---------------------------------------------------------------------------------------
-<<<<<<< HEAD
 
 template<typename IndexType, typename ValueType>
 template<typename T>
@@ -2790,8 +2746,6 @@
 
 
 //---------------------------------------------------------------------------------------
-=======
->>>>>>> 3d48cfac
 
 //to force instantiation
 template DenseVector<int> ParcoRepart<int, double>::partitionGraph(CSRSparseMatrix<double> &input, std::vector<DenseVector<double>> &coordinates, struct Settings);
@@ -2828,12 +2782,8 @@
 
 template std::vector<DenseVector<int>> ParcoRepart<int, double>::getCommunicationPairs_local( CSRSparseMatrix<double> &adjM);
 
-<<<<<<< HEAD
-template std::vector<std::vector<int>> ParcoRepart<int, double>::maxLocalMatching(scai::lama::CSRSparseMatrix<double>& graph);
+template std::vector<std::pair<int,int>> ParcoRepart<int, double>::maxLocalMatching(scai::lama::CSRSparseMatrix<double>& graph);
 
 template DenseVector<int> ParcoRepart<int, double>::computeGlobalPrefixSum(DenseVector<int> input);
-=======
-template std::vector<std::pair<int,int>> ParcoRepart<int, double>::maxLocalMatching(scai::lama::CSRSparseMatrix<double>& graph);
->>>>>>> 3d48cfac
 
 }