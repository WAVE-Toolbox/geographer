/*
 * ParcoReport.cpp
 *
 *  Created on: 25.10.2016
 *      Author: moritzl
 */

#include <scai/dmemo/HaloBuilder.hpp>
#include <scai/dmemo/Distribution.hpp>
#include <scai/dmemo/BlockDistribution.hpp>
#include <scai/dmemo/GenBlockDistribution.hpp>
#include <scai/sparsekernel/openmp/OpenMPCSRUtils.hpp>
#include <scai/tracing.hpp>

#include <assert.h>
#include <cmath>
#include <climits>
#include <queue>
#include <string>
#include <unordered_set>
#include <numeric>
#include <iterator>
#include <algorithm>
#include <tuple>
#include <chrono>

#include "PrioQueue.h"
#include "ParcoRepart.h"
#include "HilbertCurve.h"
#include "MultiLevel.h"
#include "SpectralPartition.h"
#include "AuxiliaryFunctions.h"
#include "MultiSection.h"

<<<<<<< HEAD
using scai::lama::Scalar;
=======
#include "sort/SchizoQS.hpp"

//#include "quadtree/QuadTreeCartesianEuclid.h"
>>>>>>> fe6425fe

namespace ITI {

template<typename IndexType, typename ValueType>
DenseVector<IndexType> ParcoRepart<IndexType, ValueType>::partitionGraph(CSRSparseMatrix<ValueType> &input, std::vector<DenseVector<ValueType>> &coordinates, Settings settings)
{
	IndexType k = settings.numBlocks;
	ValueType epsilon = settings.epsilon;
    
	SCAI_REGION( "ParcoRepart.partitionGraph" )

	std::chrono::time_point<std::chrono::steady_clock> start, afterSFC, round;
	start = std::chrono::steady_clock::now();

	SCAI_REGION_START("ParcoRepart.partitionGraph.inputCheck")
	/**
	* check input arguments for sanity
	*/
	IndexType n = input.getNumRows();
	if (n != coordinates[0].size()) {
		throw std::runtime_error("Matrix has " + std::to_string(n) + " rows, but " + std::to_string(coordinates[0].size())
		 + " coordinates are given.");
	}

	if (n != input.getNumColumns()) {
		throw std::runtime_error("Matrix must be quadratic.");
	}

	if (!input.isConsistent()) {
		throw std::runtime_error("Input matrix inconsistent");
	}

	if (k > n) {
		throw std::runtime_error("Creating " + std::to_string(k) + " blocks from " + std::to_string(n) + " elements is impossible.");
	}

	if (epsilon < 0) {
		throw std::runtime_error("Epsilon " + std::to_string(epsilon) + " is invalid.");
	}

	const IndexType dimensions = coordinates.size();
        
	const scai::dmemo::DistributionPtr coordDist = coordinates[0].getDistributionPtr();
	const scai::dmemo::DistributionPtr inputDist = input.getRowDistributionPtr();
	const scai::dmemo::DistributionPtr noDist(new scai::dmemo::NoDistribution(n));
	const scai::dmemo::CommunicatorPtr comm = coordDist->getCommunicatorPtr();

	const IndexType localN = inputDist->getLocalSize();
	const IndexType globalN = inputDist->getGlobalSize();

	if( !coordDist->isEqual( *inputDist) ){
		throw std::runtime_error( "Distributions should be equal.");
	}
	SCAI_REGION_END("ParcoRepart.partitionGraph.inputCheck")
	
	SCAI_REGION_START("ParcoRepart.partitionGraph.initialPartition")
	// get an initial partition
	DenseVector<IndexType> result;

	if (settings.initialPartition==InitialPartitioningMethods::SFC) { //sfc
		result= ParcoRepart<IndexType, ValueType>::hilbertPartition(input, coordinates, settings);
	} else if (settings.initialPartition==InitialPartitioningMethods::Pixel) { // pixel
		result = ParcoRepart<IndexType, ValueType>::pixelPartition(input, coordinates, settings);
	} else if (settings.initialPartition == InitialPartitioningMethods::Spectral) {// spectral
		result = ITI::SpectralPartition<IndexType, ValueType>::getPartition(input, coordinates, settings);
	} else if (settings.initialPartition == InitialPartitioningMethods::Multisection) {// multisection
		scai::lama::DenseVector<ValueType> nodeWeights( inputDist, 1 );
		result = ITI::MultiSection<IndexType, ValueType>::getPartitionNonUniform(input, coordinates, nodeWeights, settings);
		scai::dmemo::DistributionPtr newDist( new scai::dmemo::GeneralDistribution ( *inputDist, result.getLocalValues() ) );
		result.redistribute(newDist);
		input.redistribute(newDist, noDist);
		for (DenseVector<ValueType>& dimCoords : coordinates) {
			dimCoords.redistribute(newDist);
		}
	} else {
		throw std::runtime_error("Initial Partitioning mode undefined.");
	}
	SCAI_REGION_END("ParcoRepart.partitionGraph.initialPartition")
        
	IndexType numRefinementRounds = 0;

        SCAI_REGION_START("ParcoRepart.partitionGraph.multiLevelStep")
	if (comm->getSize() == 1 || comm->getSize() == k) {
		ValueType gain = settings.minGainForNextRound;
		ValueType cut = comm->getSize() == 1 ? computeCut(input, result) : comm->sum(localSumOutgoingEdges(input, false)) / 2;

		DenseVector<IndexType> uniformWeights = DenseVector<IndexType>(result.getDistributionPtr(), 1);

		ITI::MultiLevel<IndexType, ValueType>::multiLevelStep(input, result, uniformWeights, coordinates, settings);

	} else {
		std::cout << "Local refinement only implemented sequentially and for one block per process. Called with " << comm->getSize() << " processes and " << k << " blocks." << std::endl;
	}
	SCAI_REGION_END("ParcoRepart.partitionGraph.multiLevelStep")
	return result;
}
//--------------------------------------------------------------------------------------- 

template<typename IndexType, typename ValueType>
DenseVector<IndexType> ParcoRepart<IndexType, ValueType>::hilbertPartition(CSRSparseMatrix<ValueType> &input, std::vector<DenseVector<ValueType>> &coordinates, Settings settings){    
    SCAI_REGION( "ParcoRepart.hilbertPartition" )
    	
    std::chrono::time_point<std::chrono::steady_clock> start, afterSFC;
    start = std::chrono::steady_clock::now();
    
    const scai::dmemo::DistributionPtr coordDist = coordinates[0].getDistributionPtr();
    const scai::dmemo::DistributionPtr inputDist = input.getRowDistributionPtr();
    const scai::dmemo::CommunicatorPtr comm = coordDist->getCommunicatorPtr();
    
    IndexType k = settings.numBlocks;
    const IndexType dimensions = coordinates.size();
    assert(dimensions == settings.dimensions);
    const IndexType localN = inputDist->getLocalSize();
    const IndexType globalN = inputDist->getGlobalSize();
    
    std::vector<ValueType> minCoords(dimensions);
    std::vector<ValueType> maxCoords(dimensions);
    DenseVector<IndexType> result;
    
    if( ! inputDist->isEqual(*coordDist) ){
        throw std::runtime_error("Matrix and coordinates should have the same distribution");
    }
    
    /**
     * get minimum / maximum of coordinates
     */
    {
		SCAI_REGION( "ParcoRepart.hilbertPartition.minMax" )
		for (IndexType dim = 0; dim < dimensions; dim++) {
			minCoords[dim] = coordinates[dim].min().Scalar::getValue<ValueType>();
			maxCoords[dim] = coordinates[dim].max().Scalar::getValue<ValueType>();
			assert(std::isfinite(minCoords[dim]));
			assert(std::isfinite(maxCoords[dim]));
			assert(maxCoords[dim] > minCoords[dim]);
		}
    }
    
    /**
     * Several possibilities exist for choosing the recursion depth.
     * Either by user choice, or by the maximum fitting into the datatype, or by the minimum distance between adjacent points.
     */
    const IndexType recursionDepth = settings.sfcResolution > 0 ? settings.sfcResolution : std::min(std::log2(globalN), double(21));
    
    /**
     *	create space filling curve indices.
     */
    
    scai::lama::DenseVector<ValueType> hilbertIndices(inputDist);
    
    {
        SCAI_REGION("ParcoRepart.hilbertPartition.spaceFillingCurve");
        // get local part of hilbert indices
        scai::hmemo::WriteOnlyAccess<ValueType> hilbertIndicesLocal(hilbertIndices.getLocalValues());
        assert(hilbertIndicesLocal.size() == localN);
        // get read access to the local part of the coordinates
        // TODO: should be coordAccess[dimension] but I don't know how ... maybe HArray::acquireReadAccess? (harry)
        scai::hmemo::ReadAccess<ValueType> coordAccess0( coordinates[0].getLocalValues() );
        scai::hmemo::ReadAccess<ValueType> coordAccess1( coordinates[1].getLocalValues() );
        // this is faulty, if dimensions=2 coordAccess2 is equal to coordAccess1
        scai::hmemo::ReadAccess<ValueType> coordAccess2( coordinates[dimensions-1].getLocalValues() );
        
        ValueType point[dimensions];
        for (IndexType i = 0; i < localN; i++) {
            coordAccess0.getValue(point[0], i);
            coordAccess1.getValue(point[1], i);
            // TODO change how I treat different dimensions
            if(dimensions == 3){
                coordAccess2.getValue(point[2], i);
            }
            ValueType globalHilbertIndex = HilbertCurve<IndexType, ValueType>::getHilbertIndex( point, dimensions, recursionDepth, minCoords, maxCoords);
            hilbertIndicesLocal[i] = globalHilbertIndex;
        }
    }
    
    
    /**
     * now sort the global indices by where they are on the space-filling curve.
     */
    std::vector<IndexType> newLocalIndices;
    {
        SCAI_REGION( "ParcoRepart.initialPartition.sorting" );

        int typesize;
        MPI_Type_size(SortingDatatype<sort_pair>::getMPIDatatype(), &typesize);
        assert(typesize == sizeof(sort_pair));

        const IndexType maxLocalN = comm->max(localN);
        sort_pair localPairs[maxLocalN];

        //fill with local values
        long indexSum = 0;//for sanity checks
        scai::hmemo::ReadAccess<ValueType> localIndices(hilbertIndices.getLocalValues());
        for (IndexType i = 0; i < localN; i++) {
        	localPairs[i].value = localIndices[i];
        	localPairs[i].index = inputDist->local2global(i);
        	indexSum += localPairs[i].index;
        }

        //create checksum
        const long checkSum = comm->sum(indexSum);
        assert(checkSum == (long(globalN)*(long(globalN)-1))/2);

        //fill up with dummy values to ensure equal size
        for (IndexType i = localN; i < maxLocalN; i++) {
        	localPairs[i].value = std::numeric_limits<decltype(sort_pair::value)>::max();
        	localPairs[i].index = std::numeric_limits<decltype(sort_pair::index)>::max();
        }

        //call distributed sort
        SchizoQS::sort<sort_pair>(localPairs, maxLocalN);

        //copy indices into array
        IndexType newLocalN = 0;
        newLocalIndices.resize(maxLocalN);
        for (IndexType i = 0; i < maxLocalN; i++) {
        	newLocalIndices[i] = localPairs[i].index;
        	if (newLocalIndices[i] != std::numeric_limits<decltype(sort_pair::index)>::max()) newLocalN++;
        }

		//sort local indices for general distribution
        std::sort(newLocalIndices.begin(), newLocalIndices.end());

        //remove dummy values
        auto startOfDummyValues = std::lower_bound(newLocalIndices.begin(), newLocalIndices.end(), std::numeric_limits<decltype(sort_pair::index)>::max());
        assert(std::all_of(startOfDummyValues, newLocalIndices.end(), [](IndexType index){return index == std::numeric_limits<decltype(sort_pair::index)>::max();}));
        newLocalIndices.resize(std::distance(newLocalIndices.begin(), startOfDummyValues));

        //check size and sanity
        assert(newLocalN == newLocalIndices.size());
		assert( *std::max_element(newLocalIndices.begin(), newLocalIndices.end()) < globalN);
		assert( comm->sum(newLocalIndices.size()) == globalN);

        //check checksum
        long indexSumAfter = 0;
        for (IndexType i = 0; i < newLocalN; i++) {
        	indexSumAfter += newLocalIndices[i];
        }

        const long newCheckSum = comm->sum(indexSumAfter);
        SCAI_ASSERT( newCheckSum == checkSum, "Old checksum: " << checkSum << ", new checksum: " << newCheckSum );

        //possible optimization: remove dummy values during first copy, then directly copy into HArray and sort with pointers. Would save one copy.
    }
    
    {
    	assert(!inputDist->isReplicated() && comm->getSize() == k);
        SCAI_REGION( "ParcoRepart.initialPartition.redistribute" );

        scai::utilskernel::LArray<IndexType> indexTransport(newLocalIndices.size(), newLocalIndices.data());
        assert(comm->sum(indexTransport.size()) == globalN);
        scai::dmemo::DistributionPtr newDistribution(new scai::dmemo::GeneralDistribution(globalN, indexTransport, comm));
        
        if (comm->getRank() == 0) std::cout << "Created distribution." << std::endl;
        result = DenseVector<IndexType>(newDistribution, comm->getRank());
        if (comm->getRank() == 0) std::cout << "Created initial partition." << std::endl;
        input.redistribute(newDistribution, input.getColDistributionPtr());
        if (comm->getRank() == 0) std::cout << "Redistributed input matrix" << std::endl;
        
        if (settings.useGeometricTieBreaking) {
            for (IndexType dim = 0; dim < dimensions; dim++) {
                coordinates[dim].redistribute(newDistribution);
            }
            if (comm->getRank() == 0) std::cout << "Redistributed coordinates" << std::endl;
        }
    }
    
    ValueType cut = comm->getSize() == 1 ? computeCut(input, result) : comm->sum(localSumOutgoingEdges(input, false)) / 2;
    ValueType imbalance = ParcoRepart<IndexType, ValueType>::computeImbalance(result, k);
    if (comm->getRank() == 0) {
        afterSFC = std::chrono::steady_clock::now();
        std::chrono::duration<double> elapsedSeconds = afterSFC-start;
        std::cout << "\033[1;31mWith SFC (" << elapsedSeconds.count() << " seconds), cut is " << cut << std::endl;
        std::cout<< "and imbalance= "<< imbalance << "\033[0m" << std::endl;
    }
    return result;
}
//--------------------------------------------------------------------------------------- 

template<typename IndexType, typename ValueType>
DenseVector<IndexType> ParcoRepart<IndexType, ValueType>::pixelPartition(CSRSparseMatrix<ValueType> &input, std::vector<DenseVector<ValueType>> &coordinates, Settings settings){    
    SCAI_REGION( "ParcoRepart.pixelPartition" )
    	
    SCAI_REGION_START("ParcoRepart.pixelPartition.initialise")
    std::chrono::time_point<std::chrono::steady_clock> start, round;
    start = std::chrono::steady_clock::now();
    
    const scai::dmemo::DistributionPtr coordDist = coordinates[0].getDistributionPtr();
    const scai::dmemo::DistributionPtr inputDist = input.getRowDistributionPtr();
    const scai::dmemo::CommunicatorPtr comm = coordDist->getCommunicatorPtr();
    
    IndexType k = settings.numBlocks;
    const IndexType dimensions = coordinates.size();
    const IndexType localN = inputDist->getLocalSize();
    const IndexType globalN = inputDist->getGlobalSize();
    
    std::vector<ValueType> minCoords(dimensions, std::numeric_limits<ValueType>::max());
    std::vector<ValueType> maxCoords(dimensions, std::numeric_limits<ValueType>::lowest());
    DenseVector<IndexType> result(inputDist, 0);
    
    //TODO: probably minimum is not needed
    //TODO: if we know maximum from the input we could save that although is not too costly
    
    /**
     * get minimum / maximum of local coordinates
     */
    for (IndexType dim = 0; dim < dimensions; dim++) {
        //get local parts of coordinates
        scai::hmemo::ReadAccess<ValueType> localPartOfCoords( coordinates[dim].getLocalValues() );
        for (IndexType i = 0; i < localN; i++) {
            ValueType coord = localPartOfCoords[i];
            if (coord < minCoords[dim]) minCoords[dim] = coord;
            if (coord > maxCoords[dim]) maxCoords[dim] = coord;
        }
    }
    
    /**
     * communicate to get global min / max
     */
    for (IndexType dim = 0; dim < dimensions; dim++) {
        minCoords[dim] = comm->min(minCoords[dim]);
        maxCoords[dim] = comm->max(maxCoords[dim]);
    }
   
    // measure density with rounding
    // have to handle 2D and 3D cases seperately
    const IndexType sideLen = settings.pixeledSideLen;
    const IndexType cubeSize = std::pow(sideLen, dimensions);
    
    //TODO: generalize this to arbitrary dimensions, do not handle 2D and 3D differently
    //TODO: by a  for(int d=0; d<dimension; d++){ ... }
    // a 2D or 3D arrays as a one dimensional vector
    // [i][j] is in position: i*sideLen + j
    // [i][j][k] is in: i*sideLen*sideLen + j*sideLen + k
    
    //std::vector<IndexType> density( cubeSize ,0);
    scai::hmemo::HArray<IndexType> density( cubeSize, 0);
    scai::hmemo::WriteAccess<IndexType> wDensity(density);

    SCAI_REGION_END("ParcoRepart.pixelPartition.initialise")
    
    if(dimensions==2){
        SCAI_REGION( "ParcoRepart.pixelPartition.localDensity" )
        scai::hmemo::ReadAccess<ValueType> coordAccess0( coordinates[0].getLocalValues() );
        scai::hmemo::ReadAccess<ValueType> coordAccess1( coordinates[1].getLocalValues() );

        IndexType scaledX, scaledY;
        //the +1 is needed
        IndexType maxX = maxCoords[0]+1;
        IndexType maxY = maxCoords[1]+1;
        
        for(IndexType i=0; i<localN; i++){
            scaledX = coordAccess0[i]/maxX * sideLen;
            scaledY = coordAccess1[i]/maxY * sideLen;
            IndexType pixelInd = scaledX*sideLen + scaledY;      
            SCAI_ASSERT( pixelInd < wDensity.size(), "Index too big: "<< std::to_string(pixelInd) );
            ++wDensity[pixelInd];
        }
    }else if(dimensions==3){
        SCAI_REGION( "ParcoRepart.pixelPartition.localDensity" )
        scai::hmemo::ReadAccess<ValueType> coordAccess0( coordinates[0].getLocalValues() );
        scai::hmemo::ReadAccess<ValueType> coordAccess1( coordinates[1].getLocalValues() );
        scai::hmemo::ReadAccess<ValueType> coordAccess2( coordinates[2].getLocalValues() );
        
        IndexType scaledX, scaledY, scaledZ;
        
        IndexType maxX = maxCoords[0]+1;
        IndexType maxY = maxCoords[1]+1;
        IndexType maxZ = maxCoords[2]+1;
        
        for(IndexType i=0; i<localN; i++){
            scaledX = coordAccess0[i]/maxX * sideLen;
            scaledY = coordAccess1[i]/maxY * sideLen;
            scaledZ = coordAccess2[i]/maxZ * sideLen;
            IndexType pixelInd = scaledX*sideLen*sideLen + scaledY*sideLen + scaledZ;
            
            SCAI_ASSERT( pixelInd < wDensity.size(), "Index too big: "<< std::to_string(pixelInd) );  
            ++wDensity[pixelInd];
        }
    }else{
        throw std::runtime_error("Available only for 2D and 3D. Data given have dimension:" + std::to_string(dimensions) );
    }
    wDensity.release();

    // sum density from all PEs 
    {
        SCAI_REGION( "ParcoRepart.pixelPartition.sumDensity" )
        comm->sumArray( density );
    }
    
    //TODO: is that needed? we just can overwrite density array.
    // use the summed density as a Dense vector
    scai::lama::DenseVector<IndexType> sumDensity( density );
    
    if(comm->getRank()==0){
        ITI::aux::writeHeatLike_local_2D(density, sideLen, dimensions, "heat_"+settings.fileName+".plt");
    }
  
    //
    //using the summed density get an initial pixeled partition
    
    std::vector<IndexType> pixeledPartition( density.size() , -1);
    
    IndexType pointsLeft= globalN;
    IndexType pixelsLeft= cubeSize;
    IndexType maxBlockSize = globalN/k * 1.02; // allowing some imbalance
    PRINT0("max allowed block size: " << maxBlockSize );         
    IndexType thisBlockSize;
    
    //for all the blocks
    for(IndexType block=0; block<k; block++){
        SCAI_REGION( "ParcoRepart.pixelPartition.localPixelGrowing")
           
        ValueType averagePointsPerPixel = ValueType(pointsLeft)/pixelsLeft;
        // a factor to force the block to spread more
        ValueType spreadFactor;
        // make a block spread towards the borders (and corners) of our input space 
        ValueType geomSpread;
        // to measure the distance from the first, center pixel
        ValueType pixelDistance;
        
        // start from the densest pixel
        //IndexType maxDensityPixel = std::distance( sumDensity.begin(), std::max_element(sumDensity.begin(), sumDensity.end()) );
        
        //TODO: sumDensity is local/not distributed. No need for that, just to avoid getValue.
        scai::hmemo::WriteAccess<IndexType> localSumDens( sumDensity.getLocalValues() );
        
        //TODO: bad way to do that. linear time for every block. maybe sort or use a priority queue
        IndexType maxDensityPixel=-1;
        IndexType maxDensity=-1;
        for(IndexType ii=0; ii<sumDensity.size(); ii++){
            if(localSumDens[ii]>maxDensity){
                maxDensityPixel = ii;
                maxDensity= localSumDens[ii];
            }
        }

        if(maxDensityPixel<0){
            PRINT0("Max density pixel id = -1. Should not happen(?) or pixels are finished. For block "<< block<< " and k= " << k);
            break;
        }
        
        SCAI_ASSERT(maxDensityPixel < sumDensity.size(), "Too big index: " + std::to_string(maxDensityPixel));
        SCAI_ASSERT(maxDensityPixel >= 0, "Negative index: " + std::to_string(maxDensityPixel));
        spreadFactor = averagePointsPerPixel/localSumDens[ maxDensityPixel ];

        //TODO: change to more appropriate data type
        // insert all the neighbouring pixels
        std::vector<std::pair<IndexType, ValueType>> border; 
        std::vector<IndexType> neighbours = ParcoRepart<IndexType, ValueType>::neighbourPixels( maxDensityPixel, sideLen, dimensions);

        // insert in border if not already picked
        for(IndexType j=0; j<neighbours.size(); j++){
            // make sure this neighbour does not belong to another block
            if(localSumDens[ neighbours[j]] != -1 ){
                std::pair<IndexType, ValueType> toInsert;
                toInsert.first = neighbours[j];
                SCAI_ASSERT(neighbours[j] < sumDensity.size(), "Too big index: " + std::to_string(neighbours[j]));
                SCAI_ASSERT(neighbours[j] >= 0, "Negative index: " + std::to_string(neighbours[j]));
                geomSpread = 1 + 1/std::log2(sideLen)*( std::abs(sideLen/2 - neighbours[j]/sideLen)/(0.8*sideLen/2) + std::abs(sideLen/2 - neighbours[j]%sideLen)/(0.8*sideLen/2) );
                //PRINT0( geomSpread );            
                // value to pick a border node
                pixelDistance = aux::pixell2Distance2D( maxDensityPixel, neighbours[j], sideLen);
                toInsert.second = (1/pixelDistance)* geomSpread * (spreadFactor* (std::pow(localSumDens[neighbours[j]], 0.5)) + std::pow(localSumDens[maxDensityPixel], 0.5) );
                border.push_back(toInsert);
            }
        }
        thisBlockSize = localSumDens[maxDensityPixel];
        
        pixeledPartition[maxDensityPixel] = block;
        
        // set this pixel to -1 so it is not picked again
        localSumDens[maxDensityPixel] = -1;
        

        while(border.size() !=0 ){      // there are still pixels to check
            
            //TODO: different data type to avoid that
            // sort border by the value in increasing order 
            std::sort( border.begin(), border.end(),
                       [](const std::pair<IndexType, ValueType> &left, const std::pair<IndexType, ValueType> &right){
                           return left.second < right.second; });
             
            std::pair<IndexType, ValueType> bestPixel;
            IndexType bestIndex=-1;
            do{
                bestPixel = border.back();                
                border.pop_back();
                bestIndex = bestPixel.first;
                
            }while( localSumDens[ bestIndex] +thisBlockSize > maxBlockSize and border.size()>0); // this pixel is too big
            
            // picked last pixel in border but is too big
            if(localSumDens[ bestIndex] +thisBlockSize > maxBlockSize ){
                break;
            }
            SCAI_ASSERT(localSumDens[ bestIndex ] != -1, "Wrong pixel choice.");
            
            // this pixel now belongs in this block
            SCAI_ASSERT(bestIndex < sumDensity.size(), "Wrong pixel index: " + std::to_string(bestIndex));
            pixeledPartition[ bestIndex ] = block;
            thisBlockSize += localSumDens[ bestIndex ];
            --pixelsLeft;
            pointsLeft -= localSumDens[ bestIndex ];
            
            //averagePointsPerPixel = ValueType(pointsLeft)/pixelsLeft;
            //spreadFactor = localSumDens[ bestIndex ]/averagePointsPerPixel;
            //spreadFactor = (k-block)*averagePointsPerPixel/localSumDens[ bestIndex ];
            spreadFactor = averagePointsPerPixel/localSumDens[ bestIndex ];

            //get the neighbours of the new pixel
            std::vector<IndexType> neighbours = ParcoRepart<IndexType, ValueType>::neighbourPixels( bestIndex, sideLen, dimensions);
            
            //insert neighbour in border or update value if already there
            for(IndexType j=0; j<neighbours.size(); j++){

                SCAI_ASSERT(neighbours[j] < sumDensity.size(), "Too big index: " + std::to_string(neighbours[j]));
                SCAI_ASSERT(neighbours[j] >= 0, "Negative index: " + std::to_string(neighbours[j]));
                
                //geomSpread = 1 + 1.0/detailLvl*( std::abs(sideLen/2.0 - neighbours[j]/sideLen)/(0.8*sideLen/2.0) + std::abs(sideLen/2.0 - neighbours[j]%sideLen)/(0.8*sideLen/2.0) );
                IndexType ngbrX = neighbours[j]/sideLen;
                IndexType ngbrY = neighbours[j]%sideLen;

                geomSpread= 1+ (std::pow(ngbrX-sideLen/2, 2) + std::pow(ngbrY-sideLen/2, 2))*(2/std::pow(sideLen,2));
                //geomSpread = geomSpread * geomSpread;// std::pow(geomSpread, 0.5);
                //
                geomSpread = 1;
                //
                
                if( localSumDens[ neighbours[j]] == -1){ // this pixel is already picked by a block (maybe this)
                    continue;
                }else{
                    bool inBorder = false;
                    
                    for(IndexType l=0; l<border.size(); l++){                        
                        if( border[l].first == neighbours[j]){ // its already in border, update value
                            //border[l].second = 1.3*border[l].second + geomSpread * (spreadFactor*(std::pow(localSumDens[neighbours[j]], 0.5)) + std::pow(localSumDens[bestIndex], 0.5) );
                            pixelDistance = aux::pixell2Distance2D( maxDensityPixel, neighbours[j], sideLen);    
                            border[l].second += geomSpread*  (1/(pixelDistance*pixelDistance))* ( spreadFactor *std::pow(localSumDens[neighbours[j]], 0.5) + std::pow(localSumDens[bestIndex], 0.5) );
                            inBorder= true;
                        }
                    }
                    if(!inBorder){
                        std::pair<IndexType, ValueType> toInsert;
                        toInsert.first = neighbours[j];
                        //toInsert.second = geomSpread * (spreadFactor* (std::pow(localSumDens[neighbours[j]], 0.5)) + std::pow(localSumDens[bestIndex], 0.5));
                        pixelDistance = aux::pixell2Distance2D( maxDensityPixel, neighbours[j], sideLen);    
                        //toInsert.second = (1/(pixelDistance*pixelDistance))* geomSpread * (spreadFactor* (std::pow(localSumDens[neighbours[j]], 0.5)) + std::pow(localSumDens[bestIndex], 0.5));
                        toInsert.second = geomSpread*  (1/(pixelDistance*pixelDistance))* ( spreadFactor *(std::pow(localSumDens[neighbours[j]], 0.5)) + std::pow(localSumDens[bestIndex], 0.5) );
                        //toInsert.second = geomSpread * (spreadFactor* (std::pow(localSumDens[neighbours[j]], 0.5)) + std::pow(localSumDens[bestIndex], 0.5))/(std::pow( std::abs( localSumDens[bestIndex] - localSumDens[neighbours[j]]),0.5));
                        border.push_back(toInsert);
                    }
                }
            }
            
            localSumDens[ bestIndex ] = -1;
        }
        //PRINT0("##### final blockSize for block "<< block << ": "<< thisBlockSize);      
    } // for(IndexType block=0; block<k; block++)
    
    // assign all orphan pixels to last block
    for(int pp=0; pp<pixeledPartition.size(); pp++){  
        scai::hmemo::ReadAccess<IndexType> localSumDens( sumDensity.getLocalValues() );
        if(pixeledPartition[pp] == -1){
            pixeledPartition[pp] = k-1;     
            thisBlockSize += localSumDens[pp];
        }
    }   
    //PRINT0("##### final blockSize for block "<< k-1 << ": "<< thisBlockSize);

    // here all pixels should have a partition 
    
    //=========
    
    // set your local part of the partition/result
    scai::hmemo::WriteOnlyAccess<IndexType> wLocalPart ( result.getLocalValues() );
    
    if(dimensions==2){
        SCAI_REGION( "ParcoRepart.pixelPartition.setLocalPartition" )
        scai::hmemo::ReadAccess<ValueType> coordAccess0( coordinates[0].getLocalValues() );
        scai::hmemo::ReadAccess<ValueType> coordAccess1( coordinates[1].getLocalValues() );
        
        IndexType scaledX, scaledY;
        //the +1 is needed
        IndexType maxX = maxCoords[0]+1;
        IndexType maxY = maxCoords[1]+1;
     
        for(IndexType i=0; i<localN; i++){
            scaledX = coordAccess0[i]/maxX * sideLen;
            scaledY = coordAccess1[i]/maxY * sideLen;
            IndexType densInd = scaledX*sideLen + scaledY;
            //PRINT(densInd << " # " << coordAccess0[i] << " _ " << coordAccess1[i] );            
            SCAI_ASSERT( densInd < density.size(), "Index too big: "<< std::to_string(densInd) );

            wLocalPart[i] = pixeledPartition[densInd];
            SCAI_ASSERT(wLocalPart[i] < k, " Wrong block number: " + std::to_string(wLocalPart[i] ) );
        }
    }else if(dimensions==3){
        SCAI_REGION( "ParcoRepart.pixelPartition.setLocalPartition" )
        scai::hmemo::ReadAccess<ValueType> coordAccess0( coordinates[0].getLocalValues() );
        scai::hmemo::ReadAccess<ValueType> coordAccess1( coordinates[1].getLocalValues() );
        scai::hmemo::ReadAccess<ValueType> coordAccess2( coordinates[2].getLocalValues() );
        
        IndexType scaledX, scaledY, scaledZ;
        
        IndexType maxX = maxCoords[0]+1;
        IndexType maxY = maxCoords[1]+1;
        IndexType maxZ = maxCoords[2]+1;
        
        for(IndexType i=0; i<localN; i++){
            scaledX = coordAccess0[i]/maxX * sideLen;
            scaledY = coordAccess1[i]/maxY * sideLen;
            scaledZ = coordAccess2[i]/maxZ * sideLen;
            IndexType densInd = scaledX*sideLen*sideLen + scaledY*sideLen + scaledZ;
            
            SCAI_ASSERT( densInd < density.size(), "Index too big: "<< std::to_string(densInd) );
            wLocalPart[i] = pixeledPartition[densInd];  
            SCAI_ASSERT(wLocalPart[i] < k, " Wrong block number: " + std::to_string(wLocalPart[i] ) );
        }
    }else{
        throw std::runtime_error("Available only for 2D and 3D. Data given have dimension:" + std::to_string(dimensions) );
    }
    wLocalPart.release();
    
    SCAI_REGION_START("ParcoRepart.pixelPartition.newDistribution")
    //get new distribution
    scai::dmemo::DistributionPtr newDist( new scai::dmemo::GeneralDistribution ( *inputDist, result.getLocalValues() ) );
    SCAI_REGION_END("ParcoRepart.pixelPartition.newDistribution")
    
    SCAI_REGION_START("ParcoRepart.pixelPartition.finalRedistribute")
    //TODO: not sure if this is needed...
    result.redistribute( newDist);

    input.redistribute(newDist, input.getColDistributionPtr());
    
    // redistibute coordinates
    for (IndexType dim = 0; dim < dimensions; dim++) {
          coordinates[dim].redistribute( newDist );
    }
    // check coordinates size
    for (IndexType dim = 0; dim < dimensions; dim++) {
        assert( coordinates[dim].size() == globalN);
        assert( coordinates[dim].getLocalValues().size() == newDist->getLocalSize() );
    }
   
    ValueType cut = comm->getSize() == 1 ? computeCut(input, result) : comm->sum(localSumOutgoingEdges(input, false)) / 2;
    ValueType imbalance = ParcoRepart<IndexType, ValueType>::computeImbalance(result, k);
    if (comm->getRank() == 0) {
        std::chrono::duration<double> elapsedSeconds = std::chrono::steady_clock::now() -start;
        std::cout << "\033[1;35mWith pixel side length= "<< sideLen<<" (" << elapsedSeconds.count() << " seconds), cut is " << cut << std::endl;
        std::cout<< "and imbalance= " << imbalance << "\033[0m"<< std::endl;
    }
    SCAI_REGION_END("ParcoRepart.pixelPartition.finalRedistribute")
    
    return result;
}
//--------------------------------------------------------------------------------------- 

template<typename IndexType, typename ValueType>
ValueType ParcoRepart<IndexType, ValueType>::computeCut(const CSRSparseMatrix<ValueType> &input, const DenseVector<IndexType> &part, const bool weighted) {
	SCAI_REGION( "ParcoRepart.computeCut" )
	const scai::dmemo::DistributionPtr inputDist = input.getRowDistributionPtr();
	const scai::dmemo::DistributionPtr partDist = part.getDistributionPtr();

	const IndexType n = inputDist->getGlobalSize();
	const IndexType localN = inputDist->getLocalSize();
	const Scalar maxBlockScalar = part.max();
	const IndexType maxBlockID = maxBlockScalar.getValue<IndexType>();

	if (partDist->getLocalSize() != localN) {
		throw std::runtime_error("partition has " + std::to_string(partDist->getLocalSize()) + " local values, but matrix has " + std::to_string(localN));
	}

	const CSRStorage<ValueType>& localStorage = input.getLocalStorage();
	scai::hmemo::ReadAccess<IndexType> ia(localStorage.getIA());
	scai::hmemo::ReadAccess<IndexType> ja(localStorage.getJA());
	scai::hmemo::HArray<IndexType> localData = part.getLocalValues();
	scai::hmemo::ReadAccess<IndexType> partAccess(localData);

	scai::hmemo::ReadAccess<ValueType> values(localStorage.getValues());

	scai::dmemo::Halo partHalo = buildNeighborHalo(input);
	scai::utilskernel::LArray<IndexType> haloData;
	partDist->getCommunicatorPtr()->updateHalo( haloData, localData, partHalo );

	ValueType result = 0;
	for (IndexType i = 0; i < localN; i++) {
		const IndexType beginCols = ia[i];
		const IndexType endCols = ia[i+1];
		assert(ja.size() >= endCols);

		const IndexType globalI = inputDist->local2global(i);
		assert(partDist->isLocal(globalI));
		IndexType thisBlock = partAccess[i];
		
		for (IndexType j = beginCols; j < endCols; j++) {
			IndexType neighbor = ja[j];
			assert(neighbor >= 0);
			assert(neighbor < n);

			IndexType neighborBlock;
			if (partDist->isLocal(neighbor)) {
				neighborBlock = partAccess[partDist->global2local(neighbor)];
			} else {
				neighborBlock = haloData[partHalo.global2halo(neighbor)];
			}

			if (neighborBlock != thisBlock) {
				if (weighted) {
					result += values[j];
				} else {
					result++;
                                }
			}
		}
	}

	if (!inputDist->isReplicated()) {
            //sum values over all processes
            result = inputDist->getCommunicatorPtr()->sum(result);
        }

  return result / 2; //counted each edge from both sides
}
//--------------------------------------------------------------------------------------- 
 
template<typename IndexType, typename ValueType>
ValueType ParcoRepart<IndexType, ValueType>::localSumOutgoingEdges(const CSRSparseMatrix<ValueType> &input, const bool weighted) {
	SCAI_REGION( "ParcoRepart.localSumOutgoingEdges" )
	const CSRStorage<ValueType>& localStorage = input.getLocalStorage();
	const scai::hmemo::ReadAccess<IndexType> ja(localStorage.getJA());
    const scai::hmemo::ReadAccess<ValueType> values(localStorage.getValues());

	IndexType sumOutgoingEdgeWeights = 0;
	for (IndexType j = 0; j < ja.size(); j++) {
		if (!input.getRowDistributionPtr()->isLocal(ja[j])) sumOutgoingEdgeWeights += weighted ? values[j] : 1;
	}

	return sumOutgoingEdgeWeights;
}
//--------------------------------------------------------------------------------------- 
 
template<typename IndexType, typename ValueType>
IndexType ParcoRepart<IndexType, ValueType>::localBlockSize(const DenseVector<IndexType> &part, IndexType blockID) {
	SCAI_REGION( "ParcoRepart.localBlockSize" )
	IndexType result = 0;
	scai::hmemo::ReadAccess<IndexType> localPart(part.getLocalValues());

	for (IndexType i = 0; i < localPart.size(); i++) {
		if (localPart[i] == blockID) {
			result++;
		}
	}

	return result;
}
//--------------------------------------------------------------------------------------- 
 
template<typename IndexType, typename ValueType>
ValueType ParcoRepart<IndexType, ValueType>::computeImbalance(const DenseVector<IndexType> &part, IndexType k, const DenseVector<IndexType> &nodeWeights) {
	SCAI_REGION( "ParcoRepart.computeImbalance" )
	const IndexType globalN = part.getDistributionPtr()->getGlobalSize();
	const IndexType localN = part.getDistributionPtr()->getLocalSize();
	const IndexType weightsSize = nodeWeights.getDistributionPtr()->getGlobalSize();
	const bool weighted = (weightsSize != 0);

	IndexType minWeight, maxWeight;
	if (weighted) {
		assert(weightsSize == globalN);
		assert(nodeWeights.getDistributionPtr()->getLocalSize() == localN);
		minWeight = nodeWeights.min().Scalar::getValue<IndexType>();
		maxWeight = nodeWeights.max().Scalar::getValue<IndexType>();
	} else {
		minWeight = 1;
		maxWeight = 1;
	}

	if (maxWeight <= 0) {
		throw std::runtime_error("Node weight vector given, but all weights non-positive.");
	}

	if (minWeight < 0) {
		throw std::runtime_error("Negative node weights not supported.");
	}

	std::vector<IndexType> subsetSizes(k, 0);
	const IndexType minK = part.min().Scalar::getValue<IndexType>();
	const IndexType maxK = part.max().Scalar::getValue<IndexType>();

	if (minK < 0) {
		throw std::runtime_error("Block id " + std::to_string(minK) + " found in partition with supposedly" + std::to_string(k) + " blocks.");
	}

	if (maxK >= k) {
		throw std::runtime_error("Block id " + std::to_string(maxK) + " found in partition with supposedly" + std::to_string(k) + " blocks.");
	}

	scai::hmemo::ReadAccess<IndexType> localPart(part.getLocalValues());
	scai::hmemo::ReadAccess<IndexType> localWeight(nodeWeights.getLocalValues());
	assert(localPart.size() == localN);
 	
	IndexType weightSum = 0;
	for (IndexType i = 0; i < localN; i++) {
		IndexType partID = localPart[i];
		IndexType weight = weighted ? localWeight[i] : 1;
		subsetSizes[partID] += weight;
		weightSum += weight;
	}

	IndexType optSize;
	scai::dmemo::CommunicatorPtr comm = part.getDistributionPtr()->getCommunicatorPtr();
	if (weighted) {
		//get global weight sum
		weightSum = comm->sum(weightSum);
                //PRINT(weightSum);                
                //TODO: why not just weightSum/k ?
                // changed for now so that the test cases can agree
		//optSize = std::ceil(weightSum / k + (maxWeight - minWeight));
                optSize = std::ceil(weightSum / k );
	} else {
		optSize = std::ceil(globalN / k);
	}

	if (!part.getDistribution().isReplicated()) {
	  //sum block sizes over all processes
	  for (IndexType partID = 0; partID < k; partID++) {
	    subsetSizes[partID] = comm->sum(subsetSizes[partID]);
	  }
	}
	
	IndexType maxBlockSize = *std::max_element(subsetSizes.begin(), subsetSizes.end());
	if (!weighted) {
		assert(maxBlockSize >= optSize);
	}
	return (ValueType(maxBlockSize - optSize)/ optSize);
}
//--------------------------------------------------------------------------------------- 

template<typename IndexType, typename ValueType>
std::vector<IndexType> ITI::ParcoRepart<IndexType, ValueType>::nonLocalNeighbors(const CSRSparseMatrix<ValueType>& input) {
	SCAI_REGION( "ParcoRepart.nonLocalNeighbors" )
	const scai::dmemo::DistributionPtr inputDist = input.getRowDistributionPtr();
	const IndexType n = inputDist->getGlobalSize();
	const IndexType localN = inputDist->getLocalSize();

	const CSRStorage<ValueType>& localStorage = input.getLocalStorage();
	scai::hmemo::ReadAccess<IndexType> ia(localStorage.getIA());
	scai::hmemo::ReadAccess<IndexType> ja(localStorage.getJA());

	std::set<IndexType> neighborSet;

	for (IndexType i = 0; i < localN; i++) {
		const IndexType beginCols = ia[i];
		const IndexType endCols = ia[i+1];

		for (IndexType j = beginCols; j < endCols; j++) {
			IndexType neighbor = ja[j];
			assert(neighbor >= 0);
			assert(neighbor < n);

			if (!inputDist->isLocal(neighbor)) {
				neighborSet.insert(neighbor);
			}
		}
	}
	return std::vector<IndexType>(neighborSet.begin(), neighborSet.end()) ;
}
//--------------------------------------------------------------------------------------- 

template<typename IndexType, typename ValueType>
std::vector<ValueType> ITI::ParcoRepart<IndexType, ValueType>::distancesFromBlockCenter(const std::vector<DenseVector<ValueType>> &coordinates) {
	SCAI_REGION("ParcoRepart.distanceFromBlockCenter");

	const IndexType localN = coordinates[0].getDistributionPtr()->getLocalSize();
	const IndexType dimensions = coordinates.size();

	std::vector<ValueType> geometricCenter(dimensions);
	for (IndexType dim = 0; dim < dimensions; dim++) {
		const scai::utilskernel::LArray<ValueType>& localValues = coordinates[dim].getLocalValues();
		assert(localValues.size() == localN);
		geometricCenter[dim] = localValues.sum() / localN;
	}

	std::vector<ValueType> result(localN);
	for (IndexType i = 0; i < localN; i++) {
		ValueType distanceSquared = 0;
		for (IndexType dim = 0; dim < dimensions; dim++) {
			const ValueType diff = coordinates[dim].getLocalValues()[i] - geometricCenter[dim];
			distanceSquared += diff*diff;
		}
		result[i] = pow(distanceSquared, 0.5);
	}
	return result;
}
//--------------------------------------------------------------------------------------- 

template<typename IndexType, typename ValueType>
scai::dmemo::Halo ITI::ParcoRepart<IndexType, ValueType>::buildNeighborHalo(const CSRSparseMatrix<ValueType>& input) {

	SCAI_REGION( "ParcoRepart.buildPartHalo" )

	const scai::dmemo::DistributionPtr inputDist = input.getRowDistributionPtr();

	std::vector<IndexType> requiredHaloIndices = nonLocalNeighbors(input);

	scai::dmemo::Halo Halo;
	{
		scai::hmemo::HArrayRef<IndexType> arrRequiredIndexes( requiredHaloIndices );
		scai::dmemo::HaloBuilder::build( *inputDist, arrRequiredIndexes, Halo );
	}

	return Halo;
}
//--------------------------------------------------------------------------------------- 

template<typename IndexType, typename ValueType>
inline bool ITI::ParcoRepart<IndexType, ValueType>::hasNonLocalNeighbors(const CSRSparseMatrix<ValueType> &input, IndexType globalID) {
	SCAI_REGION( "ParcoRepart.hasNonLocalNeighbors" )
	/**
	 * this could be inlined physically to reduce the overhead of creating read access locks
	 */
	const scai::dmemo::DistributionPtr inputDist = input.getRowDistributionPtr();

	const CSRStorage<ValueType>& localStorage = input.getLocalStorage();
	const scai::hmemo::ReadAccess<IndexType> ia(localStorage.getIA());
	const scai::hmemo::ReadAccess<IndexType> ja(localStorage.getJA());

	const IndexType localID = inputDist->global2local(globalID);
	assert(localID != nIndex);

	const IndexType beginCols = ia[localID];
	const IndexType endCols = ia[localID+1];

	for (IndexType j = beginCols; j < endCols; j++) {
		if (!inputDist->isLocal(ja[j])) {
			return true;
		}
	}
	return false;
}
//--------------------------------------------------------------------------------------- 

template<typename IndexType, typename ValueType>
std::vector<IndexType> ITI::ParcoRepart<IndexType, ValueType>::getNodesWithNonLocalNeighbors(const CSRSparseMatrix<ValueType>& input) {
	SCAI_REGION( "ParcoRepart.getNodesWithNonLocalNeighbors" )
	std::vector<IndexType> result;

	const scai::dmemo::DistributionPtr inputDist = input.getRowDistributionPtr();
	if (inputDist->isReplicated()) {
		//everything is local
		return result;
	}

	const CSRStorage<ValueType>& localStorage = input.getLocalStorage();
	const scai::hmemo::ReadAccess<IndexType> ia(localStorage.getIA());
	const scai::hmemo::ReadAccess<IndexType> ja(localStorage.getJA());
	const IndexType localN = inputDist->getLocalSize();

	//iterate over all nodes
	for (IndexType localI = 0; localI < localN; localI++) {
		const IndexType beginCols = ia[localI];
		const IndexType endCols = ia[localI+1];

		//over all edges
		for (IndexType j = beginCols; j < endCols; j++) {
			if (!inputDist->isLocal(ja[j])) {
				IndexType globalI = inputDist->local2global(localI);
				result.push_back(globalI);
				break;
			}
		}
	}

	//nodes should have been sorted to begin with, so a subset of them will be sorted as well
	assert(std::is_sorted(result.begin(), result.end()));
	return result;
}
//--------------------------------------------------------------------------------------- 

template<typename IndexType, typename ValueType>
void ITI::ParcoRepart<IndexType, ValueType>::checkLocalDegreeSymmetry(const CSRSparseMatrix<ValueType> &input) {
	SCAI_REGION( "ParcoRepart.checkLocalDegreeSymmetry" )

	const scai::dmemo::DistributionPtr inputDist = input.getRowDistributionPtr();
	const IndexType localN = inputDist->getLocalSize();

	const CSRStorage<ValueType>& storage = input.getLocalStorage();
	const scai::hmemo::ReadAccess<IndexType> localIa(storage.getIA());
	const scai::hmemo::ReadAccess<IndexType> localJa(storage.getJA());

	std::vector<IndexType> inDegree(localN, 0);
	std::vector<IndexType> outDegree(localN, 0);
	for (IndexType i = 0; i < localN; i++) {
		IndexType globalI = inputDist->local2global(i);
		const IndexType beginCols = localIa[i];
		const IndexType endCols = localIa[i+1];

		for (IndexType j = beginCols; j < endCols; j++) {
			IndexType globalNeighbor = localJa[j];

			if (globalNeighbor != globalI && inputDist->isLocal(globalNeighbor)) {
				IndexType localNeighbor = inputDist->global2local(globalNeighbor);
				outDegree[i]++;
				inDegree[localNeighbor]++;
			}
		}
	}

	for (IndexType i = 0; i < localN; i++) {
		if (inDegree[i] != outDegree[i]) {
			//now check in detail:
			IndexType globalI = inputDist->local2global(i);
			for (IndexType j = localIa[i]; j < localIa[i+1]; j++) {
				IndexType globalNeighbor = localJa[j];
				if (inputDist->isLocal(globalNeighbor)) {
					IndexType localNeighbor = inputDist->global2local(globalNeighbor);
					bool foundBackEdge = false;
					for (IndexType y = localIa[localNeighbor]; y < localIa[localNeighbor+1]; y++) {
						if (localJa[y] == globalI) {
							foundBackEdge = true;
						}
					}
					if (!foundBackEdge) {
						throw std::runtime_error("Local node " + std::to_string(globalI) + " has edge to local node " + std::to_string(globalNeighbor)
											+ " but no back edge found.");
					}
				}
			}
		}
	}
}
//--------------------------------------------------------------------------------------- 

template<typename IndexType, typename ValueType>
DenseVector<IndexType> ParcoRepart<IndexType, ValueType>::getBorderNodes( const CSRSparseMatrix<ValueType> &adjM, const DenseVector<IndexType> &part) {

    scai::dmemo::CommunicatorPtr comm = scai::dmemo::Communicator::getCommunicatorPtr();
    const scai::dmemo::DistributionPtr dist = adjM.getRowDistributionPtr();
    const IndexType localN = dist->getLocalSize();
    const scai::utilskernel::LArray<IndexType>& localPart= part.getLocalValues();
    DenseVector<IndexType> border(dist,0);
    scai::utilskernel::LArray<IndexType>& localBorder= border.getLocalValues();
    
    IndexType globalN = dist->getGlobalSize();
    IndexType max = part.max().Scalar::getValue<IndexType>();
    
    if( !dist->isEqual( part.getDistribution() ) ){
        std::cout<< __FILE__<< "  "<< __LINE__<< ", matrix dist: " << *dist<< " and partition dist: "<< part.getDistribution() << std::endl;
        throw std::runtime_error( "Distributions: should (?) be equal.");
    }

    const CSRStorage<ValueType>& localStorage = adjM.getLocalStorage();
	const scai::hmemo::ReadAccess<IndexType> ia(localStorage.getIA());
	const scai::hmemo::ReadAccess<IndexType> ja(localStorage.getJA());
	const scai::hmemo::ReadAccess<IndexType> partAccess(localPart);

	scai::dmemo::Halo partHalo = buildNeighborHalo(adjM);
	scai::utilskernel::LArray<IndexType> haloData;
	dist->getCommunicatorPtr()->updateHalo( haloData, localPart, partHalo );

    for(IndexType i=0; i<localN; i++){    // for all local nodes
    	IndexType thisBlock = localPart[i];
    	for(IndexType j=ia[i]; j<ia[i+1]; j++){                   // for all the edges of a node
    		IndexType neighbor = ja[j];
    		IndexType neighborBlock;
			if (dist->isLocal(neighbor)) {
				neighborBlock = partAccess[dist->global2local(neighbor)];
			} else {
				neighborBlock = haloData[partHalo.global2halo(neighbor)];
			}
			assert( neighborBlock < max +1 );
			if (thisBlock != neighborBlock) {
				localBorder[i] = 1;
				break;
			}
    	}
    }

    assert(border.getDistributionPtr()->getLocalSize() == localN);
    return border;
}

//----------------------------------------------------------------------------------------

template<typename IndexType, typename ValueType>
scai::lama::CSRSparseMatrix<ValueType> ParcoRepart<IndexType, ValueType>::getPEGraph( const CSRSparseMatrix<ValueType> &adjM) {
    SCAI_REGION("ParcoRepart.getPEGraph");
    scai::dmemo::CommunicatorPtr comm = scai::dmemo::Communicator::getCommunicatorPtr();
    const scai::dmemo::DistributionPtr dist = adjM.getRowDistributionPtr(); 
    const IndexType numPEs = comm->getSize();
    
    const std::vector<IndexType> nonLocalIndices = nonLocalNeighbors(adjM);
    
    SCAI_REGION_START("ParcoRepart.getPEGraph.getOwners");
    scai::utilskernel::LArray<IndexType> indexTransport(nonLocalIndices.size(), nonLocalIndices.data());
    // find the PEs that own every non-local index
    scai::hmemo::HArray<IndexType> owners(nonLocalIndices.size() , -1);
    dist->computeOwners( owners, indexTransport);
    SCAI_REGION_END("ParcoRepart.getPEGraph.getOwners");
    
    scai::hmemo::ReadAccess<IndexType> rOwners(owners);
    std::vector<IndexType> neighborPEs(rOwners.get(), rOwners.get()+rOwners.size());
    rOwners.release();
    std::sort(neighborPEs.begin(), neighborPEs.end());
    //remove duplicates
    neighborPEs.erase(std::unique(neighborPEs.begin(), neighborPEs.end()), neighborPEs.end());
    const IndexType numNeighbors = neighborPEs.size();

    // create the PE adjacency matrix to be returned
    scai::dmemo::DistributionPtr distPEs ( scai::dmemo::Distribution::getDistributionPtr( "BLOCK", comm, numPEs) );
    assert(distPEs->getLocalSize() == 1);
    scai::dmemo::DistributionPtr noDistPEs (new scai::dmemo::NoDistribution( numPEs ));

    SCAI_REGION_START("ParcoRepart.getPEGraph.buildMatrix");
    scai::utilskernel::LArray<IndexType> ia(2, 0, numNeighbors);
    scai::utilskernel::LArray<IndexType> ja(numNeighbors, neighborPEs.data());
    scai::utilskernel::LArray<ValueType> values(numNeighbors, 1);
    scai::lama::CSRStorage<ValueType> myStorage(1, numPEs, neighborPEs.size(), ia, ja, values);
    SCAI_REGION_END("ParcoRepart.getPEGraph.buildMatrix");
    
    //could be optimized with move semantics
    scai::lama::CSRSparseMatrix<ValueType> PEgraph(myStorage, distPEs, noDistPEs);

    return PEgraph;
}
//-----------------------------------------------------------------------------------------

//return: there is an edge in the block graph between blocks ret[0][i]-ret[1][i]
template<typename IndexType, typename ValueType>
std::vector<std::vector<IndexType>> ParcoRepart<IndexType, ValueType>::getLocalBlockGraphEdges( const CSRSparseMatrix<ValueType> &adjM, const DenseVector<IndexType> &part) {
    SCAI_REGION("ParcoRepart.getLocalBlockGraphEdges");
    SCAI_REGION_START("ParcoRepart.getLocalBlockGraphEdges.initialise");
    scai::dmemo::CommunicatorPtr comm = scai::dmemo::Communicator::getCommunicatorPtr();
    const scai::dmemo::DistributionPtr dist = adjM.getRowDistributionPtr();
    const scai::utilskernel::LArray<IndexType>& localPart= part.getLocalValues();
    IndexType N = adjM.getNumColumns();
    IndexType max = part.max().Scalar::getValue<IndexType>();
   
    if( !dist->isEqual( part.getDistribution() ) ){
        std::cout<< __FILE__<< "  "<< __LINE__<< ", matrix dist: " << *dist<< " and partition dist: "<< part.getDistribution() << std::endl;
        throw std::runtime_error( "Distributions: should (?) be equal.");
    }
    SCAI_REGION_END("ParcoRepart.getLocalBlockGraphEdges.initialise");
    
    
    SCAI_REGION_START("ParcoRepart.getLocalBlockGraphEdges.addLocalEdge_newVersion");
    
    scai::hmemo::HArray<IndexType> nonLocalIndices( dist->getLocalSize() ); 
    scai::hmemo::WriteAccess<IndexType> writeNLI(nonLocalIndices, dist->getLocalSize() );
    IndexType actualNeighbours = 0;

    const CSRStorage<ValueType> localStorage = adjM.getLocalStorage();
    const scai::hmemo::ReadAccess<IndexType> ia(localStorage.getIA());
    const scai::hmemo::ReadAccess<IndexType> ja(localStorage.getJA());
    scai::hmemo::ReadAccess<ValueType> values(localStorage.getValues());
    
    // we do not know the size of the non-local indices that is why we use an std::vector
    // with push_back, then convert that to a DenseVector in order to call DenseVector::gather
    // TODO: skip the std::vector to DenseVector conversion. maybe use HArray or LArray
    std::vector< std::vector<IndexType> > edges(2);
    std::vector<IndexType> localInd, nonLocalInd;

    for(IndexType i=0; i<dist->getLocalSize(); i++){ 
        for(IndexType j=ia[i]; j<ia[i+1]; j++){ 
            if( dist->isLocal(ja[j]) ){ 
                IndexType u = localPart[i];         // partition(i)
                IndexType v = localPart[dist->global2local(ja[j])]; // partition(j), 0<j<N so take the local index of j
                assert( u < max +1);
                assert( v < max +1);
                if( u != v){    // the nodes belong to different blocks                  
                        bool add_edge = true;
                        for(IndexType k=0; k<edges[0].size(); k++){ //check that this edge is not already in
                            if( edges[0][k]==u && edges[1][k]==v ){
                                add_edge= false;
                                break;      // the edge (u,v) already exists
                            }
                        }
                        if( add_edge== true){       //if this edge does not exist, add it
                            edges[0].push_back(u);
                            edges[1].push_back(v);
                        }
                }
            } else{  // if(dist->isLocal(j)) 
                // there is an edge between i and j but index j is not local in the partition so we cannot get part[j].
                localInd.push_back(i);
                nonLocalInd.push_back(ja[j]);
            }
            
        }
    }
    SCAI_REGION_END("ParcoRepart.getLocalBlockGraphEdges.addLocalEdge_newVersion");
    
    // TODO: this seems to take quite a long !
    // take care of all the non-local indices found
    assert( localInd.size() == nonLocalInd.size() );
    DenseVector<IndexType> nonLocalDV( nonLocalInd.size(), 0 );
    DenseVector<IndexType> gatheredPart( nonLocalDV.size(),0 );
    
    //get a DenseVector from a vector
    for(IndexType i=0; i<nonLocalInd.size(); i++){
        nonLocalDV.setValue(i, nonLocalInd[i]);
    }
    SCAI_REGION_START("ParcoRepart.getLocalBlockGraphEdges.gatherNonLocal")
        //gather all non-local indexes
        gatheredPart.gather(part, nonLocalDV , scai::common::binary::COPY );
    SCAI_REGION_END("ParcoRepart.getLocalBlockGraphEdges.gatherNonLocal")
    
    assert( gatheredPart.size() == nonLocalInd.size() );
    assert( gatheredPart.size() == localInd.size() );
    
    for(IndexType i=0; i<gatheredPart.size(); i++){
        SCAI_REGION("ParcoRepart.getLocalBlockGraphEdges.addNonLocalEdge");
        IndexType u = localPart[ localInd[i] ];         
        IndexType v = gatheredPart.getValue(i).Scalar::getValue<IndexType>();
        assert( u < max +1);
        assert( v < max +1);
        if( u != v){    // the nodes belong to different blocks                  
            bool add_edge = true;
            for(IndexType k=0; k<edges[0].size(); k++){ //check that this edge is not already in
                if( edges[0][k]==u && edges[1][k]==v ){
                    add_edge= false;
                    break;      // the edge (u,v) already exists
                }
            }
            if( add_edge== true){       //if this edge does not exist, add it
                edges[0].push_back(u);
                edges[1].push_back(v);
            }
        }
    }
    return edges;
}

//-----------------------------------------------------------------------------------------

// in this version the graph is an HArray with size k*k and [i,j] = i*k+j
//
// Not distributed.
//
template<typename IndexType, typename ValueType>
scai::lama::CSRSparseMatrix<ValueType> ParcoRepart<IndexType, ValueType>::getBlockGraph( const CSRSparseMatrix<ValueType> &adjM, const DenseVector<IndexType> &part, const int k) {
    SCAI_REGION("ParcoRepart.getBlockGraph");
    scai::dmemo::CommunicatorPtr comm = scai::dmemo::Communicator::getCommunicatorPtr();
    const scai::dmemo::DistributionPtr distPtr = adjM.getRowDistributionPtr();
    const scai::utilskernel::LArray<IndexType>& localPart= part.getLocalValues();
    
    // there are k blocks in the partition so the adjecency matrix for the block graph has dimensions [k x k]
    scai::dmemo::DistributionPtr distRowBlock ( scai::dmemo::Distribution::getDistributionPtr( "BLOCK", comm, k) );  
    scai::dmemo::DistributionPtr distColBlock ( new scai::dmemo::NoDistribution( k ));
    
    // TODO: memory costly for big k
    IndexType size= k*k;
    // get, on each processor, the edges of the blocks that are local
    std::vector< std::vector<IndexType> > blockEdges = ParcoRepart<int, double>::getLocalBlockGraphEdges( adjM, part);
    assert(blockEdges[0].size() == blockEdges[1].size());
    
    scai::hmemo::HArray<IndexType> sendPart(size, static_cast<ValueType>( 0 ));
    scai::hmemo::HArray<IndexType> recvPart(size);
    
    for(IndexType round=0; round<comm->getSize(); round++){
        SCAI_REGION("ParcoRepart.getBlockGraph.shiftArray");
        {   // write your part 
            scai::hmemo::WriteAccess<IndexType> sendPartWrite( sendPart );
            for(IndexType i=0; i<blockEdges[0].size(); i++){
                IndexType u = blockEdges[0][i];
                IndexType v = blockEdges[1][i];
                sendPartWrite[ u*k + v ] = 1;
            }
        }
        comm->shiftArray(recvPart , sendPart, 1);
        sendPart.swap(recvPart);
    } 
    
    // get numEdges
    IndexType numEdges=0;
    
    scai::hmemo::ReadAccess<IndexType> recvPartRead( recvPart );
    for(IndexType i=0; i<recvPartRead.size(); i++){
        if( recvPartRead[i]>0 )
            ++numEdges;
    }
    
    //convert the k*k HArray to a [k x k] CSRSparseMatrix
    scai::lama::CSRStorage<ValueType> localMatrix;
    localMatrix.allocate( k ,k );
    
    scai::hmemo::HArray<IndexType> csrIA;
    scai::hmemo::HArray<IndexType> csrJA;
    scai::hmemo::HArray<ValueType> csrValues; 
    {
        IndexType numNZ = numEdges;     // this equals the number of edges of the graph
        scai::hmemo::WriteOnlyAccess<IndexType> ia( csrIA, k +1 );
        scai::hmemo::WriteOnlyAccess<IndexType> ja( csrJA, numNZ );
        scai::hmemo::WriteOnlyAccess<ValueType> values( csrValues, numNZ );   
        scai::hmemo::ReadAccess<IndexType> recvPartRead( recvPart );
        ia[0]= 0;
        
        IndexType rowCounter = 0; // count rows
        IndexType nnzCounter = 0; // count non-zero elements
        
        for(IndexType i=0; i<k; i++){
            IndexType rowNums=0;
            // traverse the part of the HArray that represents a row and find how many elements are in this row
            for(IndexType j=0; j<k; j++){
                if( recvPartRead[i*k+j] >0  ){
                    ++rowNums;
                }
            }
            ia[rowCounter+1] = ia[rowCounter] + rowNums;
           
            for(IndexType j=0; j<k; j++){
                if( recvPartRead[i*k +j] >0){   // there exist edge (i,j)
                    ja[nnzCounter] = j;
                    values[nnzCounter] = 1;
                    ++nnzCounter;
                }
            }
            ++rowCounter;
        }
    }
    SCAI_REGION_START("ParcoRepart.getBlockGraph.swapAndAssign");
        scai::lama::CSRSparseMatrix<ValueType> matrix;
        localMatrix.swap( csrIA, csrJA, csrValues );
        matrix.assign(localMatrix);
    SCAI_REGION_END("ParcoRepart.getBlockGraph.swapAndAssign");
    return matrix;
}

//-----------------------------------------------------------------------------------

template<typename IndexType, typename ValueType>
std::vector< std::vector<IndexType>> ParcoRepart<IndexType, ValueType>::getGraphEdgeColoring_local(CSRSparseMatrix<ValueType> &adjM, IndexType &colors) {
    SCAI_REGION("ParcoRepart.coloring");
    using namespace boost;
    IndexType N= adjM.getNumRows();
    assert( N== adjM.getNumColumns() ); // numRows = numColumns
    
    const scai::dmemo::DistributionPtr noDist(new scai::dmemo::NoDistribution(N));
    if (!adjM.getRowDistributionPtr()->isReplicated()) {
    	adjM.redistribute(noDist, noDist);
    	//throw std::runtime_error("Input matrix must be replicated.");
    }

    // use boost::Graph and boost::edge_coloring()
    typedef adjacency_list<vecS, vecS, undirectedS, no_property, size_t, no_property> Graph;
    //typedef std::pair<std::size_t, std::size_t> Pair;
    Graph G(N);
    
    // retG[0][i] the first node, retG[1][i] the second node, retG[2][i] the color of the edge
    std::vector< std::vector<IndexType>> retG(3);
    
	const CSRStorage<ValueType>& localStorage = adjM.getLocalStorage();
	const scai::hmemo::ReadAccess<IndexType> ia(localStorage.getIA());
	const scai::hmemo::ReadAccess<IndexType> ja(localStorage.getJA());

    // create graph G from the input adjacency matrix
    for(IndexType i=0; i<N; i++){
    	//we replicated the matrix, so global indices are local indices
    	const IndexType globalI = i;
    	for (IndexType j = ia[i]; j < ia[i+1]; j++) {
    		if (globalI < ja[j]) {
				boost::add_edge(globalI, ja[j], G);
				retG[0].push_back(globalI);
				retG[1].push_back(ja[j]);
    		}
    	}
    }
    
    colors = boost::edge_coloring(G, boost::get( boost::edge_bundle, G));
    
    scai::dmemo::CommunicatorPtr comm = scai::dmemo::Communicator::getCommunicatorPtr();

    for (size_t i = 0; i <retG[0].size(); i++) {
        retG[2].push_back( G[ boost::edge( retG[0][i],  retG[1][i], G).first] );
    }
    
    return retG;
}

//---------------------------------------------------------------------------------------

template<typename IndexType, typename ValueType>
std::vector<DenseVector<IndexType>> ParcoRepart<IndexType, ValueType>::getCommunicationPairs_local( CSRSparseMatrix<ValueType> &adjM) {
    IndexType N= adjM.getNumRows();
    SCAI_REGION("ParcoRepart.getCommunicationPairs_local");
    // coloring.size()=3: coloring(i,j,c) means that edge with endpoints i and j is colored with color c.
    // and coloring[i].size()= number of edges in input graph

    assert(adjM.getNumColumns() == adjM.getNumRows() );

    IndexType colors;
    std::vector<std::vector<IndexType>> coloring = getGraphEdgeColoring_local( adjM, colors );
    std::vector<DenseVector<IndexType>> retG(colors);
    
    if (adjM.getNumRows()==2) {
    	assert(colors<=1);
    	assert(coloring[0].size()<=1);
    }
    
    for(IndexType i=0; i<colors; i++){        
        retG[i].allocate(N);
        // TODO: although not distributed maybe try to avoid setValue, change to std::vector ?
        // initialize so retG[i][j]= j instead of -1
        for( IndexType j=0; j<N; j++){
            retG[i].setValue( j, j );
        }
    }
    
    // for all the edges:
    // coloring[0][i] = the first block , coloring[1][i] = the second block,
    // coloring[2][i]= the color/round in which the two blocks shall communicate
    for(IndexType i=0; i<coloring[0].size(); i++){
        IndexType color = coloring[2][i]; // the color/round of this edge
        assert(color<colors);
        IndexType firstBlock = coloring[0][i];
        IndexType secondBlock = coloring[1][i];
        retG[color].setValue( firstBlock, secondBlock);
        retG[color].setValue( secondBlock, firstBlock );
    }
    
    return retG;
}
//---------------------------------------------------------------------------------------

/* A 2D or 3D matrix given as a 1D array of size sideLen^dimesion
 * */
template<typename IndexType, typename ValueType>
std::vector<IndexType> ParcoRepart<IndexType, ValueType>::neighbourPixels(const IndexType thisPixel, const IndexType sideLen, const IndexType dimension){
    SCAI_REGION("ParcoRepart.neighbourPixels");
   
    SCAI_ASSERT(thisPixel>=0, "Negative pixel value: " << std::to_string(thisPixel));
    SCAI_ASSERT(sideLen> 0, "Negative or zero side length: " << std::to_string(sideLen));
    SCAI_ASSERT(sideLen> 0, "Negative or zero dimension: " << std::to_string(dimension));
    
    IndexType totalSize = std::pow(sideLen ,dimension);    
    SCAI_ASSERT( thisPixel < totalSize , "Wrong side length or dimension, sideLen=" + std::to_string(sideLen)+ " and dimension= " + std::to_string(dimension) );
    
    std::vector<IndexType> result;
    
    //calculate the index of the neighbouring pixels
    for(IndexType i=0; i<dimension; i++){
        for( int j :{-1, 1} ){
            // possible neighbour
            IndexType ngbrIndex = thisPixel + j*std::pow(sideLen,i );
            // index is within bounds
            if( ngbrIndex < 0 or ngbrIndex >=totalSize){
                continue;
            }
            if(dimension==2){
                IndexType xCoord = thisPixel/sideLen;
                IndexType yCoord = thisPixel%sideLen;
                if( ngbrIndex/sideLen == xCoord or ngbrIndex%sideLen == yCoord){
                    result.push_back(ngbrIndex);
                }
            }else if(dimension==3){
                IndexType planeSize= sideLen*sideLen;
                IndexType xCoord = thisPixel/planeSize;
                IndexType yCoord = (thisPixel%planeSize) /  sideLen;
                IndexType zCoord = (thisPixel%planeSize) % sideLen;
                IndexType ngbrX = ngbrIndex/planeSize;
                IndexType ngbrY = (ngbrIndex%planeSize)/sideLen;
                IndexType ngbrZ = (ngbrIndex%planeSize)%sideLen;
                if( ngbrX == xCoord and  ngbrY == yCoord ){
                    result.push_back(ngbrIndex);
                }else if(ngbrX == xCoord and  ngbrZ == zCoord){
                    result.push_back(ngbrIndex);
                }else if(ngbrY == yCoord and  ngbrZ == zCoord){
                    result.push_back(ngbrIndex);
                }
            }else{
                throw std::runtime_error("Implemented only for 2D and 3D. Dimension given: " + std::to_string(dimension) );
            }
        }
    }
    return result;
}
//---------------------------------------------------------------------------------------

//to force instantiation

template DenseVector<int> ParcoRepart<int, double>::partitionGraph(CSRSparseMatrix<double> &input, std::vector<DenseVector<double>> &coordinates, struct Settings);

template DenseVector<int> ParcoRepart<int, double>::pixelPartition(CSRSparseMatrix<double> &input, std::vector<DenseVector<double>> &coordinates, Settings settings);

template double ParcoRepart<int, double>::computeCut(const CSRSparseMatrix<double> &input, const DenseVector<int> &part, bool ignoreWeights);

template double ParcoRepart<int, double>::computeImbalance(const DenseVector<int> &partition, int k, const DenseVector<int> &nodeWeights);

template std::vector<int> ITI::ParcoRepart<int, double>::nonLocalNeighbors(const CSRSparseMatrix<double>& input);

template std::vector<double> ITI::ParcoRepart<int, double>::distancesFromBlockCenter(const std::vector<DenseVector<double>> &coordinates);

template scai::dmemo::Halo ITI::ParcoRepart<int, double>::buildNeighborHalo(const CSRSparseMatrix<double> &input);

template std::vector<int> ITI::ParcoRepart<int, double>::getNodesWithNonLocalNeighbors(const CSRSparseMatrix<double>& input);

template void ParcoRepart<int, double>::checkLocalDegreeSymmetry(const CSRSparseMatrix<double> &input);

template DenseVector<int> ParcoRepart<int, double>::getBorderNodes( const CSRSparseMatrix<double> &adjM, const DenseVector<int> &part);

template scai::lama::CSRSparseMatrix<double> ParcoRepart<int, double>::getPEGraph( const CSRSparseMatrix<double> &adjM);

template std::vector<std::vector<IndexType>> ParcoRepart<int, double>::getLocalBlockGraphEdges( const CSRSparseMatrix<double> &adjM, const DenseVector<int> &part);

template scai::lama::CSRSparseMatrix<double> ParcoRepart<int, double>::getBlockGraph( const CSRSparseMatrix<double> &adjM, const DenseVector<int> &part, const int k );

template std::vector< std::vector<int>>  ParcoRepart<int, double>::getGraphEdgeColoring_local( CSRSparseMatrix<double> &adjM, int& colors);

template std::vector<DenseVector<int>> ParcoRepart<int, double>::getCommunicationPairs_local( CSRSparseMatrix<double> &adjM);

template std::vector<int> ParcoRepart<int, double>::neighbourPixels(const int thisPixel, const int sideLen, const int dimension);

}<|MERGE_RESOLUTION|>--- conflicted
+++ resolved
@@ -30,15 +30,10 @@
 #include "MultiLevel.h"
 #include "SpectralPartition.h"
 #include "AuxiliaryFunctions.h"
-#include "MultiSection.h"
-
-<<<<<<< HEAD
-using scai::lama::Scalar;
-=======
+
 #include "sort/SchizoQS.hpp"
 
 //#include "quadtree/QuadTreeCartesianEuclid.h"
->>>>>>> fe6425fe
 
 namespace ITI {
 
@@ -93,6 +88,10 @@
 		throw std::runtime_error( "Distributions should be equal.");
 	}
 	SCAI_REGION_END("ParcoRepart.partitionGraph.inputCheck")
+	{
+		SCAI_REGION("ParcoRepart.synchronize")
+		comm->synchronize();
+	}
 	
 	SCAI_REGION_START("ParcoRepart.partitionGraph.initialPartition")
 	// get an initial partition
@@ -219,7 +218,7 @@
      */
     std::vector<IndexType> newLocalIndices;
     {
-        SCAI_REGION( "ParcoRepart.initialPartition.sorting" );
+        SCAI_REGION( "ParcoRepart.hilbertPartition.sorting" );
 
         int typesize;
         MPI_Type_size(SortingDatatype<sort_pair>::getMPIDatatype(), &typesize);
@@ -285,7 +284,7 @@
     
     {
     	assert(!inputDist->isReplicated() && comm->getSize() == k);
-        SCAI_REGION( "ParcoRepart.initialPartition.redistribute" );
+        SCAI_REGION( "ParcoRepart.hilbertPartition.redistribute" );
 
         scai::utilskernel::LArray<IndexType> indexTransport(newLocalIndices.size(), newLocalIndices.data());
         assert(comm->sum(indexTransport.size()) == globalN);
