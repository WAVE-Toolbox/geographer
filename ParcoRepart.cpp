/*
 * ParcoReport.cpp
 *
 *  Created on: 25.10.2016
 *      Author: moritzl
 */

#include <scai/dmemo/HaloBuilder.hpp>
#include <scai/dmemo/Distribution.hpp>
#include <scai/dmemo/BlockDistribution.hpp>
#include <scai/dmemo/GenBlockDistribution.hpp>
#include <scai/sparsekernel/openmp/OpenMPCSRUtils.hpp>
#include <scai/tracing.hpp>

#include <assert.h>
#include <cmath>
#include <climits>
#include <queue>
#include <string>
#include <unordered_set>
#include <numeric>
#include <iterator>
#include <algorithm>
#include <tuple>
#include <chrono>

#include "PrioQueue.h"
#include "ParcoRepart.h"
#include "HilbertCurve.h"

#include "quadtree/QuadTreeCartesianEuclid.h"

namespace ITI {

template<typename IndexType, typename ValueType>
DenseVector<IndexType> ParcoRepart<IndexType, ValueType>::partitionGraph(CSRSparseMatrix<ValueType> &input, std::vector<DenseVector<ValueType>> &coordinates, Settings settings)
{
	IndexType k = settings.numBlocks;
	ValueType epsilon = settings.epsilon;
    
	SCAI_REGION( "ParcoRepart.partitionGraph" )

	std::chrono::time_point<std::chrono::steady_clock> start, afterSFC, round;
	start = std::chrono::steady_clock::now();

	SCAI_REGION_START("ParcoRepart.partitionGraph.inputCheck")
	/**
	* check input arguments for sanity
	*/
	IndexType n = input.getNumRows();
	if (n != coordinates[0].size()) {
		throw std::runtime_error("Matrix has " + std::to_string(n) + " rows, but " + std::to_string(coordinates[0].size())
		 + " coordinates are given.");
	}
        
	if (n != input.getNumColumns()) {
		throw std::runtime_error("Matrix must be quadratic.");
	}

	if (!input.isConsistent()) {
		throw std::runtime_error("Input matrix inconsistent");
	}

	if (k > n) {
		throw std::runtime_error("Creating " + std::to_string(k) + " blocks from " + std::to_string(n) + " elements is impossible.");
	}

	if (epsilon < 0) {
		throw std::runtime_error("Epsilon " + std::to_string(epsilon) + " is invalid.");
	}

	const IndexType dimensions = coordinates.size();
        
	const scai::dmemo::DistributionPtr coordDist = coordinates[0].getDistributionPtr();
	const scai::dmemo::DistributionPtr inputDist = input.getRowDistributionPtr();
	const scai::dmemo::DistributionPtr noDist(new scai::dmemo::NoDistribution(n));
	const scai::dmemo::CommunicatorPtr comm = coordDist->getCommunicatorPtr();

	const IndexType localN = inputDist->getLocalSize();
	const IndexType globalN = inputDist->getGlobalSize();

	if( !coordDist->isEqual( *inputDist) ){
		throw std::runtime_error( "Distributions should be equal.");
	}
	SCAI_REGION_END("ParcoRepart.partitionGraph.inputCheck")
	
	/**
	*	gather information for space-filling curves
	*/
	std::vector<ValueType> minCoords(dimensions, std::numeric_limits<ValueType>::max());
	std::vector<ValueType> maxCoords(dimensions, std::numeric_limits<ValueType>::lowest());
	DenseVector<IndexType> result;

	{
		SCAI_REGION( "ParcoRepart.partitionGraph.initialPartition" )

		/**
		 * get minimum / maximum of local coordinates
		 */
		for (IndexType dim = 0; dim < dimensions; dim++) {
			//get local parts of coordinates
			scai::utilskernel::LArray<ValueType>& localPartOfCoords = coordinates[dim].getLocalValues();
			for (IndexType i = 0; i < localN; i++) {
				ValueType coord = localPartOfCoords[i];
				if (coord < minCoords[dim]) minCoords[dim] = coord;
				if (coord > maxCoords[dim]) maxCoords[dim] = coord;
			}
		}

		/**
		 * communicate to get global min / max
		 */
		for (IndexType dim = 0; dim < dimensions; dim++) {
			minCoords[dim] = comm->min(minCoords[dim]);
			maxCoords[dim] = comm->max(maxCoords[dim]);
		}
	
		ValueType maxExtent = 0;
		for (IndexType dim = 0; dim < dimensions; dim++) {
			if (maxCoords[dim] - minCoords[dim] > maxExtent) {
				maxExtent = maxCoords[dim] - minCoords[dim];
			}
		}

		/**
		* Several possibilities exist for choosing the recursion depth.
		* Either by user choice, or by the maximum fitting into the datatype, or by the minimum distance between adjacent points.
		*/
		const IndexType recursionDepth = settings.sfcResolution > 0 ? settings.sfcResolution : std::min(std::log2(n), double(21));
	
		/**
		*	create space filling curve indices.
		*/
		// trying the new version of getHilbertIndex
                
		scai::lama::DenseVector<ValueType> hilbertIndices(inputDist);
		// get local part of hilbert indices
		scai::utilskernel::LArray<ValueType>& hilbertIndicesLocal = hilbertIndices.getLocalValues();

		{
			SCAI_REGION("ParcoRepart.partitionGraph.initialPartition.spaceFillingCurve")
			// get read access to the local part of the coordinates
			// TODO: should be coordAccess[dimension] but I don't know how ... maybe HArray::acquireReadAccess? (harry)
			scai::hmemo::ReadAccess<ValueType> coordAccess0( coordinates[0].getLocalValues() );
			scai::hmemo::ReadAccess<ValueType> coordAccess1( coordinates[1].getLocalValues() );
			// this is faulty, if dimensions=2 coordAccess2 is equal to coordAccess1
			scai::hmemo::ReadAccess<ValueType> coordAccess2( coordinates[dimensions-1].getLocalValues() );

			ValueType point[dimensions];
			for (IndexType i = 0; i < localN; i++) {
				coordAccess0.getValue(point[0], i);
				coordAccess1.getValue(point[1], i);
				// TODO change how I treat different dimensions
				if(dimensions == 3){
					coordAccess2.getValue(point[2], i);
				}
				ValueType globalHilbertIndex = HilbertCurve<IndexType, ValueType>::getHilbertIndex( point, dimensions, recursionDepth, minCoords, maxCoords);
				hilbertIndicesLocal[i] = globalHilbertIndex;
			}
		}
		
		
		/**
		* now sort the global indices by where they are on the space-filling curve.
		*/
		scai::lama::DenseVector<IndexType> permutation;
        {
			SCAI_REGION( "ParcoRepart.partitionGraph.initialPartition.sorting" )
			hilbertIndices.sort(permutation, true);
        }

		/**
		* initial partitioning with sfc.
		*/
		if (!inputDist->isReplicated() && comm->getSize() == k) {
			SCAI_REGION( "ParcoRepart.partitionGraph.initialPartition.redistribute" )

			scai::dmemo::DistributionPtr blockDist(new scai::dmemo::BlockDistribution(n, comm));
			permutation.redistribute(blockDist);
			scai::hmemo::WriteAccess<IndexType> wPermutation( permutation.getLocalValues() );
			std::sort(wPermutation.get(), wPermutation.get()+wPermutation.size());
			wPermutation.release();

			scai::dmemo::DistributionPtr newDistribution(new scai::dmemo::GeneralDistribution(n, permutation.getLocalValues(), comm));

			input.redistribute(newDistribution, input.getColDistributionPtr());
			result = DenseVector<IndexType>(newDistribution, comm->getRank());

			for (IndexType dim = 0; dim < dimensions; dim++) {
				coordinates[dim].redistribute(newDistribution);
			}

		} else {
			scai::lama::DenseVector<IndexType> inversePermutation;
			DenseVector<IndexType> tmpPerm = permutation;
			tmpPerm.sort( inversePermutation, true);

			result.allocate(inputDist);

			for (IndexType i = 0; i < localN; i++) {
				result.getLocalValues()[i] = int( inversePermutation.getLocalValues()[i] *k/n);
			}
		}
	}

	IndexType numRefinementRounds = 0;

	if (comm->getSize() == 1 || comm->getSize() == k) {
		ValueType gain = settings.minGainForNextRound;
		ValueType cut = comm->getSize() == 1 ? computeCut(input, result) : comm->sum(localSumOutgoingEdges(input, false)) / 2;

		scai::lama::CSRSparseMatrix<ValueType> blockGraph = ParcoRepart<IndexType, ValueType>::getPEGraph(input);

		std::vector<DenseVector<IndexType>> communicationScheme = ParcoRepart<IndexType,ValueType>::getCommunicationPairs_local(blockGraph);

		std::vector<IndexType> nodesWithNonLocalNeighbors = getNodesWithNonLocalNeighbors(input);

		std::vector<double> distances;
		if (settings.useGeometricTieBreaking) {
			distances = distancesFromBlockCenter(coordinates);
		}

		DenseVector<IndexType> nonWeights = DenseVector<IndexType>(0,1);

		if (comm->getRank() == 0) {
			afterSFC = std::chrono::steady_clock::now();
			std::chrono::duration<double> elapsedSeconds = afterSFC-start;
			std::cout << "With SFC (" << elapsedSeconds.count() << " seconds), cut is " << cut << std::endl;
		}

		while (gain >= settings.minGainForNextRound) {
			if (inputDist->isReplicated()) {
				gain = replicatedMultiWayFM(input, result, k, epsilon);
			} else {
				std::vector<IndexType> gainPerRound = distributedFMStep(input, result, nodesWithNonLocalNeighbors, nonWeights, communicationScheme, coordinates, distances, settings);
				gain = 0;
				for (IndexType roundGain : gainPerRound) gain += roundGain;

				if (settings.skipNoGainColors) {
					IndexType i = 0;
					while (i < gainPerRound.size()) {
						if (gainPerRound[i] == 0) {
							//remove this color from future rounds. This is not terrible efficient, since it causes multiple copies, but all vectors are small and this method isn't called too often.
							communicationScheme.erase(communicationScheme.begin()+i);
							gainPerRound.erase(gainPerRound.begin()+i);
						} else {
							i++;
						}
					}
				}
			}
			ValueType oldCut = cut;
			cut = comm->getSize() == 1 ? computeCut(input, result) : comm->sum(localSumOutgoingEdges(input, false)) / 2;
			if (comm->getRank() == 0) {
				round = std::chrono::steady_clock::now();
				std::chrono::duration<double> elapsedSeconds = round-start;
				std::cout << "After " << numRefinementRounds + 1 << " refinement rounds, (" << elapsedSeconds.count() << " seconds), cut is " << cut << std::endl;
			}
			if (cut != oldCut - gain) {
				throw std::logic_error("Old cut was " + std::to_string(oldCut) + ", new cut is " + std::to_string(cut) + " but gain is " + std::to_string(gain)+".");
			}

			numRefinementRounds++;
		}
	} else {
		std::cout << "Local refinement only implemented sequentially and for one block per process. Called with " << comm->getSize() << " processes and " << k << " blocks." << std::endl;
	}
	return result;
}

template<typename IndexType, typename ValueType>
ValueType ParcoRepart<IndexType, ValueType>::replicatedMultiWayFM(const CSRSparseMatrix<ValueType> &input, DenseVector<IndexType> &part, IndexType k, ValueType epsilon, bool unweighted) {

	SCAI_REGION( "ParcoRepart.replicatedMultiWayFM" )
	const IndexType n = input.getNumRows();
	/**
	* check input and throw errors
	*/
	const Scalar minPartID = part.min();
	const Scalar maxPartID = part.max();
	if (minPartID.getValue<IndexType>() != 0) {
		throw std::runtime_error("Smallest block ID is " + std::to_string(minPartID.getValue<IndexType>()) + ", should be 0");
	}

	if (maxPartID.getValue<IndexType>() != k-1) {
		throw std::runtime_error("Highest block ID is " + std::to_string(maxPartID.getValue<IndexType>()) + ", should be " + std::to_string(k-1));
	}

	if (part.size() != n) {
		throw std::runtime_error("Partition has " + std::to_string(part.size()) + " entries, but matrix has " + std::to_string(n) + ".");
	}

	if (epsilon < 0) {
		throw std::runtime_error("Epsilon must be >= 0, not " + std::to_string(epsilon));
	}

	const scai::dmemo::DistributionPtr inputDist = input.getRowDistributionPtr();
	const scai::dmemo::DistributionPtr partDist = part.getDistributionPtr();

	if (!inputDist->isReplicated()) {
		throw std::runtime_error("Input matrix must be replicated, for now.");
	}

	if (!partDist->isReplicated()) {
		throw std::runtime_error("Input partition must be replicated, for now.");
	}

	if (k == 1) {
		//nothing to partition
		return 0;
	}

	/**
	* allocate data structures
	*/

	//const ValueType oldCut = computeCut(input, part, unweighted);

	scai::hmemo::ReadAccess<IndexType> partAccess(part.getLocalValues());

	const IndexType optSize = ceil(double(n) / k);
	const IndexType maxAllowablePartSize = optSize*(1+epsilon);

	std::vector<IndexType> bestTargetFragment(n);
	std::vector<PrioQueue<ValueType, IndexType>> queues(k, n);

	std::vector<IndexType> gains;
	std::vector<std::pair<IndexType, IndexType> > transfers;
	std::vector<IndexType> transferedVertices;
	std::vector<double> imbalances;

	std::vector<double> fragmentSizes(k);

	double maxFragmentSize = 0;

	for (IndexType i = 0; i < n; i++) {
		IndexType blockID = partAccess[i];
		assert(blockID >= 0);
		assert(blockID < k);
		fragmentSizes[blockID] += 1;

		if (fragmentSizes[blockID] < maxFragmentSize) {
			maxFragmentSize = fragmentSizes[blockID];
		}
	}

	std::vector<IndexType> degrees(n);
	std::vector<std::vector<ValueType> > edgeCuts(n);

	//Using ReadAccess here didn't give a performance benefit
	const CSRStorage<ValueType>& localStorage = input.getLocalStorage();
	const scai::utilskernel::LArray<IndexType>& ia = localStorage.getIA();
	const scai::utilskernel::LArray<IndexType>& ja = localStorage.getJA();
	const scai::utilskernel::LArray<IndexType>& values = localStorage.getValues();
	if (!unweighted && values.min() < 0) {
		throw std::runtime_error("Only positive edge weights are supported, " + std::to_string(values.min()) + " invalid.");
	}

	ValueType totalWeight = 0;

	for (IndexType v = 0; v < n; v++) {
		edgeCuts[v].resize(k, 0);

		const IndexType beginCols = ia[v];
		const IndexType endCols = ia[v+1];
		degrees[v] = endCols - beginCols;
		for (IndexType j = beginCols; j < endCols; j++) {
			IndexType neighbor = ja[j];
			IndexType localNeighbor = inputDist->global2local(neighbor);
			if (neighbor == v) continue;
			edgeCuts[v][partAccess[localNeighbor]] += unweighted ? 1 : values[j];
			totalWeight += unweighted ? 1 : values[j];
		}
	}

	//setting initial best target for each node
	for (IndexType v = 0; v < n; v++) {
		ValueType maxCut = -totalWeight;
		IndexType idAtMax = k;

		for (IndexType fragment = 0; fragment < k; fragment++) {
			if (unweighted) {
				assert(edgeCuts[v][fragment] <= degrees[v]);
			}
			assert(edgeCuts[v][fragment] >= 0);

			if (fragment != partAccess[v] && edgeCuts[v][fragment] > maxCut && fragmentSizes[fragment] <= maxAllowablePartSize) {
				idAtMax = fragment;
				maxCut = edgeCuts[v][fragment];
			}
		}

		assert(idAtMax < k);
		assert(maxCut >= 0);
		if (unweighted) assert(maxCut <= degrees[v]);
		bestTargetFragment[v] = idAtMax;
		assert(partAccess[v] < queues.size());
		if (fragmentSizes[partAccess[v]] > 1) {
			ValueType key = -(maxCut-edgeCuts[v][partAccess[v]]);
			assert(-key <= degrees[v]);
			queues[partAccess[v]].insert(key, v); //negative max gain
		}
	}

	ValueType gainsum = 0;
	bool allQueuesEmpty = false;

	std::vector<bool> moved(n, false);

	while (!allQueuesEmpty) {
	allQueuesEmpty = true;

	//choose largest partition with non-empty queue.
	IndexType largestMovablePart = k;
	IndexType largestSize = 0;

	for (IndexType partID = 0; partID < k; partID++) {
		if (queues[partID].size() > 0 && fragmentSizes[partID] > largestSize) {
			largestMovablePart = partID;
			largestSize = fragmentSizes[partID];
		}
	}

	if (largestSize > 1 && largestMovablePart != k) {
		//at least one queue is not empty
		allQueuesEmpty = false;
		IndexType partID = largestMovablePart;

		assert(partID < queues.size());
		assert(queues[partID].size() > 0);

		IndexType topVertex;
		ValueType topGain;
		std::tie(topGain, topVertex) = queues[partID].extractMin();
		topGain = -topGain;//invert, since the negative gain was used as priority.
		assert(topVertex < n);
		assert(topVertex >= 0);
		if (unweighted) {
			assert(topGain <= degrees[topVertex]);
		}
		assert(!moved[topVertex]);
		assert(partAccess[topVertex] == partID);

		//now get target partition.
		IndexType targetFragment = bestTargetFragment[topVertex];
		ValueType storedGain = edgeCuts[topVertex][targetFragment] - edgeCuts[topVertex][partID];
		
		assert(abs(storedGain - topGain) < 0.0001);
		assert(fragmentSizes[partID] > 1);


		//move node there
		part.setValue(topVertex, targetFragment);
		moved[topVertex] = true;

		//udpate size map
		fragmentSizes[partID] -= 1;
		fragmentSizes[targetFragment] += 1;

		//update history
		gainsum += topGain;
		gains.push_back(gainsum);
		transfers.emplace_back(partID, targetFragment);
		transferedVertices.push_back(topVertex);
		assert(transferedVertices.size() == transfers.size());
		assert(gains.size() == transfers.size());

		double imbalance = (*std::max_element(fragmentSizes.begin(), fragmentSizes.end()) - optSize) / optSize;
		imbalances.push_back(imbalance);

		//std::cout << "Moved node " << topVertex << " to block " << targetFragment << " for gain of " << topGain << ", bringing sum to " << gainsum 
		//<< " and imbalance to " << imbalance  << "." << std::endl;

		//I've tried to replace these direct accesses by ReadAccess, program was slower
		const IndexType beginCols = ia[topVertex];
		const IndexType endCols = ia[topVertex+1];

		for (IndexType j = beginCols; j < endCols; j++) {
			const IndexType neighbour = ja[j];
			if (!moved[neighbour]) {
				//update edge cuts
				IndexType neighbourBlock = partAccess[neighbour];

				edgeCuts[neighbour][partID] -= unweighted ? 1 : values[j];
				assert(edgeCuts[neighbour][partID] >= 0);
				edgeCuts[neighbour][targetFragment] += unweighted ? 1 : values[j];
				assert(edgeCuts[neighbour][targetFragment] <= degrees[neighbour]);

				//find new fragment for neighbour
				ValueType maxCut = -totalWeight;
				IndexType idAtMax = k;

				for (IndexType fragment = 0; fragment < k; fragment++) {
					if (fragment != neighbourBlock && edgeCuts[neighbour][fragment] > maxCut  && fragmentSizes[fragment] <= maxAllowablePartSize) {
						idAtMax = fragment;
						maxCut = edgeCuts[neighbour][fragment];
					}
				}

				assert(maxCut >= 0);
				if (unweighted) assert(maxCut <= degrees[neighbour]);
				assert(idAtMax < k);
				bestTargetFragment[neighbour] = idAtMax;

				ValueType key = -(maxCut-edgeCuts[neighbour][neighbourBlock]);
				assert(-key == edgeCuts[neighbour][idAtMax] - edgeCuts[neighbour][neighbourBlock]);
				assert(-key <= degrees[neighbour]);

				//update prioqueue
				queues[neighbourBlock].remove(neighbour);
				queues[neighbourBlock].insert(key, neighbour);
				}
			}
		}
	}

	const IndexType testedNodes = gains.size();
	if (testedNodes == 0) return 0;
	assert(gains.size() == transfers.size());

    /**
	* now find best partition among those tested
	*/
	IndexType maxIndex = -1;
	ValueType maxGain = 0;

	for (IndexType i = 0; i < testedNodes; i++) {
		if (gains[i] > maxGain && imbalances[i] <= epsilon) {
			maxIndex = i;
			maxGain = gains[i];
		}
	}
	assert(testedNodes >= maxIndex);
	//assert(maxIndex >= 0);
	assert(testedNodes-1 < transfers.size());

	/**
	 * apply partition modifications in reverse until best is recovered
	 */
	for (int i = testedNodes-1; i > maxIndex; i--) {
		assert(transferedVertices[i] < n);
		assert(transferedVertices[i] >= 0);
		part.setValue(transferedVertices[i], transfers[i].first);
	}
	return maxGain;
}

template<typename IndexType, typename ValueType>
ValueType ParcoRepart<IndexType, ValueType>::computeCut(const CSRSparseMatrix<ValueType> &input, const DenseVector<IndexType> &part, const bool weighted) {
	SCAI_REGION( "ParcoRepart.computeCut" )
	const scai::dmemo::DistributionPtr inputDist = input.getRowDistributionPtr();
	const scai::dmemo::DistributionPtr partDist = part.getDistributionPtr();

	const IndexType n = inputDist->getGlobalSize();
	const IndexType localN = inputDist->getLocalSize();
	const Scalar maxBlockScalar = part.max();
	const IndexType maxBlockID = maxBlockScalar.getValue<IndexType>();

	if (partDist->getLocalSize() != localN) {
		throw std::runtime_error("partition has " + std::to_string(partDist->getLocalSize()) + " local values, but matrix has " + std::to_string(localN));
	}

	const CSRStorage<ValueType>& localStorage = input.getLocalStorage();
	scai::hmemo::ReadAccess<IndexType> ia(localStorage.getIA());
	scai::hmemo::ReadAccess<IndexType> ja(localStorage.getJA());
	scai::hmemo::HArray<IndexType> localData = part.getLocalValues();
	scai::hmemo::ReadAccess<IndexType> partAccess(localData);

	scai::hmemo::ReadAccess<ValueType> values(localStorage.getValues());

	scai::dmemo::Halo partHalo = buildNeighborHalo(input);
	scai::utilskernel::LArray<IndexType> haloData;
	partDist->getCommunicatorPtr()->updateHalo( haloData, localData, partHalo );

	ValueType result = 0;
	for (IndexType i = 0; i < localN; i++) {
		const IndexType beginCols = ia[i];
		const IndexType endCols = ia[i+1];
		assert(ja.size() >= endCols);

		const IndexType globalI = inputDist->local2global(i);
		assert(partDist->isLocal(globalI));
		IndexType thisBlock = partAccess[i];
		
		for (IndexType j = beginCols; j < endCols; j++) {
			IndexType neighbor = ja[j];
			assert(neighbor >= 0);
			assert(neighbor < n);

			IndexType neighborBlock;
			if (partDist->isLocal(neighbor)) {
				neighborBlock = partAccess[partDist->global2local(neighbor)];
			} else {
				neighborBlock = haloData[partHalo.global2halo(neighbor)];
			}

			if (neighborBlock != thisBlock) {
				if (weighted) {
					result += values[j];
				} else {
					result++;
				}
			}
		}
	}

	if (!inputDist->isReplicated()) {
    //sum values over all processes
    result = inputDist->getCommunicatorPtr()->sum(result);
  }

  return result / 2; //counted each edge from both sides
}

template<typename IndexType, typename ValueType>
ValueType ParcoRepart<IndexType, ValueType>::localSumOutgoingEdges(const CSRSparseMatrix<ValueType> &input, const bool weighted) {
	SCAI_REGION( "ParcoRepart.localSumOutgoingEdges" )
	const CSRStorage<ValueType>& localStorage = input.getLocalStorage();
	const scai::hmemo::ReadAccess<IndexType> ja(localStorage.getJA());
	const scai::hmemo::ReadAccess<ValueType> values(localStorage.getValues());

	IndexType sumOutgoingEdgeWeights = 0;
	for (IndexType j = 0; j < ja.size(); j++) {
		if (!input.getRowDistributionPtr()->isLocal(ja[j])) sumOutgoingEdgeWeights += weighted ? values[j] : 1;
	}

	return sumOutgoingEdgeWeights;
}

template<typename IndexType, typename ValueType>
IndexType ParcoRepart<IndexType, ValueType>::localBlockSize(const DenseVector<IndexType> &part, IndexType blockID) {
	SCAI_REGION( "ParcoRepart.localBlockSize" )
	IndexType result = 0;
	scai::hmemo::ReadAccess<IndexType> localPart(part.getLocalValues());

	for (IndexType i = 0; i < localPart.size(); i++) {
		if (localPart[i] == blockID) {
			result++;
		}
	}
	return result;
}

template<typename IndexType, typename ValueType>
ValueType ParcoRepart<IndexType, ValueType>::computeImbalance(const DenseVector<IndexType> &part, IndexType k, const DenseVector<IndexType> &nodeWeights) {
	SCAI_REGION( "ParcoRepart.computeImbalance" )
	const IndexType globalN = part.getDistributionPtr()->getGlobalSize();
	const IndexType localN = part.getDistributionPtr()->getLocalSize();
	const IndexType weightsSize = nodeWeights.getDistributionPtr()->getGlobalSize();
	const bool weighted = (weightsSize != 0);

	IndexType minWeight, maxWeight;
	if (weighted) {
		assert(weightsSize == globalN);
		assert(nodeWeights.getDistributionPtr()->getLocalSize() == localN);
		minWeight = nodeWeights.min().Scalar::getValue<IndexType>();
		maxWeight = nodeWeights.max().Scalar::getValue<IndexType>();
	} else {
		minWeight = 1;
		maxWeight = 1;
	}

	if (maxWeight <= 0) {
		throw std::runtime_error("Node weight vector given, but all weights non-positive.");
	}

	if (minWeight < 0) {
		throw std::runtime_error("Negative node weights not supported.");
	}

	std::vector<IndexType> subsetSizes(k, 0);
	const IndexType minK = part.min().Scalar::getValue<IndexType>();
	const IndexType maxK = part.max().Scalar::getValue<IndexType>();

	if (minK < 0) {
		throw std::runtime_error("Block id " + std::to_string(minK) + " found in partition with supposedly" + std::to_string(k) + " blocks.");
	}

	if (maxK >= k) {
		throw std::runtime_error("Block id " + std::to_string(maxK) + " found in partition with supposedly" + std::to_string(k) + " blocks.");
	}

	scai::hmemo::ReadAccess<IndexType> localPart(part.getLocalValues());
	scai::hmemo::ReadAccess<IndexType> localWeight(nodeWeights.getLocalValues());
	assert(localPart.size() == localN);
 	
	IndexType weightSum = 0;
	for (IndexType i = 0; i < localN; i++) {
		IndexType partID = localPart[i];
		IndexType weight = weighted ? localWeight[i] : 1;
		subsetSizes[partID] += weight;
		weightSum += weight;
	}

	IndexType optSize;
	scai::dmemo::CommunicatorPtr comm = part.getDistributionPtr()->getCommunicatorPtr();
	if (weighted) {
		//get global weight sum
		weightSum = comm->sum(weightSum);
		optSize = std::ceil(weightSum / k + (maxWeight - minWeight));
	} else {
		optSize = std::ceil(globalN / k);
	}

	if (!part.getDistribution().isReplicated()) {
	  //sum block sizes over all processes
	  for (IndexType partID = 0; partID < k; partID++) {
	    subsetSizes[partID] = comm->sum(subsetSizes[partID]);
	  }
	}
	
	IndexType maxBlockSize = *std::max_element(subsetSizes.begin(), subsetSizes.end());
	if (!weighted) {
		assert(maxBlockSize >= optSize);
	}
	return ((maxBlockSize - optSize)/ optSize);
}

template<typename IndexType, typename ValueType>
std::vector<DenseVector<IndexType>> ParcoRepart<IndexType, ValueType>::computeCommunicationPairings(const CSRSparseMatrix<ValueType> &input, const DenseVector<IndexType> &part,
			const DenseVector<IndexType> &blocksToPEs) {
	/**
	 * for now, trivial communication pairing in 2^(ceil(log_2(p))) steps.
	 */
	SCAI_REGION( "ParcoRepart.computeCommunicationPairings" )

	const Scalar maxPartID = blocksToPEs.max();
	const IndexType p = maxPartID.getValue<IndexType>() + 1;
	const IndexType rounds = std::ceil(std::log(p) / std::log(2));
	const IndexType upperPowerP = 1 << rounds;
	assert(upperPowerP >= p);
	assert(upperPowerP < 2*p);
	const IndexType steps = upperPowerP-1;
	assert(steps >= p-1);

	std::vector<DenseVector<IndexType>> result;

	for (IndexType step = 1; step <= steps; step++) {
		IndexType commPerm[p];

		for (IndexType i = 0; i < p; i++) {
			IndexType partner = i ^ step;
			commPerm[i] = partner < p ? partner : i;
		}

		result.emplace_back(p, &commPerm[0]);
	}
	return result;
}

template<typename IndexType, typename ValueType>
std::vector<IndexType> ITI::ParcoRepart<IndexType, ValueType>::nonLocalNeighbors(const CSRSparseMatrix<ValueType>& input) {
	SCAI_REGION( "ParcoRepart.nonLocalNeighbors" )
	const scai::dmemo::DistributionPtr inputDist = input.getRowDistributionPtr();
	const IndexType n = inputDist->getGlobalSize();
	const IndexType localN = inputDist->getLocalSize();

	const CSRStorage<ValueType>& localStorage = input.getLocalStorage();
	scai::hmemo::ReadAccess<IndexType> ia(localStorage.getIA());
	scai::hmemo::ReadAccess<IndexType> ja(localStorage.getJA());

	std::set<IndexType> neighborSet;

	for (IndexType i = 0; i < localN; i++) {
		const IndexType beginCols = ia[i];
		const IndexType endCols = ia[i+1];

		for (IndexType j = beginCols; j < endCols; j++) {
			IndexType neighbor = ja[j];
			assert(neighbor >= 0);
			assert(neighbor < n);

			if (!inputDist->isLocal(neighbor)) {
				neighborSet.insert(neighbor);
			}
		}
	}
	return std::vector<IndexType>(neighborSet.begin(), neighborSet.end()) ;
}

template<typename IndexType, typename ValueType>
std::vector<ValueType> ITI::ParcoRepart<IndexType, ValueType>::distancesFromBlockCenter(const std::vector<DenseVector<ValueType>> &coordinates) {
	SCAI_REGION("ParcoRepart.distanceFromBlockCenter");

	const IndexType localN = coordinates[0].getDistributionPtr()->getLocalSize();
	const IndexType dimensions = coordinates.size();

	std::vector<ValueType> geometricCenter(dimensions);
	for (IndexType dim = 0; dim < dimensions; dim++) {
		const scai::utilskernel::LArray<ValueType>& localValues = coordinates[dim].getLocalValues();
		assert(localValues.size() == localN);
		geometricCenter[dim] = localValues.sum() / localN;
	}

	std::vector<ValueType> result(localN);
	for (IndexType i = 0; i < localN; i++) {
		ValueType distanceSquared = 0;
		for (IndexType dim = 0; dim < dimensions; dim++) {
			const ValueType diff = coordinates[dim].getLocalValues()[i] - geometricCenter[dim];
			distanceSquared += diff*diff;
		}
		result[i] = pow(distanceSquared, 0.5);
	}
	return result;
}

template<typename IndexType, typename ValueType>
template<typename T>
void ITI::ParcoRepart<IndexType, ValueType>::redistributeFromHalo(DenseVector<T>& input, scai::dmemo::DistributionPtr newDist, Halo& halo, scai::utilskernel::LArray<T>& haloData) {
	SCAI_REGION( "ParcoRepart.redistributeFromHalo.Vector" )

	using scai::utilskernel::LArray;

	scai::dmemo::DistributionPtr oldDist = input.getDistributionPtr();
	const IndexType newLocalN = newDist->getLocalSize();
	LArray<T> newLocalValues;

	{
		scai::hmemo::ReadAccess<T> rOldLocalValues(input.getLocalValues());
		scai::hmemo::ReadAccess<T> rHaloData(haloData);

		scai::hmemo::WriteOnlyAccess<T> wNewLocalValues(newLocalValues, newLocalN);
		for (IndexType i = 0; i < newLocalN; i++) {
			const IndexType globalI = newDist->local2global(i);
			if (oldDist->isLocal(globalI)) {
				wNewLocalValues[i] = rOldLocalValues[oldDist->global2local(globalI)];
			} else {
				const IndexType localI = halo.global2halo(globalI);
				assert(localI != nIndex);
				wNewLocalValues[i] = rHaloData[localI];
			}
		}
	}

	input.swap(newLocalValues, newDist);
}

template<typename IndexType, typename ValueType>
void ITI::ParcoRepart<IndexType, ValueType>::redistributeFromHalo(CSRSparseMatrix<ValueType>& matrix, scai::dmemo::DistributionPtr newDist, Halo& halo, CSRStorage<ValueType>& haloStorage) {
	SCAI_REGION( "ParcoRepart.redistributeFromHalo" )

	scai::dmemo::DistributionPtr oldDist = matrix.getRowDistributionPtr();

	using scai::utilskernel::LArray;

	const IndexType sourceNumRows = oldDist->getLocalSize();
	const IndexType targetNumRows = newDist->getLocalSize();

	const IndexType globalN = oldDist->getGlobalSize();
	if (newDist->getGlobalSize() != globalN) {
		throw std::runtime_error("Old Distribution has " + std::to_string(globalN) + " values, new distribution has " + std::to_string(newDist->getGlobalSize()));
	}

	scai::hmemo::HArray<IndexType> targetIA;
	scai::hmemo::HArray<IndexType> targetJA;
	scai::hmemo::HArray<ValueType> targetValues;

	const CSRStorage<ValueType>& localStorage = matrix.getLocalStorage();

	matrix.setDistributionPtr(newDist);

	//check for equality
	if (sourceNumRows == targetNumRows) {
		SCAI_REGION( "ParcoRepart.redistributeFromHalo.equalityCheck" )
		bool allLocal = true;
		for (IndexType i = 0; i < targetNumRows; i++) {
			if (!oldDist->isLocal(newDist->local2global(i))) allLocal = false;
		}
		if (allLocal) {
			//nothing to redistribute and no communication to do either.
			return;
		}
	}

	scai::hmemo::HArray<IndexType> sourceSizes;
	{
		SCAI_REGION( "ParcoRepart.redistributeFromHalo.sourceSizes" )
		scai::hmemo::ReadAccess<IndexType> sourceIA(localStorage.getIA());
		scai::hmemo::WriteOnlyAccess<IndexType> wSourceSizes( sourceSizes, sourceNumRows );
	    scai::sparsekernel::OpenMPCSRUtils::offsets2sizes( wSourceSizes.get(), sourceIA.get(), sourceNumRows );
	    //allocate
	    scai::hmemo::WriteOnlyAccess<IndexType> wTargetIA( targetIA, targetNumRows + 1 );
	}

	scai::hmemo::HArray<IndexType> haloSizes;
	{
		SCAI_REGION( "ParcoRepart.redistributeFromHalo.haloSizes" )
		scai::hmemo::WriteOnlyAccess<IndexType> wHaloSizes( haloSizes, halo.getHaloSize() );
		scai::hmemo::ReadAccess<IndexType> rHaloIA( haloStorage.getIA() );
		scai::sparsekernel::OpenMPCSRUtils::offsets2sizes( wHaloSizes.get(), rHaloIA.get(), halo.getHaloSize() );
	}

	std::vector<IndexType> localTargetIndices;
	std::vector<IndexType> localSourceIndices;
	std::vector<IndexType> localHaloIndices;
	std::vector<IndexType> additionalLocalNodes;
	IndexType numValues = 0;
	{
		SCAI_REGION( "ParcoRepart.redistributeFromHalo.targetIA" )
		scai::hmemo::ReadAccess<IndexType> rSourceSizes(sourceSizes);
		scai::hmemo::ReadAccess<IndexType> rHaloSizes(haloSizes);
	    scai::hmemo::WriteAccess<IndexType> wTargetIA( targetIA );

		for (IndexType i = 0; i < targetNumRows; i++) {
			IndexType newGlobalIndex = newDist->local2global(i);
			IndexType size;
			if (oldDist->isLocal(newGlobalIndex)) {
				localTargetIndices.push_back(i);
				const IndexType oldLocalIndex = oldDist->global2local(newGlobalIndex);
				localSourceIndices.push_back(oldLocalIndex);
				size = rSourceSizes[oldLocalIndex];
			} else {
				additionalLocalNodes.push_back(i);
				const IndexType haloIndex = halo.global2halo(newGlobalIndex);
				assert(haloIndex != nIndex);
				localHaloIndices.push_back(haloIndex);
				size = rHaloSizes[haloIndex];
			}
			wTargetIA[i] = size;
			numValues += size;
		}
		scai::sparsekernel::OpenMPCSRUtils::sizes2offsets( wTargetIA.get(), targetNumRows );

		//allocate
		scai::hmemo::WriteOnlyAccess<IndexType> wTargetJA( targetJA, numValues );
		scai::hmemo::WriteOnlyAccess<ValueType> wTargetValues( targetValues, numValues );
	}

	scai::hmemo::ReadAccess<IndexType> rTargetIA(targetIA);
	assert(rTargetIA.size() == targetNumRows + 1);
	IndexType numLocalIndices = localTargetIndices.size();
	IndexType numHaloIndices = localHaloIndices.size();

	for (IndexType i = 0; i < targetNumRows; i++) {
		assert(rTargetIA[i] <= rTargetIA[i+1]);
		assert(rTargetIA[i] < numValues);
	}

	{
		SCAI_REGION( "ParcoRepart.redistributeFromHalo.copy" )
		//copying JA array from local matrix and halo
		scai::dmemo::Redistributor::copyV( targetJA, targetIA, LArray<IndexType>(numLocalIndices, localTargetIndices.data()), localStorage.getJA(), localStorage.getIA(), LArray<IndexType>(numLocalIndices, localSourceIndices.data()) );
		scai::dmemo::Redistributor::copyV( targetJA, targetIA, LArray<IndexType>(additionalLocalNodes.size(), additionalLocalNodes.data()), haloStorage.getJA(), haloStorage.getIA(), LArray<IndexType>(numHaloIndices, localHaloIndices.data()) );

		//copying Values array from local matrix and halo
		scai::dmemo::Redistributor::copyV( targetValues, targetIA, LArray<IndexType>(numLocalIndices, localTargetIndices.data()), localStorage.getValues(), localStorage.getIA(), LArray<IndexType>(numLocalIndices, localSourceIndices.data()) );
		scai::dmemo::Redistributor::copyV( targetValues, targetIA, LArray<IndexType>(additionalLocalNodes.size(), additionalLocalNodes.data()), haloStorage.getValues(), haloStorage.getIA(), LArray<IndexType>(numHaloIndices, localHaloIndices.data()) );
	}
	rTargetIA.release();

	{
		SCAI_REGION( "ParcoRepart.redistributeFromHalo.setCSRData" )
		//setting CSR data
		matrix.getLocalStorage().setCSRDataSwap(targetNumRows, globalN, numValues, targetIA, targetJA, targetValues, scai::hmemo::ContextPtr());
	}
}

template<typename IndexType, typename ValueType>
scai::dmemo::Halo ITI::ParcoRepart<IndexType, ValueType>::buildNeighborHalo(const CSRSparseMatrix<ValueType>& input) {

	SCAI_REGION( "ParcoRepart.buildPartHalo" )

	const scai::dmemo::DistributionPtr inputDist = input.getRowDistributionPtr();

	std::vector<IndexType> requiredHaloIndices = nonLocalNeighbors(input);

	scai::dmemo::Halo Halo;
	{
		scai::hmemo::HArrayRef<IndexType> arrRequiredIndexes( requiredHaloIndices );
		scai::dmemo::HaloBuilder::build( *inputDist, arrRequiredIndexes, Halo );
	}

	return Halo;
}

template<typename IndexType, typename ValueType>
inline bool ITI::ParcoRepart<IndexType, ValueType>::hasNonLocalNeighbors(const CSRSparseMatrix<ValueType> &input, IndexType globalID) {
	SCAI_REGION( "ParcoRepart.hasNonLocalNeighbors" )
	/**
	 * this could be inlined physically to reduce the overhead of creating read access locks
	 */
	const scai::dmemo::DistributionPtr inputDist = input.getRowDistributionPtr();

	const CSRStorage<ValueType>& localStorage = input.getLocalStorage();
	const scai::hmemo::ReadAccess<IndexType> ia(localStorage.getIA());
	const scai::hmemo::ReadAccess<IndexType> ja(localStorage.getJA());

	const IndexType localID = inputDist->global2local(globalID);
	assert(localID != nIndex);

	const IndexType beginCols = ia[localID];
	const IndexType endCols = ia[localID+1];

	for (IndexType j = beginCols; j < endCols; j++) {
		if (!inputDist->isLocal(ja[j])) {
			return true;
		}
	}
	return false;
}

template<typename IndexType, typename ValueType>
std::vector<IndexType> ITI::ParcoRepart<IndexType, ValueType>::getNodesWithNonLocalNeighbors(const CSRSparseMatrix<ValueType>& input) {
	SCAI_REGION( "ParcoRepart.getNodesWithNonLocalNeighbors" )
	std::vector<IndexType> result;

	const scai::dmemo::DistributionPtr inputDist = input.getRowDistributionPtr();
	if (inputDist->isReplicated()) {
		//everything is local
		return result;
	}

	const CSRStorage<ValueType>& localStorage = input.getLocalStorage();
	const scai::hmemo::ReadAccess<IndexType> ia(localStorage.getIA());
	const scai::hmemo::ReadAccess<IndexType> ja(localStorage.getJA());
	const IndexType localN = inputDist->getLocalSize();

	//iterate over all nodes
	for (IndexType localI = 0; localI < localN; localI++) {
		const IndexType beginCols = ia[localI];
		const IndexType endCols = ia[localI+1];

		//over all edges
		for (IndexType j = beginCols; j < endCols; j++) {
			if (!inputDist->isLocal(ja[j])) {
				IndexType globalI = inputDist->local2global(localI);
				result.push_back(globalI);
				break;
			}
		}
	}

	//nodes should have been sorted to begin with, so a subset of them will be sorted as well
	assert(std::is_sorted(result.begin(), result.end()));
	return result;
}

template<typename IndexType, typename ValueType>
std::pair<std::vector<IndexType>, std::vector<IndexType>> ITI::ParcoRepart<IndexType, ValueType>::getInterfaceNodes(const CSRSparseMatrix<ValueType> &input, const DenseVector<IndexType> &part, const std::vector<IndexType>& nodesWithNonLocalNeighbors, IndexType otherBlock, IndexType depth) {

	SCAI_REGION( "ParcoRepart.getInterfaceNodes" )
	const scai::dmemo::DistributionPtr inputDist = input.getRowDistributionPtr();
	const scai::dmemo::DistributionPtr partDist = part.getDistributionPtr();
	const scai::dmemo::CommunicatorPtr comm = inputDist->getCommunicatorPtr();

	const IndexType n = inputDist->getGlobalSize();
	const IndexType localN = inputDist->getLocalSize();
	const IndexType thisBlock = comm->getRank();

	if (partDist->getLocalSize() != localN) {
		throw std::runtime_error("Partition has " + std::to_string(partDist->getLocalSize()) + " local nodes, but matrix has " + std::to_string(localN) + ".");
	}

	if (otherBlock > comm->getSize()) {
		throw std::runtime_error("Currently only implemented with one block per process, block " + std::to_string(thisBlock) + " invalid for " + std::to_string(comm->getSize()) + " processes.");
	}

	if (thisBlock == otherBlock) {
		throw std::runtime_error("Block IDs must be different.");
	}

	if (depth <= 0) {
		throw std::runtime_error("Depth must be positive");
	}

	scai::hmemo::HArray<IndexType> localData = part.getLocalValues();
	scai::hmemo::ReadAccess<IndexType> partAccess(localData);
	
	const CSRStorage<ValueType>& localStorage = input.getLocalStorage();
	const scai::hmemo::ReadAccess<IndexType> ia(localStorage.getIA());
	const scai::hmemo::ReadAccess<IndexType> ja(localStorage.getJA());

	/**
	 * send nodes with non-local neighbors to partner process.
	 * here we assume a 1-to-1-mapping of blocks to processes and a symmetric matrix
	 */
	std::unordered_set<IndexType> foreignNodes;
	{
		SCAI_REGION( "ParcoRepart.getInterfaceNodes.communication" )
		IndexType swapField[1];
		{
			SCAI_REGION( "ParcoRepart.getInterfaceNodes.communication.syncswap" );
			//swap number of local border nodes
			swapField[0] = nodesWithNonLocalNeighbors.size();
			comm->swap(swapField, 1, otherBlock);
		}
		const IndexType otherSize = swapField[0];
		const IndexType swapLength = std::max(otherSize, IndexType(nodesWithNonLocalNeighbors.size()));
		IndexType swapList[swapLength];
		for (IndexType i = 0; i < nodesWithNonLocalNeighbors.size(); i++) {
			swapList[i] = nodesWithNonLocalNeighbors[i];
		}
		comm->swap(swapList, swapLength, otherBlock);

		foreignNodes.reserve(otherSize);

		//the swapList array is only partially filled, the number of received nodes is found in swapField[0]
		for (IndexType i = 0; i < otherSize; i++) {
			foreignNodes.insert(swapList[i]);
		}
	}

	/**
	 * check which of the neighbors of our local border nodes are actually the partner's border nodes
	 */
	std::vector<IndexType> interfaceNodes;

	for (IndexType node : nodesWithNonLocalNeighbors) {
		SCAI_REGION( "ParcoRepart.getInterfaceNodes.getBorderToPartner" )
		IndexType localI = inputDist->global2local(node);
		assert(localI != nIndex);
		bool hasNonLocal = false;
		for (IndexType j = ia[localI]; j < ia[localI+1]; j++) {
			if (!inputDist->isLocal(ja[j])) {
				hasNonLocal = true;
				if (foreignNodes.count(ja[j])> 0) {
					interfaceNodes.push_back(node);
					break;
				}
			}
		}

		//This shouldn't happen, the list of local border nodes was incorrect!
		if (!hasNonLocal) {
			throw std::runtime_error("Node " + std::to_string(node) + " has " + std::to_string(ia[localI+1] - ia[localI]) + " neighbors, but all of them are local.");
		}
	}

	assert(interfaceNodes.size() <= localN);

	//keep track of which nodes were added at each BFS round
	std::vector<IndexType> roundMarkers({0});

	/**
	 * now gather buffer zone with breadth-first search
	 */
	if (depth > 1) {
		SCAI_REGION( "ParcoRepart.getInterfaceNodes.breadthFirstSearch" )
		std::vector<bool> touched(localN, false);

		std::queue<IndexType> bfsQueue;
		for (IndexType node : interfaceNodes) {
			bfsQueue.push(node);
			const IndexType localID = inputDist->global2local(node);
			assert(localID != nIndex);
			touched[localID] = true;
		}
		assert(bfsQueue.size() == interfaceNodes.size());

		for (IndexType round = 1; round < depth; round++) {
			roundMarkers.push_back(interfaceNodes.size());
			std::queue<IndexType> nextQueue;
			while (!bfsQueue.empty()) {
				IndexType nextNode = bfsQueue.front();
				bfsQueue.pop();

				const IndexType localI = inputDist->global2local(nextNode);
				assert(localI != nIndex);
				assert(touched[localI]);
				const IndexType beginCols = ia[localI];
				const IndexType endCols = ia[localI+1];

				for (IndexType j = beginCols; j < endCols; j++) {
					IndexType neighbor = ja[j];
					IndexType localNeighbor = inputDist->global2local(neighbor);
					//assume k=p
					if (localNeighbor != nIndex && !touched[localNeighbor]) {
						nextQueue.push(neighbor);
						interfaceNodes.push_back(neighbor);
						touched[localNeighbor] = true;
					}
				}
			}
			bfsQueue = nextQueue;
		}
	}

	assert(interfaceNodes.size() <= localN);
	assert(roundMarkers.size() == depth);
	return {interfaceNodes, roundMarkers};
}

template<typename IndexType, typename ValueType>
IndexType ITI::ParcoRepart<IndexType, ValueType>::getDegreeSum(const CSRSparseMatrix<ValueType> &input, const std::vector<IndexType>& nodes) {
	SCAI_REGION( "ParcoRepart.getDegreeSum" )
	const CSRStorage<ValueType>& localStorage = input.getLocalStorage();
	const scai::hmemo::ReadAccess<IndexType> localIa(localStorage.getIA());

	IndexType result = 0;

	for (IndexType node : nodes) {
		IndexType localID = input.getRowDistributionPtr()->global2local(node);
		result += localIa[localID+1] - localIa[localID];
	}
	return result;
}

template<typename IndexType, typename ValueType>
std::vector<IndexType> ITI::ParcoRepart<IndexType, ValueType>::distributedFMStep(CSRSparseMatrix<ValueType> &input, DenseVector<IndexType> &part, std::vector<DenseVector<ValueType>> &coordinates, Settings settings) {
	/**
	 * This is a wrapper function to allow calls without precomputing a communication schedule..
	 */

	std::vector<IndexType> nodesWithNonLocalNeighbors = getNodesWithNonLocalNeighbors(input);

	//get block graph
	scai::lama::CSRSparseMatrix<ValueType> blockGraph = ParcoRepart<IndexType, ValueType>::getBlockGraph( input, part, settings.numBlocks);

	//color block graph and get a communication schedule
	std::vector<DenseVector<IndexType>> communicationScheme = ParcoRepart<IndexType,ValueType>::getCommunicationPairs_local(blockGraph);

	//get uniform node weights
	DenseVector<IndexType> uniformWeights = DenseVector<IndexType>(input.getRowDistributionPtr(), 1);
	//DenseVector<IndexType> nonWeights = DenseVector<IndexType>(0, 1);

	//get distances
	std::vector<double> distances = distancesFromBlockCenter(coordinates);

	//call distributed FM-step
	return distributedFMStep(input, part, nodesWithNonLocalNeighbors, uniformWeights, communicationScheme, coordinates, distances, settings);
}

template<typename IndexType, typename ValueType>
std::vector<IndexType> ITI::ParcoRepart<IndexType, ValueType>::distributedFMStep(CSRSparseMatrix<ValueType>& input, DenseVector<IndexType>& part, std::vector<IndexType>& nodesWithNonLocalNeighbors,
		DenseVector<IndexType> &nodeWeights, const std::vector<DenseVector<IndexType>>& communicationScheme, std::vector<DenseVector<ValueType>> &coordinates,
		std::vector<ValueType> &distances, Settings settings) {
	SCAI_REGION( "ParcoRepart.distributedFMStep" )
	const IndexType globalN = input.getRowDistributionPtr()->getGlobalSize();
	scai::dmemo::CommunicatorPtr comm = input.getRowDistributionPtr()->getCommunicatorPtr();

	if (part.getDistributionPtr()->getLocalSize() != input.getRowDistributionPtr()->getLocalSize()) {
		throw std::runtime_error("Distributions of input matrix and partitions must be equal, for now.");
	}

	if (!input.getColDistributionPtr()->isReplicated()) {
		throw std::runtime_error("Column distribution needs to be replicated.");
	}

	if (settings.useGeometricTieBreaking) {
		for (IndexType dim = 0; dim < coordinates.size(); dim++) {
			if (coordinates[dim].getDistributionPtr()->getLocalSize() != input.getRowDistributionPtr()->getLocalSize()) {
				throw std::runtime_error("Coordinate distribution must be equal to matrix distribution");
			}
		}
		assert(distances.size() == input.getRowDistributionPtr()->getLocalSize());
	}

	if (settings.epsilon < 0) {
		throw std::runtime_error("Epsilon must be >= 0, not " + std::to_string(settings.epsilon));
	}

    if (settings.numBlocks != comm->getSize()) {
    	throw std::runtime_error("Called with " + std::to_string(comm->getSize()) + " processors, but " + std::to_string(settings.numBlocks) + " blocks.");
    }

    //block sizes TODO: adapt for weighted case
    const IndexType optSize = ceil(double(globalN) / settings.numBlocks);
    const IndexType maxAllowableBlockSize = optSize*(1+settings.epsilon);

    //for now, we are assuming equal numbers of blocks and processes
    const IndexType localBlockID = comm->getRank();

    const bool nodesWeighted = nodeWeights.getDistributionPtr()->getGlobalSize() > 0;
    if (nodesWeighted && nodeWeights.getDistributionPtr()->getLocalSize() != input.getRowDistributionPtr()->getLocalSize()) {
    	throw std::runtime_error("Node weights have " + std::to_string(nodeWeights.getDistributionPtr()->getLocalSize()) + " local values, should be "
    			+ std::to_string(input.getRowDistributionPtr()->getLocalSize()));
    }

    IndexType gainSum = 0;
    std::vector<IndexType> gainPerRound(communicationScheme.size(), 0);

	//copy into usable data structure with iterators
    //TODO: we only need those if redistribution happens.
    //Maybe hold off on creating the vector until then? On the other hand, the savings would be in those processes that are faster anyway and probably have to wait.
	std::vector<IndexType> myGlobalIndices(input.getRowDistributionPtr()->getLocalSize());
	{
		const scai::dmemo::DistributionPtr inputDist = input.getRowDistributionPtr();
		for (IndexType j = 0; j < myGlobalIndices.size(); j++) {
			myGlobalIndices[j] = inputDist->local2global(j);
		}
	}

	//main loop, one iteration for each color of the graph coloring
	for (IndexType color = 0; color < communicationScheme.size(); color++) {
		SCAI_REGION( "ParcoRepart.distributedFMStep.loop" )

		const scai::dmemo::DistributionPtr inputDist = input.getRowDistributionPtr();
		const scai::dmemo::DistributionPtr partDist = part.getDistributionPtr();
		const scai::dmemo::DistributionPtr commDist = communicationScheme[color].getDistributionPtr();

		const IndexType localN = inputDist->getLocalSize();

		if (!communicationScheme[color].getDistributionPtr()->isLocal(comm->getRank())) {
			throw std::runtime_error("Scheme value for " + std::to_string(comm->getRank()) + " must be local.");
		}
		
		scai::hmemo::ReadAccess<IndexType> commAccess(communicationScheme[color].getLocalValues());
		IndexType partner = commAccess[commDist->global2local(comm->getRank())];

		//check symmetry of communication scheme
		assert(partner < comm->getSize());
		if (commDist->isLocal(partner)) {
			IndexType partnerOfPartner = commAccess[commDist->global2local(partner)];
			if (partnerOfPartner != comm->getRank()) {
				throw std::runtime_error("Process " + std::to_string(comm->getRank()) + ": Partner " + std::to_string(partner) + " has partner "
						+ std::to_string(partnerOfPartner) + ".");
			}
		}

		/**
		 * check for validity of partition
		 */
		{
			SCAI_REGION( "ParcoRepart.distributedFMStep.loop.checkPartition" )
			scai::hmemo::ReadAccess<IndexType> partAccess(part.getLocalValues());
			for (IndexType j = 0; j < localN; j++) {
				if (partAccess[j] != localBlockID) {
					throw std::runtime_error("Block ID "+std::to_string(partAccess[j])+" found on process "+std::to_string(localBlockID)+".");
				}
			}
			for (IndexType node : nodesWithNonLocalNeighbors) {
				assert(inputDist->isLocal(node));
			}
		}

		IndexType gainThisRound = 0;

		scai::dmemo::Halo graphHalo;
		CSRStorage<ValueType> haloMatrix;
		scai::utilskernel::LArray<IndexType> nodeWeightHaloData;

		if (partner != comm->getRank()) {
			//processor is active this round

			/**
			 * get indices of border nodes with breadth-first search
			 */
			std::vector<IndexType> interfaceNodes;
			std::vector<IndexType> roundMarkers;
			std::tie(interfaceNodes, roundMarkers)= getInterfaceNodes(input, part, nodesWithNonLocalNeighbors, partner, settings.borderDepth+1);
			const IndexType lastRoundMarker = roundMarkers[roundMarkers.size()-1];
			const IndexType secondRoundMarker = roundMarkers[1];

			/**
			 * now swap indices of nodes in border region with partner processor.
			 * For this, first find out the length of the swap array.
			 */

			SCAI_REGION_START( "ParcoRepart.distributedFMStep.loop.prepareSets" )
			//swap size of border region and total block size. Block size is only needed as sanity check, could be removed in optimized version
			IndexType blockSize = localBlockSize(part, localBlockID);
			if (blockSize != localN) {
				throw std::runtime_error(std::to_string(localN) + " local nodes, but only " + std::to_string(blockSize) + " of them belong to block " + std::to_string(localBlockID) + ".");
			}

			IndexType swapField[5];
			swapField[0] = interfaceNodes.size();
			swapField[1] = secondRoundMarker;
			swapField[2] = lastRoundMarker;
			swapField[3] = blockSize;
			swapField[4] = getDegreeSum(input, interfaceNodes);
			comm->swap(swapField, 5, partner);
			//want to isolate raw array accesses as much as possible, define named variables and only use these from now
			const IndexType otherSize = swapField[0];
			const IndexType otherSecondRoundMarker = swapField[1];
			const IndexType otherLastRoundMarker = swapField[2];
			const IndexType otherBlockSize = swapField[3];
			const IndexType otherDegreeSum = swapField[4];

			if (interfaceNodes.size() == 0) {
				if (otherSize != 0) {
					throw std::runtime_error("Partner PE has a border region, but this PE doesn't. Looks like the block indices were allocated inconsistently.");
				} else {
					/*
					 * These processes don't share a border and thus have no communication to do with each other. How did they end up in a communication scheme?
					 * We could skip the loop entirely.
					 */
				}
			}

			//the two border regions might have different sizes. Swapping array is sized for the maximum of the two.
			const IndexType swapLength = std::max(otherSize, int(interfaceNodes.size()));
			IndexType swapNodes[swapLength];
			for (IndexType i = 0; i < swapLength; i++) {
				if (i < interfaceNodes.size()) {
					swapNodes[i] = interfaceNodes[i];
				} else {
					swapNodes[i] = -1;
				}
			}

			//now swap border region
			comm->swap(swapNodes, swapLength, partner);

			//read interface nodes of partner process from swapped array.
			std::vector<IndexType> requiredHaloIndices(otherSize);
			std::copy(swapNodes, swapNodes+otherSize, requiredHaloIndices.begin());

			//if we need more halo indices than there are non-local indices at all, something went wrong.
			assert(requiredHaloIndices.size() <= globalN - inputDist->getLocalSize());

			//swap distances used for tie breaking
			ValueType distanceSwap[swapLength];
			if (settings.useGeometricTieBreaking) {
				for (IndexType i = 0; i < interfaceNodes.size(); i++) {
					distanceSwap[i] = distances[inputDist->global2local(interfaceNodes[i])];
				}
				comm->swap(distanceSwap, swapLength, partner);
			}

			/*
			 * Build Halo to cover border region of other PE.
			 * This uses a special halo builder method that doesn't require communication, since the required and provided indices are already known.
			 */
			IndexType numValues = input.getLocalStorage().getValues().size();
			{
				scai::hmemo::HArrayRef<IndexType> arrRequiredIndexes( requiredHaloIndices );
				scai::hmemo::HArrayRef<IndexType> arrProvidedIndexes( interfaceNodes );
				scai::dmemo::HaloBuilder::build( *inputDist, arrRequiredIndexes, arrProvidedIndexes, partner, graphHalo );
			}

			//all required halo indices are in the halo
			for (IndexType node : requiredHaloIndices) {
				assert(graphHalo.global2halo(node) != nIndex);
			}

			/**
			 * Exchange Halo. This only requires communication with the partner process.
			 */
			haloMatrix.exchangeHalo( graphHalo, input.getLocalStorage(), *comm );
			//local part should stay unchanged, check edge number as proxy for that
			assert(input.getLocalStorage().getValues().size() == numValues);
			//halo matrix should have as many edges as the degree sum of the required halo indices
			assert(haloMatrix.getValues().size() == otherDegreeSum);

			//Here we only exchange one BFS-Round less than gathered, to make sure that all neighbors of the considered edges are still in the halo.
			std::vector<IndexType> borderRegionIDs(interfaceNodes.begin(), interfaceNodes.begin()+lastRoundMarker);
			std::vector<bool> assignedToSecondBlock(lastRoundMarker, 0);//nodes from own border region are assigned to first block
			std::copy(requiredHaloIndices.begin(), requiredHaloIndices.begin()+otherLastRoundMarker, std::back_inserter(borderRegionIDs));
			assignedToSecondBlock.resize(borderRegionIDs.size(), 1);//nodes from other border region are assigned to second block
			assert(borderRegionIDs.size() == lastRoundMarker + otherLastRoundMarker);

			const IndexType borderRegionSize = borderRegionIDs.size();

			/**
			 * If nodes are weighted, exchange Halo for node weights
			 */
			std::vector<IndexType> borderNodeWeights = {};
			if (nodesWeighted) {
				const scai::utilskernel::LArray<IndexType>& localWeights = nodeWeights.getLocalValues();
				assert(localWeights.size() == localN);
				comm->updateHalo( nodeWeightHaloData, localWeights, graphHalo );
				borderNodeWeights.resize(borderRegionSize);
				for (IndexType i = 0; i < borderRegionSize; i++) {
					const IndexType globalI = borderRegionIDs[i];
					if (inputDist->isLocal(globalI)) {
						const IndexType localI = inputDist->global2local(globalI);
						borderNodeWeights[i] = localWeights[localI];
					} else {
						const IndexType localI = graphHalo.global2halo(globalI);
						assert(localI != nIndex);
						borderNodeWeights[i] = nodeWeightHaloData[localI];
					}
					assert(borderNodeWeights[i] > 0);
				}
			}

			//block sizes and capacities
			std::pair<IndexType, IndexType> blockSizes = {blockSize, otherBlockSize};
			std::pair<IndexType, IndexType> maxBlockSizes = {maxAllowableBlockSize, maxAllowableBlockSize};

			//second round markers
			std::pair<IndexType, IndexType> secondRoundMarkers = {secondRoundMarker, otherSecondRoundMarker};

			//tie breaking keys
			std::vector<ValueType> tieBreakingKeys(borderRegionSize, 0);

			if (settings.useGeometricTieBreaking) {
				for (IndexType i = 0; i < lastRoundMarker; i++) {
					tieBreakingKeys[i] = -distances[inputDist->global2local(interfaceNodes[i])];
				}
				for (IndexType i = lastRoundMarker; i < borderRegionSize; i++) {
					tieBreakingKeys[i] = -distanceSwap[i-lastRoundMarker];
				}
			}

			if (settings.useDiffusionTieBreaking) {
				std::vector<ValueType> load = twoWayLocalDiffusion(input, haloMatrix, graphHalo, borderRegionIDs, secondRoundMarkers, assignedToSecondBlock, settings);
				for (IndexType i = 0; i < borderRegionSize; i++) {
					tieBreakingKeys[i] = std::abs(load[i]);
				}
			}

			SCAI_REGION_END( "ParcoRepart.distributedFMStep.loop.prepareSets" )

			/**
			 * execute FM locally
			 */
			IndexType gain = twoWayLocalFM(input, haloMatrix, graphHalo, borderRegionIDs, borderNodeWeights, secondRoundMarkers, assignedToSecondBlock, maxBlockSizes, blockSizes, tieBreakingKeys, settings);

			{
				SCAI_REGION( "ParcoRepart.distributedFMStep.loop.swapFMResults" )
				/**
				 * Communicate achieved gain.
				 * Since only two values are swapped, the tracing results measure the latency and synchronization overhead,
				 * the difference in running times between the two local FM implementations.
				 */
				swapField[0] = gain;
				swapField[1] = blockSizes.second;
				comm->swap(swapField, 2, partner);
			}
			const IndexType otherGain = swapField[0];
			const IndexType otherSecondBlockSize = swapField[1];

			if (otherSecondBlockSize > maxBlockSizes.first) {
				//If a block is too large after the refinement, it is only because it was too large to begin with.
				assert(otherSecondBlockSize <= blockSize);
			}

			if (otherGain <= 0 && gain <= 0) {
				//Oh well. None of the processors managed an improvement. No need to update data structures.

			}	else {
				SCAI_REGION_START( "ParcoRepart.distributedFMStep.loop.prepareRedist" )

				gainThisRound = std::max(IndexType(otherGain), IndexType(gain));

				assert(gainThisRound > 0);
				gainPerRound[color] = gainThisRound;

				gainSum += gainThisRound;

				//partition must be consistent, so if gains are equal, pick one of lower index.
				bool otherWasBetter = (otherGain > gain || (otherGain == gain && partner < comm->getRank()));

				//swap result of local FM
				IndexType resultSwap[borderRegionIDs.size()];
				std::copy(assignedToSecondBlock.begin(), assignedToSecondBlock.end(), resultSwap);
				comm->swap(resultSwap, borderRegionIDs.size(), partner);

				//keep best solution. Since the two processes used different offsets, we can't copy them directly
				if (otherWasBetter) {
					for (IndexType i = 0; i < lastRoundMarker; i++) {
						assignedToSecondBlock[i] = !(bool(resultSwap[i+otherLastRoundMarker]));//got bool array from partner, need to invert everything.
					}
					for (IndexType i = lastRoundMarker; i < borderRegionSize; i++) {
						assignedToSecondBlock[i] = !(bool(resultSwap[i-lastRoundMarker]));//got bool array from partner, need to invert everything.
					}
				}

				/**
				 * remove nodes
				 */
				for (IndexType i = 0; i < lastRoundMarker; i++) {
					if (assignedToSecondBlock[i]) {
						auto deleteIterator = std::lower_bound(myGlobalIndices.begin(), myGlobalIndices.end(), interfaceNodes[i]);
						assert(*deleteIterator == interfaceNodes[i]);
						myGlobalIndices.erase(deleteIterator);
					}
				}

				/**
				 * add new nodes
				 */
				for (IndexType i = 0; i < otherLastRoundMarker; i++) {
					if (!assignedToSecondBlock[lastRoundMarker + i]) {
						assert(requiredHaloIndices[i] == borderRegionIDs[lastRoundMarker + i]);
						myGlobalIndices.push_back(requiredHaloIndices[i]);
					}
				}

				//sort indices
				std::sort(myGlobalIndices.begin(), myGlobalIndices.end());
				SCAI_REGION_END( "ParcoRepart.distributedFMStep.loop.prepareRedist" )

				SCAI_REGION_START( "ParcoRepart.distributedFMStep.loop.redistribute" )

				SCAI_REGION_START( "ParcoRepart.distributedFMStep.loop.redistribute.generalDistribution" )
				scai::utilskernel::LArray<IndexType> indexTransport(myGlobalIndices.size(), myGlobalIndices.data());
				scai::dmemo::DistributionPtr newDistribution(new scai::dmemo::GeneralDistribution(globalN, indexTransport, comm));
				SCAI_REGION_END( "ParcoRepart.distributedFMStep.loop.redistribute.generalDistribution" )

				{
					SCAI_REGION( "ParcoRepart.distributedFMStep.loop.redistribute.updateDataStructures" )
					redistributeFromHalo(input, newDistribution, graphHalo, haloMatrix);
					part = DenseVector<IndexType>(newDistribution, localBlockID);
					if (nodesWeighted) {
						redistributeFromHalo<IndexType>(nodeWeights, newDistribution, graphHalo, nodeWeightHaloData);
					}
				}
				assert(input.getRowDistributionPtr()->isEqual(*part.getDistributionPtr()));
				SCAI_REGION_END( "ParcoRepart.distributedFMStep.loop.redistribute" )

				/**
				 * update local border. This could probably be optimized by only updating the part that could have changed in the last round.
				 */
				{
					SCAI_REGION( "ParcoRepart.distributedFMStep.loop.updateLocalBorder" )
					nodesWithNonLocalNeighbors = getNodesWithNonLocalNeighbors(input);
				}

				/**
				 * update coordinates and block distances
				 */
				if (settings.useGeometricTieBreaking)
				{
					SCAI_REGION( "ParcoRepart.distributedFMStep.loop.updateBlockDistances" )

					for (IndexType dim = 0; dim < coordinates.size(); dim++) {
						scai::utilskernel::LArray<ValueType>& localCoords = coordinates[dim].getLocalValues();
						scai::utilskernel::LArray<ValueType> haloData;
						comm->updateHalo( haloData, localCoords, graphHalo );
						redistributeFromHalo<ValueType>(coordinates[dim], newDistribution, graphHalo, haloData);
					}

					distances = distancesFromBlockCenter(coordinates);
				}
			}
		}
	}
	comm->synchronize();
	for (IndexType color = 0; color < gainPerRound.size(); color++) {
		gainPerRound[color] = comm->sum(gainPerRound[color]) / 2;
	}
	return gainPerRound;
}

template<typename IndexType, typename ValueType>
void ITI::ParcoRepart<IndexType, ValueType>::checkLocalDegreeSymmetry(const CSRSparseMatrix<ValueType> &input) {
	SCAI_REGION( "ParcoRepart.checkLocalDegreeSymmetry" )

	const scai::dmemo::DistributionPtr inputDist = input.getRowDistributionPtr();
	const IndexType localN = inputDist->getLocalSize();

	const CSRStorage<ValueType>& storage = input.getLocalStorage();
	const scai::hmemo::ReadAccess<IndexType> localIa(storage.getIA());
	const scai::hmemo::ReadAccess<IndexType> localJa(storage.getJA());

	std::vector<IndexType> inDegree(localN, 0);
	std::vector<IndexType> outDegree(localN, 0);
	for (IndexType i = 0; i < localN; i++) {
		IndexType globalI = inputDist->local2global(i);
		const IndexType beginCols = localIa[i];
		const IndexType endCols = localIa[i+1];

		for (IndexType j = beginCols; j < endCols; j++) {
			IndexType globalNeighbor = localJa[j];

			if (globalNeighbor != globalI && inputDist->isLocal(globalNeighbor)) {
				IndexType localNeighbor = inputDist->global2local(globalNeighbor);
				outDegree[i]++;
				inDegree[localNeighbor]++;
			}
		}
	}

	for (IndexType i = 0; i < localN; i++) {
		if (inDegree[i] != outDegree[i]) {
			//now check in detail:
			IndexType globalI = inputDist->local2global(i);
			for (IndexType j = localIa[i]; j < localIa[i+1]; j++) {
				IndexType globalNeighbor = localJa[j];
				if (inputDist->isLocal(globalNeighbor)) {
					IndexType localNeighbor = inputDist->global2local(globalNeighbor);
					bool foundBackEdge = false;
					for (IndexType y = localIa[localNeighbor]; y < localIa[localNeighbor+1]; y++) {
						if (localJa[y] == globalI) {
							foundBackEdge = true;
						}
					}
					if (!foundBackEdge) {
						throw std::runtime_error("Local node " + std::to_string(globalI) + " has edge to local node " + std::to_string(globalNeighbor)
											+ " but no back edge found.");
					}
				}
			}
		}
	}
}

template<typename IndexType, typename ValueType>
ValueType ITI::ParcoRepart<IndexType, ValueType>::twoWayLocalFM(const CSRSparseMatrix<ValueType> &input, const CSRStorage<ValueType> &haloStorage,
		const Halo &matrixHalo, const std::vector<IndexType>& borderRegionIDs, const std::vector<IndexType>& nodeWeights, std::pair<IndexType, IndexType> secondRoundMarkers,
		std::vector<bool>& assignedToSecondBlock, const std::pair<IndexType, IndexType> blockCapacities, std::pair<IndexType, IndexType>& blockSizes,
		std::vector<ValueType> tieBreakingKeys, Settings settings) {
	SCAI_REGION( "ParcoRepart.twoWayLocalFM" )

	IndexType magicStoppingAfterNoGainRounds;
	if (settings.stopAfterNoGainRounds > 0) {
		magicStoppingAfterNoGainRounds = settings.stopAfterNoGainRounds;
	} else {
		magicStoppingAfterNoGainRounds = borderRegionIDs.size();
	}

	assert(blockCapacities.first == blockCapacities.second);
	const bool nodesWeighted = (nodeWeights.size() != 0);
	const bool edgesWeighted = nodesWeighted;//TODO: adapt this, change interface

	if (edgesWeighted) {
		ValueType maxWeight = input.getLocalStorage().getValues().max();
		if (maxWeight == 0) {
			throw std::runtime_error("Edges were given as weighted, but maximum weight is zero.");
		}
	}

	const bool gainOverBalance = settings.gainOverBalance;

	if (blockSizes.first >= blockCapacities.first && blockSizes.second >= blockCapacities.second) {
		//cannot move any nodes, all blocks are overloaded already.
		return 0;
	}

	const scai::dmemo::DistributionPtr inputDist = input.getRowDistributionPtr();
	const IndexType globalN = inputDist->getGlobalSize();
	scai::dmemo::CommunicatorPtr comm = input.getRowDistributionPtr()->getCommunicatorPtr();

	//the size of this border region
	const IndexType veryLocalN = borderRegionIDs.size();
	assert(tieBreakingKeys.size() == veryLocalN);
	if (nodesWeighted) {
		assert(nodeWeights.size() == veryLocalN);
	}

	const IndexType firstBlockSize = std::distance(assignedToSecondBlock.begin(), std::lower_bound(assignedToSecondBlock.begin(), assignedToSecondBlock.end(), 1));
	assert(secondRoundMarkers.first <= firstBlockSize);
	assert(secondRoundMarkers.second <= veryLocalN - firstBlockSize);

	//this map provides an index from 0 to b-1 for each of the b indices in borderRegionIDs
	//globalToVeryLocal[borderRegionIDs[i]] = i
	std::map<IndexType, IndexType> globalToVeryLocal;

	for (IndexType i = 0; i < veryLocalN; i++) {
		IndexType globalIndex = borderRegionIDs[i];
		globalToVeryLocal[globalIndex] = i;
	}

	assert(globalToVeryLocal.size() == veryLocalN);

	auto isInBorderRegion = [&](IndexType globalID){return globalToVeryLocal.count(globalID) > 0;};

	/**
	 * This lambda computes the initial gain of each node.
	 * Inlining to reduce the overhead of read access locks didn't give any performance benefit.
	 */
	auto computeInitialGain = [&](IndexType veryLocalID){
		SCAI_REGION( "ParcoRepart.twoWayLocalFM.computeGain" )
		ValueType result = 0;
		IndexType globalID = borderRegionIDs[veryLocalID];
		IndexType isInSecondBlock = assignedToSecondBlock[veryLocalID];
		/**
		 * neighborhood information is either in local matrix or halo.
		 */
		const CSRStorage<ValueType>& storage = inputDist->isLocal(globalID) ? input.getLocalStorage() : haloStorage;
		const IndexType localID = inputDist->isLocal(globalID) ? inputDist->global2local(globalID) : matrixHalo.global2halo(globalID);
		assert(localID != nIndex);

		//get locks
		const scai::hmemo::ReadAccess<IndexType> localIa(storage.getIA());
		const scai::hmemo::ReadAccess<IndexType> localJa(storage.getJA());
		const scai::hmemo::ReadAccess<ValueType> values(storage.getValues());

		//get indices for CSR structure
		const IndexType beginCols = localIa[localID];
		const IndexType endCols = localIa[localID+1];

		for (IndexType j = beginCols; j < endCols; j++) {
			IndexType globalNeighbor = localJa[j];
			if (globalNeighbor == globalID) {
				//self-loop, not counted
				continue;
			}

			const IndexType weight = edgesWeighted ? values[j] : 1;

			if (inputDist->isLocal(globalNeighbor)) {
				//neighbor is in local block,
				result += isInSecondBlock ? weight : -weight;
			} else if (matrixHalo.global2halo(globalNeighbor) != nIndex) {
				//neighbor is in partner block
				result += !isInSecondBlock ? weight : -weight;
			} else {
				//neighbor is from somewhere else, no effect on gain.
			}
		}

		return result;
	};

	/**
	 * construct and fill gain table and priority queues. Since only one target block is possible, gain table is one-dimensional.
	 * One could probably optimize this by choosing the PrioQueueForInts, but it only supports positive keys and requires some adaptations
	 */
	PrioQueue<std::pair<IndexType, ValueType>, IndexType> firstQueue(veryLocalN);
	PrioQueue<std::pair<IndexType, ValueType>, IndexType> secondQueue(veryLocalN);

	std::vector<IndexType> gain(veryLocalN);

	for (IndexType i = 0; i < veryLocalN; i++) {
		gain[i] = computeInitialGain(i);
		const ValueType tieBreakingKey = tieBreakingKeys[i];
		if (assignedToSecondBlock[i]) {
			//the queues only support extractMin, since we want the maximum gain each round, we multiply it with -1
			secondQueue.insert(std::make_pair(-gain[i], tieBreakingKey), i);
		} else {
			firstQueue.insert(std::make_pair(-gain[i], tieBreakingKey), i);
		}
	}

	//whether a node was already moved
	std::vector<bool> moved(veryLocalN, false);
	//which node was transfered in each round
	std::vector<IndexType> transfers;
	transfers.reserve(veryLocalN);

	ValueType gainSum = 0;
	std::vector<IndexType> gainSumList, sizeList;
	gainSumList.reserve(veryLocalN);
	sizeList.reserve(veryLocalN);

	IndexType iter = 0;
	IndexType iterWithoutGain = 0;
	while (firstQueue.size() + secondQueue.size() > 0 && iterWithoutGain < magicStoppingAfterNoGainRounds) {
		SCAI_REGION( "ParcoRepart.twoWayLocalFM.queueloop" )
		IndexType bestQueueIndex = -1;

		assert(firstQueue.size() + secondQueue.size() == veryLocalN - iter);
		/*
		 * first check break situations
		 */
		if ((firstQueue.size() == 0 && blockSizes.first >= blockCapacities.first)
				 ||	(secondQueue.size() == 0 && blockSizes.second >= blockCapacities.second)) {
			//cannot move any nodes
			break;
		}

		/*
		 * now check situations where we have no choice, for example because one queue is empty or one block is already full
		 */
		if (firstQueue.size() == 0) {
			assert(blockSizes.first < blockCapacities.first);
			bestQueueIndex = 1;
		} else if (secondQueue.size() == 0) {
			assert(blockSizes.second < blockCapacities.second);
			bestQueueIndex = 0;
		} else if (blockSizes.first >= blockCapacities.first) {
			bestQueueIndex = 1;
		} else if (blockSizes.second >= blockCapacities.second) {
			bestQueueIndex = 0;
		}
		else {
			/**
			 * now the rest
			 */
			SCAI_REGION( "ParcoRepart.twoWayLocalFM.queueloop.queueselection" )
			std::pair<IndexType, IndexType> firstComparisonPair;
			std::pair<IndexType, IndexType> secondComparisonPair;

			if (gainOverBalance) {
				firstComparisonPair = {-firstQueue.inspectMin().first.first, blockSizes.first};
				firstComparisonPair = {-secondQueue.inspectMin().first.first, blockSizes.second};
			} else {
				firstComparisonPair = {blockSizes.first, -firstQueue.inspectMin().first.first};
				secondComparisonPair = {blockSizes.second, -secondQueue.inspectMin().first.first};
			}

			if (firstComparisonPair > secondComparisonPair) {
				bestQueueIndex = 0;
			} else if (secondComparisonPair > firstComparisonPair) {
				bestQueueIndex = 1;
			} else {
				//tie, break randomly
				bestQueueIndex = (double(rand()) / RAND_MAX < 0.5);
			}

			assert(bestQueueIndex == 0 || bestQueueIndex == 1);
		}

		PrioQueue<std::pair<IndexType, ValueType>, IndexType>& currentQueue = bestQueueIndex == 0 ? firstQueue : secondQueue;

		//Now, we have selected a Queue. Get best vertex and gain
		IndexType veryLocalID;
		std::tie(std::ignore, veryLocalID) = currentQueue.extractMin();
		ValueType topGain = gain[veryLocalID];
		IndexType topVertex = borderRegionIDs[veryLocalID];

		//here one could assert some consistency

		if (topGain > 0) iterWithoutGain = 0;
		else iterWithoutGain++;

		//move node
		transfers.push_back(veryLocalID);
		assignedToSecondBlock[veryLocalID] = !bestQueueIndex;
		moved[veryLocalID] = true;

		//update gain sum
		gainSum += topGain;
		gainSumList.push_back(gainSum);

		//update sizes
		const IndexType nodeWeight = nodesWeighted ? nodeWeights[veryLocalID] : 1;
		blockSizes.first += bestQueueIndex == 0 ? -nodeWeight : nodeWeight;
		blockSizes.second += bestQueueIndex == 0 ? nodeWeight : -nodeWeight;
		sizeList.push_back(std::max(blockSizes.first, blockSizes.second));

		/**
		 * update gains of neighbors
		 */
		SCAI_REGION_START("ParcoRepart.twoWayLocalFM.queueloop.acquireLocks")
		const CSRStorage<ValueType>& storage = inputDist->isLocal(topVertex) ? input.getLocalStorage() : haloStorage;
		const IndexType localID = inputDist->isLocal(topVertex) ? inputDist->global2local(topVertex) : matrixHalo.global2halo(topVertex);
		assert(localID != nIndex);

		const scai::hmemo::ReadAccess<IndexType> localIa(storage.getIA());
		const scai::hmemo::ReadAccess<IndexType> localJa(storage.getJA());
		const scai::hmemo::ReadAccess<ValueType> localValues(storage.getValues());
		const IndexType beginCols = localIa[localID];
		const IndexType endCols = localIa[localID+1];
		SCAI_REGION_END("ParcoRepart.twoWayLocalFM.queueloop.acquireLocks")

		for (IndexType j = beginCols; j < endCols; j++) {
			SCAI_REGION( "ParcoRepart.twoWayLocalFM.queueloop.gainupdate" )
			IndexType neighbor = localJa[j];
			//here we only need to update gain of neighbors in border regions
			if (isInBorderRegion(neighbor)) {
				IndexType veryLocalNeighborID = globalToVeryLocal.at(neighbor);
				if (moved[veryLocalNeighborID]) {
					continue;
				}
				bool wasInSameBlock = (bestQueueIndex == assignedToSecondBlock[veryLocalNeighborID]);
				const ValueType edgeWeight = edgesWeighted ? localValues[j] : 1;
				const ValueType oldGain = gain[veryLocalNeighborID];
				//gain change is twice the value of the affected edge. Direction depends on block assignment.
				gain[veryLocalNeighborID] = oldGain + 2*(2*wasInSameBlock - 1)*edgeWeight;

				const ValueType tieBreakingKey = tieBreakingKeys[veryLocalNeighborID];
				const std::pair<IndexType, ValueType> oldKey = std::make_pair(-oldGain, tieBreakingKey);
				const std::pair<IndexType, ValueType> newKey = std::make_pair(-gain[veryLocalNeighborID], tieBreakingKey);

				if (assignedToSecondBlock[veryLocalNeighborID]) {
					secondQueue.updateKey(oldKey, newKey, veryLocalNeighborID);
				} else {
					firstQueue.updateKey(oldKey, newKey, veryLocalNeighborID);
				}
			}
		}
		iter++;
	}

	/**
	* now find best partition among those tested
	*/
	ValueType maxGain = 0;
	const IndexType testedNodes = gainSumList.size();
	if (testedNodes == 0) return 0;

	SCAI_REGION_START( "ParcoRepart.twoWayLocalFM.recoverBestCut" )
	IndexType maxIndex = -1;

	for (IndexType i = 0; i < testedNodes; i++) {
		if (gainSumList[i] > maxGain && sizeList[i] <= blockCapacities.first) {
			maxIndex = i;
			maxGain = gainSumList[i];
		}
	}
	assert(testedNodes >= maxIndex);
	assert(testedNodes-1 < transfers.size());

	/**
	 * apply partition modifications in reverse until best is recovered
	 */
	for (int i = testedNodes-1; i > maxIndex; i--) {
		assert(transfers[i] < globalN);
		IndexType veryLocalID = transfers[i];
		bool previousBlock = !assignedToSecondBlock[veryLocalID];

		//apply movement in reverse
		assignedToSecondBlock[veryLocalID] = previousBlock;
		const IndexType nodeWeight = nodesWeighted ? nodeWeights[veryLocalID] : 1;
		blockSizes.first += previousBlock == 0 ? nodeWeight : -nodeWeight;
		blockSizes.second += previousBlock == 0 ? -nodeWeight : nodeWeight;

	}
	SCAI_REGION_END( "ParcoRepart.twoWayLocalFM.recoverBestCut" )

	return maxGain;
}

template<typename IndexType, typename ValueType>
IndexType ITI::ParcoRepart<IndexType, ValueType>::twoWayLocalCut(const CSRSparseMatrix<ValueType> &input, const CSRStorage<ValueType> &haloStorage,
		const Halo &matrixHalo, const std::vector<IndexType>& borderRegionIDs, const std::vector<bool>& assignedToSecondBlock) {

	//initialize map
	std::map<IndexType, IndexType> globalToVeryLocal;
	for (IndexType i = 0; i < borderRegionIDs.size(); i++) {
		IndexType globalIndex = borderRegionIDs[i];
		globalToVeryLocal[globalIndex] = i;
	}

	const scai::dmemo::DistributionPtr inputDist = input.getRowDistributionPtr();

	auto isInBorderRegion = [&](IndexType globalID){return globalToVeryLocal.count(globalID) > 0;};

	//compute cut
	IndexType cut = 0;
	for (IndexType i = 0; i < borderRegionIDs.size(); i++) {
		const IndexType globalID = borderRegionIDs[i];
		const CSRStorage<ValueType>& storage = inputDist->isLocal(globalID) ? input.getLocalStorage() : haloStorage;
		const IndexType localID = inputDist->isLocal(globalID) ? inputDist->global2local(globalID) : matrixHalo.global2halo(globalID);
		assert(localID != nIndex);

		const scai::hmemo::ReadAccess<IndexType> localIa(storage.getIA());
		const scai::hmemo::ReadAccess<IndexType> localJa(storage.getJA());

		const IndexType beginCols = localIa[localID];
		const IndexType endCols = localIa[localID+1];

		for (IndexType j = beginCols; j < endCols; j++) {
			const IndexType globalNeighbor = localJa[j];
			if (globalNeighbor == globalID) {
				//self-loop, not counted
				continue;
			}

			bool neighborIsInOtherBlock;
			if (isInBorderRegion(globalNeighbor)) {
				const IndexType veryLocalNeighbor = globalToVeryLocal.at(globalNeighbor);
				if (veryLocalNeighbor < i) {
					continue;//only count edges once
				}
				neighborIsInOtherBlock = (assignedToSecondBlock[i] != assignedToSecondBlock[veryLocalNeighbor]);
			} else {
				if (assignedToSecondBlock[i]) {
					neighborIsInOtherBlock = inputDist->isLocal(globalNeighbor);
				} else {
					neighborIsInOtherBlock = (matrixHalo.global2halo(globalNeighbor) != nIndex);
				}
			}

			cut += neighborIsInOtherBlock;
		}
	}
	return cut;
}

template<typename IndexType, typename ValueType>
ValueType ITI::ParcoRepart<IndexType, ValueType>::twoWayLocalDiffusion(const CSRSparseMatrix<ValueType> &input, const CSRStorage<ValueType> &haloStorage,
		const Halo &matrixHalo, const std::vector<IndexType>& borderRegionIDs, std::pair<IndexType, IndexType> secondRoundMarkers,
		std::vector<bool>& assignedToSecondBlock, const std::pair<IndexType, IndexType> blockCapacities, std::pair<IndexType, IndexType>& blockSizes,
		Settings settings) {

	//get old cut and block sizes
	const IndexType veryLocalN = borderRegionIDs.size();
	const IndexType oldCut = twoWayLocalCut(input, haloStorage, matrixHalo, borderRegionIDs, assignedToSecondBlock);
	const IndexType firstBlockSize = std::distance(assignedToSecondBlock.begin(), std::lower_bound(assignedToSecondBlock.begin(), assignedToSecondBlock.end(), 1));
	const IndexType secondBlockSize = veryLocalN - firstBlockSize;

	//call diffusion
	std::vector<ValueType> load = twoWayLocalDiffusion(input, haloStorage, matrixHalo, borderRegionIDs, secondRoundMarkers, assignedToSecondBlock, settings);

	//update cut, block sizes and result
	IndexType newSecondBlockSize = 0;
	for (IndexType i = 0; i < veryLocalN; i++) {
		if ((load[i] < 0) != assignedToSecondBlock[i]) {
			//std::cout << i << " has load " << load[i] << ", assigned to block " << assignedToSecondBlock[i]+1 << std::endl;
		}
		assignedToSecondBlock[i] = load[i] < 0;
		newSecondBlockSize += assignedToSecondBlock[i];
	}

	//get new cut and block sizes
	const IndexType newCut = twoWayLocalCut(input, haloStorage, matrixHalo, borderRegionIDs, assignedToSecondBlock);
	const IndexType newFirstBlockSize = veryLocalN - secondBlockSize;

	blockSizes.first += newFirstBlockSize - firstBlockSize;
	blockSizes.second += newSecondBlockSize - secondBlockSize;

	return oldCut - newCut;
}

template<typename IndexType, typename ValueType>
std::vector<ValueType> ITI::ParcoRepart<IndexType, ValueType>::twoWayLocalDiffusion(const CSRSparseMatrix<ValueType> &input, const CSRStorage<ValueType> &haloStorage,
		const Halo &matrixHalo, const std::vector<IndexType>& borderRegionIDs, std::pair<IndexType, IndexType> secondRoundMarkers,
		const std::vector<bool>& assignedToSecondBlock, Settings settings) {

	SCAI_REGION( "ParcoRepart.twoWayLocalDiffusion" )
	//settings and constants
	const IndexType magicNumberDiffusionSteps = 1.2*settings.borderDepth;
	const ValueType degreeEstimate = ValueType(haloStorage.getNumValues()) / matrixHalo.getHaloSize();
	const ValueType magicNumberAlpha = 1/(degreeEstimate+1);
	const ValueType magicNumberDiffusionLoad = 1;
	const IndexType veryLocalN = borderRegionIDs.size();

	const scai::dmemo::DistributionPtr inputDist = input.getRowDistributionPtr();

	const IndexType firstBlockSize = std::distance(assignedToSecondBlock.begin(), std::lower_bound(assignedToSecondBlock.begin(), assignedToSecondBlock.end(), 1));
	const IndexType secondBlockSize = veryLocalN - firstBlockSize;
	const ValueType initialLoadPerNodeInFirstBlock = magicNumberDiffusionLoad / firstBlockSize;
	const ValueType initialLoadPerNodeInSecondBlock = -magicNumberDiffusionLoad / secondBlockSize;

	//assign initial diffusion load
	std::vector<ValueType> result(veryLocalN);
	for (IndexType i = 0; i < veryLocalN; i++) {
		result[i] = assignedToSecondBlock[i] ? initialLoadPerNodeInSecondBlock : initialLoadPerNodeInFirstBlock;
	}

	//mark nodes in border as active, rest as inactive
	std::vector<bool> active(veryLocalN, true);
	for (IndexType i = 0; i < secondRoundMarkers.first; i++) {
		active[i] = true;
	}
	for (IndexType i = firstBlockSize; i < firstBlockSize+secondRoundMarkers.second; i++) {
		active[i] = true;
	}

	//std::cout << 0 << ", " << secondRoundMarkers.first << ", " << firstBlockSize << ", " << firstBlockSize + secondRoundMarkers.second << std::endl;
	//std::cout << std::accumulate(active.begin(), active.end(), 0) << " active nodes from " << veryLocalN << " total." << std::endl;

	//this map provides an index from 0 to b-1 for each of the b indices in borderRegionIDs
	//globalToVeryLocal[borderRegionIDs[i]] = i
	std::map<IndexType, IndexType> globalToVeryLocal;

	for (IndexType i = 0; i < veryLocalN; i++) {
		IndexType globalIndex = borderRegionIDs[i];
		globalToVeryLocal[globalIndex] = i;
	}

	assert(globalToVeryLocal.size() == veryLocalN);

	auto isInBorderRegion = [&](IndexType globalID){return globalToVeryLocal.count(globalID) > 0;};

	//perform diffusion
	for (IndexType round = 0; round < magicNumberDiffusionSteps; round++) {
		std::vector<ValueType> nextDiffusionValues(veryLocalN, 0);
		std::vector<bool> nextActive(veryLocalN, false);
		//diffusion update
		for (IndexType i = 0; i < veryLocalN; i++) {
			if (!active[i]) {
				continue;
			}
			nextActive[i] = active[i];

			const ValueType oldDiffusionValue = result[i];
			const IndexType globalID = borderRegionIDs[i];
			const CSRStorage<ValueType>& storage = inputDist->isLocal(globalID) ? input.getLocalStorage() : haloStorage;
			const IndexType localID = inputDist->isLocal(globalID) ? inputDist->global2local(globalID) : matrixHalo.global2halo(globalID);
			assert(localID != nIndex);

			const scai::hmemo::ReadAccess<IndexType> localIa(storage.getIA());
			const scai::hmemo::ReadAccess<IndexType> localJa(storage.getJA());

			const IndexType beginCols = localIa[localID];
			const IndexType endCols = localIa[localID+1];

			double delta = 0;
			for (IndexType j = beginCols; j < endCols; j++) {
				const IndexType neighbor = localJa[j];
				if (isInBorderRegion(neighbor)) {
					const IndexType veryLocalNeighbor = globalToVeryLocal.at(neighbor);
					const ValueType difference = result[veryLocalNeighbor] - oldDiffusionValue;
					delta += difference;
					if (difference != 0 && !active[veryLocalNeighbor]) {
						throw std::logic_error("Round " + std::to_string(round) + ": load["+std::to_string(i)+"]="+std::to_string(oldDiffusionValue)
						+", load["+std::to_string(veryLocalNeighbor)+"]="+std::to_string(result[veryLocalNeighbor])
						+", but "+std::to_string(veryLocalNeighbor)+" marked as inactive.");
					}
					nextActive[veryLocalNeighbor] = true;
				}
			}
			//if (!active[i]) {
			//	assert(delta == 0);
			//}
			//assert(delta != 0);
			nextDiffusionValues[i] = oldDiffusionValue + delta * magicNumberAlpha;
			assert (std::abs(nextDiffusionValues[i]) <= magicNumberDiffusionLoad);
		}
		result.swap(nextDiffusionValues);
		active.swap(nextActive);
	}

	return result;
}

template<typename IndexType, typename ValueType>
DenseVector<IndexType> ParcoRepart<IndexType, ValueType>::getBorderNodes( const CSRSparseMatrix<ValueType> &adjM, const DenseVector<IndexType> &part) {

    scai::dmemo::CommunicatorPtr comm = scai::dmemo::Communicator::getCommunicatorPtr();
    const scai::dmemo::DistributionPtr dist = adjM.getRowDistributionPtr();
    const IndexType localN = dist->getLocalSize();
    const scai::utilskernel::LArray<IndexType>& localPart= part.getLocalValues();
    DenseVector<IndexType> border(dist,0);
    scai::utilskernel::LArray<IndexType>& localBorder= border.getLocalValues();
    
    IndexType globalN = dist->getGlobalSize();
    IndexType max = part.max().Scalar::getValue<IndexType>();
    
    if( !dist->isEqual( part.getDistribution() ) ){
        std::cout<< __FILE__<< "  "<< __LINE__<< ", matrix dist: " << *dist<< " and partition dist: "<< part.getDistribution() << std::endl;
        throw std::runtime_error( "Distributions: should (?) be equal.");
    }

    const CSRStorage<ValueType>& localStorage = adjM.getLocalStorage();
	const scai::hmemo::ReadAccess<IndexType> ia(localStorage.getIA());
	const scai::hmemo::ReadAccess<IndexType> ja(localStorage.getJA());
	const scai::hmemo::ReadAccess<IndexType> partAccess(localPart);

	scai::dmemo::Halo partHalo = buildNeighborHalo(adjM);
	scai::utilskernel::LArray<IndexType> haloData;
	dist->getCommunicatorPtr()->updateHalo( haloData, localPart, partHalo );

    for(IndexType i=0; i<localN; i++){    // for all local nodes
    	IndexType thisBlock = localPart[i];
    	for(IndexType j=ia[i]; j<ia[i+1]; j++){                   // for all the edges of a node
    		IndexType neighbor = ja[j];
    		IndexType neighborBlock;
			if (dist->isLocal(neighbor)) {
				neighborBlock = partAccess[dist->global2local(neighbor)];
			} else {
				neighborBlock = haloData[partHalo.global2halo(neighbor)];
			}
			assert( neighborBlock < max +1 );
			if (thisBlock != neighborBlock) {
				localBorder[i] = 1;
				break;
			}
    	}
    }
   
    assert(border.getDistributionPtr()->getLocalSize() == localN);
    return border;
}

//----------------------------------------------------------------------------------------

template<typename IndexType, typename ValueType>
scai::lama::CSRSparseMatrix<ValueType> ParcoRepart<IndexType, ValueType>::getPEGraph( const CSRSparseMatrix<ValueType> &adjM) {
    SCAI_REGION("ParcoRepart.getPEGraph");
    scai::dmemo::CommunicatorPtr comm = scai::dmemo::Communicator::getCommunicatorPtr();
    const scai::dmemo::DistributionPtr dist = adjM.getRowDistributionPtr(); 
    const IndexType numPEs = comm->getSize();
    
    const std::vector<IndexType> nonLocalIndices = nonLocalNeighbors(adjM);
    
    SCAI_REGION_START("ParcoRepart.getPEGraph.getOwners");
    scai::utilskernel::LArray<IndexType> indexTransport(nonLocalIndices.size(), nonLocalIndices.data());
    // find the PEs that own every non-local index
    scai::hmemo::HArray<IndexType> owners(nonLocalIndices.size() , -1);
    dist->computeOwners( owners, indexTransport);
    SCAI_REGION_END("ParcoRepart.getPEGraph.getOwners");
    
    scai::hmemo::ReadAccess<IndexType> rOwners(owners);
    std::vector<IndexType> neighborPEs(rOwners.get(), rOwners.get()+rOwners.size());
    rOwners.release();
    std::sort(neighborPEs.begin(), neighborPEs.end());
    //remove duplicates
    neighborPEs.erase(std::unique(neighborPEs.begin(), neighborPEs.end()), neighborPEs.end());
    const IndexType numNeighbors = neighborPEs.size();

    // create the PE adjacency matrix to be returned
    scai::dmemo::DistributionPtr distPEs ( scai::dmemo::Distribution::getDistributionPtr( "BLOCK", comm, numPEs) );
    assert(distPEs->getLocalSize() == 1);
    scai::dmemo::DistributionPtr noDistPEs (new scai::dmemo::NoDistribution( numPEs ));

    SCAI_REGION_START("ParcoRepart.getPEGraph.buildMatrix");
    scai::utilskernel::LArray<IndexType> ia(2, 0, numNeighbors);
    scai::utilskernel::LArray<IndexType> ja(numNeighbors, neighborPEs.data());
    scai::utilskernel::LArray<ValueType> values(numNeighbors, 1);
    scai::lama::CSRStorage<ValueType> myStorage(1, numPEs, neighborPEs.size(), ia, ja, values);
    SCAI_REGION_END("ParcoRepart.getPEGraph.buildMatrix");
    
    //could be optimized with move semantics
    scai::lama::CSRSparseMatrix<ValueType> PEgraph(myStorage, distPEs, noDistPEs);

    return PEgraph;
}

//-----------------------------------------------------------------------------------------

//return: there is an edge in the block graph between blocks ret[0][i]-ret[1][i]
template<typename IndexType, typename ValueType>
std::vector<std::vector<IndexType>> ParcoRepart<IndexType, ValueType>::getLocalBlockGraphEdges( const CSRSparseMatrix<ValueType> &adjM, const DenseVector<IndexType> &part) {
    SCAI_REGION("ParcoRepart.getLocalBlockGraphEdges");
    SCAI_REGION_START("ParcoRepart.getLocalBlockGraphEdges.initialise");
    scai::dmemo::CommunicatorPtr comm = scai::dmemo::Communicator::getCommunicatorPtr();
    const scai::dmemo::DistributionPtr dist = adjM.getRowDistributionPtr();
    const scai::utilskernel::LArray<IndexType>& localPart= part.getLocalValues();
    IndexType N = adjM.getNumColumns();
    IndexType max = part.max().Scalar::getValue<IndexType>();
   
    if( !dist->isEqual( part.getDistribution() ) ){
        std::cout<< __FILE__<< "  "<< __LINE__<< ", matrix dist: " << *dist<< " and partition dist: "<< part.getDistribution() << std::endl;
        throw std::runtime_error( "Distributions: should (?) be equal.");
    }
    SCAI_REGION_END("ParcoRepart.getLocalBlockGraphEdges.initialise");
    
    
    SCAI_REGION_START("ParcoRepart.getLocalBlockGraphEdges.addLocalEdge_newVersion");
    
    scai::hmemo::HArray<IndexType> nonLocalIndices( dist->getLocalSize() ); 
    scai::hmemo::WriteAccess<IndexType> writeNLI(nonLocalIndices, dist->getLocalSize() );
    IndexType actualNeighbours = 0;

    const CSRStorage<ValueType> localStorage = adjM.getLocalStorage();
    const scai::hmemo::ReadAccess<IndexType> ia(localStorage.getIA());
    const scai::hmemo::ReadAccess<IndexType> ja(localStorage.getJA());
    scai::hmemo::ReadAccess<ValueType> values(localStorage.getValues());
    
    // we do not know the size of the non-local indices that is why we use an std::vector
    // with push_back, then convert that to a DenseVector in order to call DenseVector::gather
    // TODO: skip the std::vector to DenseVector conversion. maybe use HArray or LArray
    std::vector< std::vector<IndexType> > edges(2);
    std::vector<IndexType> localInd, nonLocalInd;

    for(IndexType i=0; i<dist->getLocalSize(); i++){ 
        for(IndexType j=ia[i]; j<ia[i+1]; j++){ 
            if( dist->isLocal(ja[j]) ){ 
                IndexType u = localPart[i];         // partition(i)
                IndexType v = localPart[dist->global2local(ja[j])]; // partition(j), 0<j<N so take the local index of j
                assert( u < max +1);
                assert( v < max +1);
                if( u != v){    // the nodes belong to different blocks                  
                        bool add_edge = true;
                        for(IndexType k=0; k<edges[0].size(); k++){ //check that this edge is not already in
                            if( edges[0][k]==u && edges[1][k]==v ){
                                add_edge= false;
                                break;      // the edge (u,v) already exists
                            }
                        }
                        if( add_edge== true){       //if this edge does not exist, add it
                            edges[0].push_back(u);
                            edges[1].push_back(v);
                        }
                }
            } else{  // if(dist->isLocal(j)) 
                // there is an edge between i and j but index j is not local in the partition so we cannot get part[j].
                localInd.push_back(i);
                nonLocalInd.push_back(ja[j]);
            }
            
        }
    }
    SCAI_REGION_END("ParcoRepart.getLocalBlockGraphEdges.addLocalEdge_newVersion");
    
    SCAI_REGION_START("ParcoRepart.getLocalBlockGraphEdges.theRest")
    // TODO: this seems to take quite a long !
    // take care of all the non-local indices found
    assert( localInd.size() == nonLocalInd.size() );
    DenseVector<IndexType> nonLocalDV( nonLocalInd.size(), 0 );
    DenseVector<IndexType> gatheredPart( nonLocalDV.size(),0 );
    SCAI_REGION_END("ParcoRepart.getLocalBlockGraphEdges.theRest")
    
    //get a DenseVector from a vector
    for(IndexType i=0; i<nonLocalInd.size(); i++){
        SCAI_REGION("ParcoRepart.getLocalBlockGraphEdges.vector2DenseVector");
        nonLocalDV.setValue(i, nonLocalInd[i]);
    }
    SCAI_REGION_START("ParcoRepart.getLocalBlockGraphEdges.gatherNonLocal")
        //gather all non-local indexes
        gatheredPart.gather(part, nonLocalDV , scai::utilskernel::binary::COPY );
    SCAI_REGION_END("ParcoRepart.getLocalBlockGraphEdges.gatherNonLocal")
    
    assert( gatheredPart.size() == nonLocalInd.size() );
    assert( gatheredPart.size() == localInd.size() );
    
    for(IndexType i=0; i<gatheredPart.size(); i++){
        SCAI_REGION("ParcoRepart.getLocalBlockGraphEdges.addNonLocalEdge");
        IndexType u = localPart[ localInd[i] ];         
        IndexType v = gatheredPart.getValue(i).Scalar::getValue<IndexType>();
        assert( u < max +1);
        assert( v < max +1);
        if( u != v){    // the nodes belong to different blocks                  
            bool add_edge = true;
            for(IndexType k=0; k<edges[0].size(); k++){ //check that this edge is not already in
                if( edges[0][k]==u && edges[1][k]==v ){
                    add_edge= false;
                    break;      // the edge (u,v) already exists
                }
            }
            if( add_edge== true){       //if this edge does not exist, add it
                edges[0].push_back(u);
                edges[1].push_back(v);
            }
        }
    }
    return edges;
}

//-----------------------------------------------------------------------------------------

// in this version the graph is an HArray with size k*k and [i,j] = i*k+j
//
// Not distributed.
//
template<typename IndexType, typename ValueType>
scai::lama::CSRSparseMatrix<ValueType> ParcoRepart<IndexType, ValueType>::getBlockGraph( const CSRSparseMatrix<ValueType> &adjM, const DenseVector<IndexType> &part, const int k) {
    SCAI_REGION("ParcoRepart.getBlockGraph");
    scai::dmemo::CommunicatorPtr comm = scai::dmemo::Communicator::getCommunicatorPtr();
    const scai::dmemo::DistributionPtr distPtr = adjM.getRowDistributionPtr();
    const scai::utilskernel::LArray<IndexType>& localPart= part.getLocalValues();
    
    // there are k blocks in the partition so the adjecency matrix for the block graph has dimensions [k x k]
    scai::dmemo::DistributionPtr distRowBlock ( scai::dmemo::Distribution::getDistributionPtr( "BLOCK", comm, k) );  
    scai::dmemo::DistributionPtr distColBlock ( new scai::dmemo::NoDistribution( k ));
    
    // TODO: memory costly for big k
    IndexType size= k*k;
    
    // get, on each processor, the edges of the blocks that are local
    std::vector< std::vector<IndexType> > blockEdges = ParcoRepart<int, double>::getLocalBlockGraphEdges( adjM, part);
    assert(blockEdges[0].size() == blockEdges[1].size());
    
    scai::hmemo::HArray<IndexType> sendPart(size, static_cast<ValueType>( 0 ));
    scai::hmemo::HArray<IndexType> recvPart(size);
    
    for(IndexType round=0; round<comm->getSize(); round++){
        SCAI_REGION("ParcoRepart.getBlockGraph.shiftArray");
        {   // write your part 
            scai::hmemo::WriteAccess<IndexType> sendPartWrite( sendPart );
            for(IndexType i=0; i<blockEdges[0].size(); i++){
                IndexType u = blockEdges[0][i];
                IndexType v = blockEdges[1][i];
                sendPartWrite[ u*k + v ] = 1;
            }
        }
        comm->shiftArray(recvPart , sendPart, 1);
        sendPart.swap(recvPart);
    } 
    
    // get numEdges
    IndexType numEdges=0;
    
    scai::hmemo::ReadAccess<IndexType> recvPartRead( recvPart );
    for(IndexType i=0; i<recvPartRead.size(); i++){
        if( recvPartRead[i]>0 )
            ++numEdges;
    }
    
    //convert the k*k HArray to a [k x k] CSRSparseMatrix
    scai::lama::CSRStorage<ValueType> localMatrix;
    localMatrix.allocate( k ,k );
    
    scai::hmemo::HArray<IndexType> csrIA;
    scai::hmemo::HArray<IndexType> csrJA;
    scai::hmemo::HArray<ValueType> csrValues; 
    {
        IndexType numNZ = numEdges;     // this equals the number of edges of the graph
        scai::hmemo::WriteOnlyAccess<IndexType> ia( csrIA, k +1 );
        scai::hmemo::WriteOnlyAccess<IndexType> ja( csrJA, numNZ );
        scai::hmemo::WriteOnlyAccess<ValueType> values( csrValues, numNZ );   
        scai::hmemo::ReadAccess<IndexType> recvPartRead( recvPart );
        ia[0]= 0;
        
        IndexType rowCounter = 0; // count rows
        IndexType nnzCounter = 0; // count non-zero elements
        
        for(IndexType i=0; i<k; i++){
            IndexType rowNums=0;
            // traverse the part of the HArray that represents a row and find how many elements are in this row
            for(IndexType j=0; j<k; j++){
                if( recvPartRead[i*k+j] >0  ){
                    ++rowNums;
                }
            }
            ia[rowCounter+1] = ia[rowCounter] + rowNums;
           
            for(IndexType j=0; j<k; j++){
                if( recvPartRead[i*k +j] >0){   // there exist edge (i,j)
                    ja[nnzCounter] = j;
                    values[nnzCounter] = 1;
                    ++nnzCounter;
                }
            }
            ++rowCounter;
        }
    }
    SCAI_REGION_START("ParcoRepart.getBlockGraph.swapAndAssign");
        scai::lama::CSRSparseMatrix<ValueType> matrix;
        localMatrix.swap( csrIA, csrJA, csrValues );
        matrix.assign(localMatrix);
    SCAI_REGION_END("ParcoRepart.getBlockGraph.swapAndAssign");
    return matrix;
}

//-----------------------------------------------------------------------------------

template<typename IndexType, typename ValueType>
std::vector< std::vector<IndexType>> ParcoRepart<IndexType, ValueType>::getGraphEdgeColoring_local(CSRSparseMatrix<ValueType> &adjM, IndexType &colors) {
    SCAI_REGION("ParcoRepart.coloring");
    using namespace boost;
    IndexType N= adjM.getNumRows();
    assert( N== adjM.getNumColumns() ); // numRows = numColumns
    
    const scai::dmemo::DistributionPtr noDist(new scai::dmemo::NoDistribution(N));
    if (!adjM.getRowDistributionPtr()->isReplicated()) {
    	adjM.redistribute(noDist, noDist);
    	//throw std::runtime_error("Input matrix must be replicated.");
    }

    // use boost::Graph and boost::edge_coloring()
    typedef adjacency_list<vecS, vecS, undirectedS, no_property, size_t, no_property> Graph;
    typedef std::pair<std::size_t, std::size_t> Pair;
    Graph G(N);
    
    // retG[0][i] the first node, retG[1][i] the second node, retG[2][i] the color of the edge
    std::vector< std::vector<IndexType>> retG(3);
    
	const CSRStorage<ValueType>& localStorage = adjM.getLocalStorage();
	const scai::hmemo::ReadAccess<IndexType> ia(localStorage.getIA());
	const scai::hmemo::ReadAccess<IndexType> ja(localStorage.getJA());

    // create graph G from the input adjacency matrix
    for(IndexType i=0; i<N; i++){
    	//we replicated the matrix, so global indices are local indices
    	const IndexType globalI = i;
    	for (IndexType j = ia[i]; j < ia[i+1]; j++) {
    		if (globalI < ja[j]) {
				boost::add_edge(globalI, ja[j], G);
				retG[0].push_back(globalI);
				retG[1].push_back(ja[j]);
    		}
    	}
    }
    
    colors = boost::edge_coloring(G, boost::get( boost::edge_bundle, G));
    
    scai::dmemo::CommunicatorPtr comm = scai::dmemo::Communicator::getCommunicatorPtr();

    std::vector<IndexType> numEdgesForColor(colors,0);
    for (size_t i = 0; i <retG[0].size(); i++) {
        retG[2].push_back( G[ boost::edge( retG[0][i],  retG[1][i], G).first] );
        ++numEdgesForColor[ G[ boost::edge( retG[0][i],  retG[1][i], G).first]];
    }
    
    if(comm->getRank()==0){
        for(int i=0; i<numEdgesForColor.size(); i++){
            PRINT("color " <<i <<": num of edges: "<< numEdgesForColor[i] );
        }
    }
    return retG;
}

//---------------------------------------------------------------------------------------

template<typename IndexType, typename ValueType>
std::vector<DenseVector<IndexType>> ParcoRepart<IndexType, ValueType>::getCommunicationPairs_local( CSRSparseMatrix<ValueType> &adjM) {
    IndexType N= adjM.getNumRows();
    SCAI_REGION("ParcoRepart.getCommunicationPairs_local");
    // coloring.size()=3: coloring(i,j,c) means that edge with endpoints i and j is colored with color c.
    // and coloring[i].size()= number of edges in input graph

    assert(adjM.getNumColumns() == adjM.getNumRows() );

    IndexType colors;
    std::vector<std::vector<IndexType>> coloring = getGraphEdgeColoring_local( adjM, colors );
    std::vector<DenseVector<IndexType>> retG(colors);
    
    if (adjM.getNumRows()==2) {
    	assert(colors<=1);
    	assert(coloring[0].size()<=1);
    }
    
    for(IndexType i=0; i<colors; i++){        
        retG[i].allocate(N);
        // TODO: although not distributed maybe try to avoid setValue
        // initialize so retG[i][j]=j instead of -1
        for( IndexType j=0; j<N; j++){
            retG[i].setValue( j, j );                               
        }
    }
    
    // for all the edges:
    // coloring[0][i] = the first block , coloring[1][i] = the second block,
    // coloring[2][i]= the color/round in which the two blocks shall communicate
    for(IndexType i=0; i<coloring[0].size(); i++){
        IndexType color = coloring[2][i]; // the color/round of this edge
        assert(color<colors);
        IndexType firstBlock = coloring[0][i];
        IndexType secondBlock = coloring[1][i];
        retG[color].setValue( firstBlock, secondBlock);
        retG[color].setValue( secondBlock, firstBlock );
    }
    
    return retG;
}

//---------------------------------------------------------------------------------------

template<typename IndexType, typename ValueType>
std::vector<std::pair<IndexType,IndexType>> ParcoRepart<IndexType, ValueType>::maxLocalMatching(scai::lama::CSRSparseMatrix<ValueType>& adjM){
    
    scai::dmemo::CommunicatorPtr comm = scai::dmemo::Communicator::getCommunicatorPtr();
    const scai::dmemo::DistributionPtr distPtr = adjM.getRowDistributionPtr();
    
    // get local data of the adjacency matrix
    const CSRStorage<ValueType>& localStorage = adjM.getLocalStorage();
    scai::hmemo::ReadAccess<IndexType> ia( localStorage.getIA() );
    scai::hmemo::ReadAccess<IndexType> ja( localStorage.getJA() );
    scai::hmemo::ReadAccess<ValueType> values( localStorage.getValues() );

    // localN= number of local nodes
    IndexType localN= adjM.getLocalNumRows();
    
    // ia must have size localN+1
    assert(ia.size()-1 == localN );
    
    //mainly for debugging reasons
    IndexType totalNbrs= 0;
    
    // the vector<vector> to return
    // matching[0][i]-matching[1][i] are the endopoints of an edge that is matched
    //std::vector<std::vector<IndexType>> matching(2);
    std::vector<std::pair<IndexType,IndexType>> matching;
    
    // keep track of which nodes are already matched
    std::vector<bool> matched(localN, false);
    
    // localNode is the local index of a node
    for(IndexType localNode=0; localNode<ia.size()-1; localNode++){
        // if the node is already matched go to the next one;
        if(matched[localNode]){
            continue;
        }
        // get all the neighbours of the node
        IndexType numNgbrs = ia[localNode+1]-ia[localNode];
        totalNbrs += numNgbrs;
        
        //TODO: change to just scan values part once and keep the ngbrIndex with 
        // heaviest edge and local
        std::vector<IndexType> ngbrs(numNgbrs);

        // ngbrs contains the indices of all neighbours of localNode
        // these are global indices: 0<ngbr[i]<globalN
        for(IndexType j=0; j<numNgbrs; j++){
            ngbrs[j] = ja[ ia[localNode]+ j];         
        }
        
        //thisNodeEdgeWeights contains the weigth of each edge
        std::vector<IndexType> thisNodeEdgeWeights(numNgbrs);
        for(IndexType j=0; j<numNgbrs; j++){
            thisNodeEdgeWeights[j] = values[ ia[localNode]+ j];
        }
        
        // flag for the case all neighbours are non-local
        bool breakFlag=false;
        
        // the global index of the neighbor with the highest edge
        IndexType globalNgbr;
        do{
            // 0< relativeIndex < numNgbrs
            IndexType relativeIndex = std::distance(thisNodeEdgeWeights.begin() , std::max_element(thisNodeEdgeWeights.begin(), thisNodeEdgeWeights.end()) );
            assert( relativeIndex < numNgbrs);
            globalNgbr = ja[ ia[localNode]+relativeIndex];
            
            if( !distPtr->isLocal(globalNgbr) ){
                // WARNING: DO NOT erase, it meses up the indices, just set weight to -1
                // if not local, make edge lighter and try another edge
                thisNodeEdgeWeights[relativeIndex] = -1;
            }else{
                // if we found a local edge => globalNgbr is also present locally
                // TODO: check all edges of the neighbour to find the maximum edge there too
                break;
            }
            
            // if all neighbours are non-local then every entry in thisNodeEdgeWeights is -1
            // so its sum must be -numNgbrs
            int totalEdgeWeight=0;
            for(auto& w:thisNodeEdgeWeights){
                totalEdgeWeight += w;
            }
            if(totalEdgeWeight == -numNgbrs){
                PRINT("For node "<< localNode << " all neighbours are non-local.");
                breakFlag=true;
                break;
                // continue to the next node since this has no local neighbours.
            }
        
        }while(ngbrs.size()>0);
        
        if(breakFlag){
            break;
        }
        
        // at this point -globalNgbr- is the local node with the heaviest edge
        // and should be matched with -localNode-.
        // So, actually, globalNgbr is also local....
        assert( distPtr->isLocal(globalNgbr));
        
        // now, we need the global index of -localNode-
        // WARNING: care whether an index is local or global

        matching.push_back( std::pair<IndexType,IndexType> (localNode, distPtr->global2local(globalNgbr) ) );
        
        // mark nodes are matched
        matched[localNode]= true;
        matched[distPtr->global2local(globalNgbr) ]= true;
        PRINT(*comm << ", contracting nodes (local indices): "<< localNode <<" - "<< distPtr->global2local(globalNgbr) );
    }
    
    assert(ia[ia.size()-1] >= totalNbrs);
    
    return matching;
}

//---------------------------------------------------------------------------------------

<<<<<<< HEAD
template<typename IndexType, typename ValueType>
template<typename T>
DenseVector<T> ParcoRepart<IndexType, ValueType>::computeGlobalPrefixSum(DenseVector<T> input) {
	scai::dmemo::CommunicatorPtr comm = input.getDistributionPtr()->getCommunicatorPtr();

	const IndexType p = comm->getSize();

	//first, check that the input is some block distribution
	const IndexType localN = input.getDistributionPtr()->getBlockDistributionSize();
    if (localN == nIndex) {
    	throw std::logic_error("Global Prefix sum only implemented for block distribution.");
    }

    //get local prefix sum
    scai::hmemo::ReadAccess<T> localValues(input.getLocalValues());
    std::vector<T> localPrefixSum(localN);
    std::partial_sum(localValues.get(), localValues.get()+localN, localPrefixSum.begin());

    T localSum[1] = {localPrefixSum[localN-1]};

    //communicate local sums
    T allOffsets[p];
    comm->gather(allOffsets, 1, 0, localSum);

    //compute prefix sum of offsets.
    std::vector<T> offsetPrefixSum(p+1);
    if (comm->getRank() == 0) {
    	std::partial_sum(allOffsets, allOffsets+p, offsetPrefixSum.begin()+1);
    }
    //remove last value, since it would be the offset for the p+1th processor
    offsetPrefixSum.resize(p);

    //communicate offsets
    T myOffset[1];
    comm->scatter(myOffset, 1, 0, offsetPrefixSum.data());

    //get results by adding local sums and offsets
    DenseVector<T> result(input.getDistributionPtr());
    scai::hmemo::WriteOnlyAccess<T> wResult(result.getLocalValues(), localN);
    for (IndexType i = 0; i < localN; i++) {
    	wResult[i] = localPrefixSum[i] + myOffset[0];
    }

    return result;
}


=======

template<typename IndexType, typename ValueType>
 void ParcoRepart<IndexType, ValueType>::coarsening(scai::lama::CSRSparseMatrix<ValueType>& adjM){
>>>>>>> 64b4aefb


<<<<<<< HEAD
=======
    // localN= number of local nodes
    IndexType localN= adjM.getLocalNumRows();
    IndexType globalN = adjM.getNumColumns();
    
    // ia must have size localN+1
    //PRINT(ia.size()-1 << ", localN= "<< localN);
    assert(ia.size()-1 == localN );
     
    //get a matching, the returned indices are from 0 to localN
    std::vector<std::pair<IndexType,IndexType>> matching = ParcoRepart<IndexType, ValueType>::maxLocalMatching( adjM );
    
    // number of new local nodes 
    IndexType newLocalN = localN- matching.size();
    
    //sort the matching accordign to its first element
    std::sort(matching.begin(), matching.end(), 
              [](const std::pair<IndexType,IndexType>& left, const std::pair<IndexType,IndexType>& right){
                return left.first< right.first;
    });
    
/*
    // the local mapping from the unmatched/original indices to the matches ones
    // contains local indices : 0< localMapping[i]< newLocalN
    std::vector<IndexType> localMapping(localN,-1);
    //create the new mapping in advance
    IndexType currIndex= 0;
    IndexType matchIndex= 0;
    for(IndexType i=0; i<localN; i++){
        // if this index already has benn mapped
        if( localMapping[i]!=-1 ){
            continue;
        }
        std::pair<IndexType,IndexType> currEdge= matching[matchIndex];
        // if this node is not in the matching
        if(i<currEdge.first){
            SCAI_ASSERT( currIndex < newLocalN, "wrong index in maping");
            localMapping[i]= currIndex;
            ++currIndex;
        }else{ // this node is matched
            // both old node are mapped to the same new node
            SCAI_ASSERT( currIndex < newLocalN, "wrong index in maping");
            localMapping[currEdge.first]= currIndex;
            localMapping[currEdge.second]= currIndex;
            ++currIndex;
            ++matchIndex;
        }
    }
*/
/*  
for(int i=0; i<localMapping.size(); i++){
    PRINT(*comm << "__ "<< i << "-"<< localMapping[i]);
}    
*/
    //create new coarsened CSR matrix
    scai::hmemo::HArray<IndexType> newIA;
    scai::hmemo::HArray<IndexType> newJA;
    scai::hmemo::HArray<ValueType> newValues;
    
    // this is larger, need to resize afterwards
    IndexType nnzValues = values.size() - matching.size();
    
    {
        SCAI_REGION("coarsening.getCSRMatrix");
        // this is larger, need to resize afterwards
        scai::hmemo::WriteOnlyAccess<IndexType> newIAWrite( newIA, newLocalN +1 );
        scai::hmemo::WriteOnlyAccess<IndexType> newJAWrite( newJA, nnzValues);
        scai::hmemo::WriteOnlyAccess<ValueType> newValuesWrite( newValues, nnzValues);
        newIAWrite[0] = 0;
        
        IndexType nnzCounter = 0;           // count non-zero elements
        IndexType matchIndex = 0;           // current edge in the matching
        IndexType newRowCounter = 0;        // count new number of rows
    
        // used for the second edge of each pair to check if it has been matched
        // and thus, we do not need  to do anything
        std::vector<bool> isMatched(localN,false);
        
        //for all rows before the coarsening
        for(IndexType i=0; i<ia.size()-1; i++){
            if( isMatched[i] ){     // must skip this node cause it will be contracted
                continue;
            }

            std::pair<IndexType,IndexType> currEdge= matching[matchIndex];
            // if this node is not in the matching just copy its neigbours
            // NOT DOING THAT: but with the new value using the localMapping
            // keep the old indices and make a pass afterwards to fix them
            if(i<currEdge.first){
                IndexType numNgbrs = ia[i+1]-ia[i];
                for(IndexType j=0; j<numNgbrs; j++){
                    // the old neigbours [ NO: mapped in their new indices after coarsening]
                    IndexType ngbrInd= ia[i]+j;
                    //newJAWrite[nnzCounter] = localMapping[ ja[ngbrInd] ];
                    newJAWrite[nnzCounter] = ja[ngbrInd];
                    newValuesWrite[nnzCounter]= values[ngbrInd];
                    ++nnzCounter;
                }                
                newIAWrite[newRowCounter+1]= newIAWrite[newRowCounter] + numNgbrs;
                ++newRowCounter;
                SCAI_ASSERT( newRowCounter < newLocalN +1 ,  __FILE__<<", "<< __LINE__<< ": new number of rows more than  expected." )
            }else{  // this edge -i- is matched, for the first time
                    // nodes to be contracted  are currEdge.first and currEdge.second
                    // must add rows currEdge.first and currEdge.second
                SCAI_ASSERT(currEdge.first+1< ia.size(), currEdge.first+1 <<" < "<< ia.size() );
                SCAI_ASSERT(currEdge.second+1< ia.size(), currEdge.second+1 <<" < "<< ia.size() );
                IndexType firstNumNgbrs = ia[currEdge.first+ 1] - ia[currEdge.first];
                IndexType secondNumNgbrs = ia[currEdge.second+ 1] - ia[currEdge.second];
                IndexType firstStartNgbrs = ia[currEdge.first];
                IndexType secondStartNgbrs = ia[currEdge.second];
                IndexType firstRelatIndex=0;    // 0< firstRelatIndex< firstNumNgbrs
                IndexType secondRelatIndex=0;   // 0< secondRelatIndex< secondNumNgbrs
                IndexType numCommonNeighbours=0;
//PRINT(*comm << ": first: "<< currEdge.first << ", globalInd:="<< distPtr->local2global(currEdge.first) << " , numNgrs="<< firstNumNgbrs<< " || second: " << currEdge.second <<", globalInd:="<< distPtr->local2global(currEdge.second) << " , numNgrs="<< secondNumNgbrs);  
                while(firstRelatIndex<firstNumNgbrs or secondRelatIndex<secondNumNgbrs){
                    // the indices for the neigbour of each edge
                    IndexType ngbrOfFirst , ngbrOfSecond;
                    
                    // if the neighbours of first are done, give a high value
                    if(firstRelatIndex >= firstNumNgbrs){
                        ngbrOfFirst = globalN+1;
                    }else{
                        ngbrOfFirst = ja[ firstStartNgbrs + firstRelatIndex ];
                    }
                    // if the neighbours of second are done, give a high value
                    if(secondRelatIndex >= secondNumNgbrs){
                        ngbrOfSecond = globalN+1;
                    }else{
                        ngbrOfSecond = ja[secondStartNgbrs + secondRelatIndex];   //global index
                    }
  //PRINT(*comm << ": firstNgbr= "<< ngbrOfFirst << " , secondNgbr= "<< ngbrOfSecond << " , nnzCounter= "<< nnzCounter);                  
                    // do not copy each other as neighbours / skip the matched edge
                    // ngbrOf... is the global index, we need local2global because the matching returns local indices
                    
                    if(ngbrOfFirst == distPtr->local2global(currEdge.second) ){       // without localMapping
                    //if(ngbrOfFirst == currEdge.second ){                                // with localMapping
                        ++firstRelatIndex;  // do nothing and go to the next neighbour
                        continue;
                    }
                    if(ngbrOfSecond== distPtr->local2global(currEdge.first) ){        // without localMapping
                    //if(ngbrOfSecond== currEdge.first ){                                 // with localMapping
                        ++secondRelatIndex; // same for the other node
                        continue;   
                    }
                    
                    SCAI_ASSERT( firstRelatIndex <= firstNumNgbrs, *comm << " : "<< firstRelatIndex<< " <= " << firstNumNgbrs <<" >> first: "<< currEdge.first <<" - second: "<< currEdge.second);
                    SCAI_ASSERT( secondRelatIndex <= secondNumNgbrs, *comm << " : "<< secondRelatIndex << " <=, "<< secondNumNgbrs <<" >> first: "<< currEdge.first <<" - second: "<< currEdge.second);
                    // write neighbours in increasing order
                    if(ngbrOfFirst < ngbrOfSecond){
                        newJAWrite[nnzCounter] = ngbrOfFirst;
                        newValuesWrite[nnzCounter] = values[ firstStartNgbrs + firstRelatIndex ];
                        ++nnzCounter;
                        ++firstRelatIndex;
                    }else if(ngbrOfFirst > ngbrOfSecond){
                        newJAWrite[nnzCounter] = ngbrOfSecond;
                        newValuesWrite[nnzCounter]= values[ secondStartNgbrs + secondRelatIndex ];
                        ++nnzCounter;
                        ++secondRelatIndex;
                    }else { //ngbrOfFirst == ngbrOfSecond , they share a common neighbour
                        newJAWrite[nnzCounter] = ngbrOfFirst;
                        // now add the values of the edge
                        newValuesWrite[nnzCounter] = values[ firstStartNgbrs + firstRelatIndex ] + values[ secondStartNgbrs + secondRelatIndex ];
                        ++nnzCounter;
                        ++firstRelatIndex;
                        ++secondRelatIndex;
                        ++numCommonNeighbours;
                    }
                }
                SCAI_ASSERT_EQUAL_ERROR( firstRelatIndex , firstNumNgbrs);
                SCAI_ASSERT_EQUAL_ERROR( secondRelatIndex , secondNumNgbrs);
                
                // the new node's number of neighbours (-2 for the contracted edge)
                newIAWrite[newRowCounter+1]= newIAWrite[newRowCounter] + firstNumNgbrs + secondNumNgbrs -2 -numCommonNeighbours;
                ++newRowCounter;
                //get the next edge of the matching
                ++matchIndex;
                
                SCAI_ASSERT( newRowCounter <= newLocalN +1 , *comm << " : "<<newRowCounter << " < " << newLocalN +1 << ": new number of rows not as expected." )
                //mark the other node as matched
                assert(currEdge.second < isMatched.size() );
                isMatched[currEdge.second] = true;
            }
            //PRINT(*comm<< "<> "<< i <<": matchIndex= "<< matchIndex<< ", newRowCounter= "<< newRowCounter << ", nnzCounter= " << nnzCounter );   
        } //for(IndexType i=0; i<ia.size(); i++)
           
PRINT("matchIndex= "<< matchIndex<< ", newRowCounter= "<< newRowCounter << ", nnzCounter= " << nnzCounter );        
        
        SCAI_ASSERT_EQUAL_ERROR(newRowCounter, newLocalN);
        SCAI_ASSERT_EQUAL_ERROR(matchIndex, matching.size());
        SCAI_ASSERT( nnzCounter <= newJA.size(), *comm <<" : "<< nnzCounter <<" < "<< newJA.size() << ": new number of non-zero elements not as expected." );
        
        newJA.resize(nnzCounter);
        newValues.resize(nnzCounter);
    }//read/write block
    
    // the coarsening is done, need to evaluate new global indices according to the coarsening
    // at this point edges are contracted but the new nodes still have edges to previous/old indices/nodes
    
 }

 
//---------------------------------------------------------------------------------------

/*
template<typename IndexType, typename ValueType>
 void ParcoRepart<IndexType, ValueType>::uncoarsening(scai::lama::CSRSparseMatrix<ValueType>& adjM){
    
}   
*/
>>>>>>> 64b4aefb
//---------------------------------------------------------------------------------------

//to force instantiation
template DenseVector<int> ParcoRepart<int, double>::partitionGraph(CSRSparseMatrix<double> &input, std::vector<DenseVector<double>> &coordinates, struct Settings);
			     
template double ParcoRepart<int, double>::computeImbalance(const DenseVector<int> &partition, int k, const DenseVector<int> &nodeWeights);

template double ParcoRepart<int, double>::computeCut(const CSRSparseMatrix<double> &input, const DenseVector<int> &part, bool ignoreWeights);

template void ParcoRepart<int, double>::checkLocalDegreeSymmetry(const CSRSparseMatrix<double> &input);

template double ParcoRepart<int, double>::replicatedMultiWayFM(const CSRSparseMatrix<double> &input, DenseVector<int> &part, int k, double epsilon, bool unweighted);

template std::vector<int> ParcoRepart<int, double>::distributedFMStep(CSRSparseMatrix<double> &input, DenseVector<int> &part, std::vector<DenseVector<double>> &coordinates, Settings settings);

template std::vector<DenseVector<int>> ParcoRepart<int, double>::computeCommunicationPairings(const CSRSparseMatrix<double> &input, const DenseVector<int> &part,	const DenseVector<int> &blocksToPEs);

template std::vector<int> ITI::ParcoRepart<int, double>::nonLocalNeighbors(const CSRSparseMatrix<double>& input);

template std::vector<double> ITI::ParcoRepart<int, double>::distancesFromBlockCenter(const std::vector<DenseVector<double>> &coordinates);

template scai::dmemo::Halo ITI::ParcoRepart<int, double>::buildNeighborHalo(const CSRSparseMatrix<double> &input);

template std::pair<std::vector<int>, std::vector<int>> ITI::ParcoRepart<int, double>::getInterfaceNodes(const CSRSparseMatrix<double> &input, const DenseVector<int> &part, const std::vector<int>& nodesWithNonLocalNeighbors, int otherBlock, int depth);

template DenseVector<int> ParcoRepart<int, double>::getBorderNodes( const CSRSparseMatrix<double> &adjM, const DenseVector<int> &part);

template scai::lama::CSRSparseMatrix<double> ParcoRepart<int, double>::getPEGraph( const CSRSparseMatrix<double> &adjM);

template std::vector<std::vector<IndexType>> ParcoRepart<int, double>::getLocalBlockGraphEdges( const CSRSparseMatrix<double> &adjM, const DenseVector<int> &part);

template scai::lama::CSRSparseMatrix<double> ParcoRepart<int, double>::getBlockGraph( const CSRSparseMatrix<double> &adjM, const DenseVector<int> &part, const int k );

template std::vector< std::vector<int>>  ParcoRepart<int, double>::getGraphEdgeColoring_local( CSRSparseMatrix<double> &adjM, int& colors);

template std::vector<DenseVector<int>> ParcoRepart<int, double>::getCommunicationPairs_local( CSRSparseMatrix<double> &adjM);

template std::vector<std::pair<int,int>> ParcoRepart<int, double>::maxLocalMatching(scai::lama::CSRSparseMatrix<double>& graph);

<<<<<<< HEAD
template DenseVector<int> ParcoRepart<int, double>::computeGlobalPrefixSum(DenseVector<int> input);
=======
template void ParcoRepart<int, double>::coarsening(scai::lama::CSRSparseMatrix<double>& graph);
>>>>>>> 64b4aefb

}<|MERGE_RESOLUTION|>--- conflicted
+++ resolved
@@ -115,6 +115,7 @@
 			maxCoords[dim] = comm->max(maxCoords[dim]);
 		}
 	
+
 		ValueType maxExtent = 0;
 		for (IndexType dim = 0; dim < dimensions; dim++) {
 			if (maxCoords[dim] - minCoords[dim] > maxExtent) {
@@ -599,15 +600,15 @@
 					result += values[j];
 				} else {
 					result++;
-				}
+                                }
 			}
 		}
 	}
 
 	if (!inputDist->isReplicated()) {
-    //sum values over all processes
-    result = inputDist->getCommunicatorPtr()->sum(result);
-  }
+            //sum values over all processes
+            result = inputDist->getCommunicatorPtr()->sum(result);
+        }
 
   return result / 2; //counted each edge from both sides
 }
@@ -638,6 +639,7 @@
 			result++;
 		}
 	}
+
 	return result;
 }
 
@@ -2525,17 +2527,10 @@
     
     scai::dmemo::CommunicatorPtr comm = scai::dmemo::Communicator::getCommunicatorPtr();
 
-    std::vector<IndexType> numEdgesForColor(colors,0);
     for (size_t i = 0; i <retG[0].size(); i++) {
         retG[2].push_back( G[ boost::edge( retG[0][i],  retG[1][i], G).first] );
-        ++numEdgesForColor[ G[ boost::edge( retG[0][i],  retG[1][i], G).first]];
     }
     
-    if(comm->getRank()==0){
-        for(int i=0; i<numEdgesForColor.size(); i++){
-            PRINT("color " <<i <<": num of edges: "<< numEdgesForColor[i] );
-        }
-    }
     return retG;
 }
 
@@ -2693,7 +2688,7 @@
         // mark nodes are matched
         matched[localNode]= true;
         matched[distPtr->global2local(globalNgbr) ]= true;
-        PRINT(*comm << ", contracting nodes (local indices): "<< localNode <<" - "<< distPtr->global2local(globalNgbr) );
+        //PRINT(*comm << ", contracting nodes (local indices): "<< localNode <<" - "<< distPtr->global2local(globalNgbr) );
     }
     
     assert(ia[ia.size()-1] >= totalNbrs);
@@ -2703,7 +2698,6 @@
 
 //---------------------------------------------------------------------------------------
 
-<<<<<<< HEAD
 template<typename IndexType, typename ValueType>
 template<typename T>
 DenseVector<T> ParcoRepart<IndexType, ValueType>::computeGlobalPrefixSum(DenseVector<T> input) {
@@ -2751,224 +2745,8 @@
 }
 
 
-=======
-
-template<typename IndexType, typename ValueType>
- void ParcoRepart<IndexType, ValueType>::coarsening(scai::lama::CSRSparseMatrix<ValueType>& adjM){
->>>>>>> 64b4aefb
-
-
-<<<<<<< HEAD
-=======
-    // localN= number of local nodes
-    IndexType localN= adjM.getLocalNumRows();
-    IndexType globalN = adjM.getNumColumns();
-    
-    // ia must have size localN+1
-    //PRINT(ia.size()-1 << ", localN= "<< localN);
-    assert(ia.size()-1 == localN );
-     
-    //get a matching, the returned indices are from 0 to localN
-    std::vector<std::pair<IndexType,IndexType>> matching = ParcoRepart<IndexType, ValueType>::maxLocalMatching( adjM );
-    
-    // number of new local nodes 
-    IndexType newLocalN = localN- matching.size();
-    
-    //sort the matching accordign to its first element
-    std::sort(matching.begin(), matching.end(), 
-              [](const std::pair<IndexType,IndexType>& left, const std::pair<IndexType,IndexType>& right){
-                return left.first< right.first;
-    });
-    
-/*
-    // the local mapping from the unmatched/original indices to the matches ones
-    // contains local indices : 0< localMapping[i]< newLocalN
-    std::vector<IndexType> localMapping(localN,-1);
-    //create the new mapping in advance
-    IndexType currIndex= 0;
-    IndexType matchIndex= 0;
-    for(IndexType i=0; i<localN; i++){
-        // if this index already has benn mapped
-        if( localMapping[i]!=-1 ){
-            continue;
-        }
-        std::pair<IndexType,IndexType> currEdge= matching[matchIndex];
-        // if this node is not in the matching
-        if(i<currEdge.first){
-            SCAI_ASSERT( currIndex < newLocalN, "wrong index in maping");
-            localMapping[i]= currIndex;
-            ++currIndex;
-        }else{ // this node is matched
-            // both old node are mapped to the same new node
-            SCAI_ASSERT( currIndex < newLocalN, "wrong index in maping");
-            localMapping[currEdge.first]= currIndex;
-            localMapping[currEdge.second]= currIndex;
-            ++currIndex;
-            ++matchIndex;
-        }
-    }
-*/
-/*  
-for(int i=0; i<localMapping.size(); i++){
-    PRINT(*comm << "__ "<< i << "-"<< localMapping[i]);
-}    
-*/
-    //create new coarsened CSR matrix
-    scai::hmemo::HArray<IndexType> newIA;
-    scai::hmemo::HArray<IndexType> newJA;
-    scai::hmemo::HArray<ValueType> newValues;
-    
-    // this is larger, need to resize afterwards
-    IndexType nnzValues = values.size() - matching.size();
-    
-    {
-        SCAI_REGION("coarsening.getCSRMatrix");
-        // this is larger, need to resize afterwards
-        scai::hmemo::WriteOnlyAccess<IndexType> newIAWrite( newIA, newLocalN +1 );
-        scai::hmemo::WriteOnlyAccess<IndexType> newJAWrite( newJA, nnzValues);
-        scai::hmemo::WriteOnlyAccess<ValueType> newValuesWrite( newValues, nnzValues);
-        newIAWrite[0] = 0;
-        
-        IndexType nnzCounter = 0;           // count non-zero elements
-        IndexType matchIndex = 0;           // current edge in the matching
-        IndexType newRowCounter = 0;        // count new number of rows
-    
-        // used for the second edge of each pair to check if it has been matched
-        // and thus, we do not need  to do anything
-        std::vector<bool> isMatched(localN,false);
-        
-        //for all rows before the coarsening
-        for(IndexType i=0; i<ia.size()-1; i++){
-            if( isMatched[i] ){     // must skip this node cause it will be contracted
-                continue;
-            }
-
-            std::pair<IndexType,IndexType> currEdge= matching[matchIndex];
-            // if this node is not in the matching just copy its neigbours
-            // NOT DOING THAT: but with the new value using the localMapping
-            // keep the old indices and make a pass afterwards to fix them
-            if(i<currEdge.first){
-                IndexType numNgbrs = ia[i+1]-ia[i];
-                for(IndexType j=0; j<numNgbrs; j++){
-                    // the old neigbours [ NO: mapped in their new indices after coarsening]
-                    IndexType ngbrInd= ia[i]+j;
-                    //newJAWrite[nnzCounter] = localMapping[ ja[ngbrInd] ];
-                    newJAWrite[nnzCounter] = ja[ngbrInd];
-                    newValuesWrite[nnzCounter]= values[ngbrInd];
-                    ++nnzCounter;
-                }                
-                newIAWrite[newRowCounter+1]= newIAWrite[newRowCounter] + numNgbrs;
-                ++newRowCounter;
-                SCAI_ASSERT( newRowCounter < newLocalN +1 ,  __FILE__<<", "<< __LINE__<< ": new number of rows more than  expected." )
-            }else{  // this edge -i- is matched, for the first time
-                    // nodes to be contracted  are currEdge.first and currEdge.second
-                    // must add rows currEdge.first and currEdge.second
-                SCAI_ASSERT(currEdge.first+1< ia.size(), currEdge.first+1 <<" < "<< ia.size() );
-                SCAI_ASSERT(currEdge.second+1< ia.size(), currEdge.second+1 <<" < "<< ia.size() );
-                IndexType firstNumNgbrs = ia[currEdge.first+ 1] - ia[currEdge.first];
-                IndexType secondNumNgbrs = ia[currEdge.second+ 1] - ia[currEdge.second];
-                IndexType firstStartNgbrs = ia[currEdge.first];
-                IndexType secondStartNgbrs = ia[currEdge.second];
-                IndexType firstRelatIndex=0;    // 0< firstRelatIndex< firstNumNgbrs
-                IndexType secondRelatIndex=0;   // 0< secondRelatIndex< secondNumNgbrs
-                IndexType numCommonNeighbours=0;
-//PRINT(*comm << ": first: "<< currEdge.first << ", globalInd:="<< distPtr->local2global(currEdge.first) << " , numNgrs="<< firstNumNgbrs<< " || second: " << currEdge.second <<", globalInd:="<< distPtr->local2global(currEdge.second) << " , numNgrs="<< secondNumNgbrs);  
-                while(firstRelatIndex<firstNumNgbrs or secondRelatIndex<secondNumNgbrs){
-                    // the indices for the neigbour of each edge
-                    IndexType ngbrOfFirst , ngbrOfSecond;
-                    
-                    // if the neighbours of first are done, give a high value
-                    if(firstRelatIndex >= firstNumNgbrs){
-                        ngbrOfFirst = globalN+1;
-                    }else{
-                        ngbrOfFirst = ja[ firstStartNgbrs + firstRelatIndex ];
-                    }
-                    // if the neighbours of second are done, give a high value
-                    if(secondRelatIndex >= secondNumNgbrs){
-                        ngbrOfSecond = globalN+1;
-                    }else{
-                        ngbrOfSecond = ja[secondStartNgbrs + secondRelatIndex];   //global index
-                    }
-  //PRINT(*comm << ": firstNgbr= "<< ngbrOfFirst << " , secondNgbr= "<< ngbrOfSecond << " , nnzCounter= "<< nnzCounter);                  
-                    // do not copy each other as neighbours / skip the matched edge
-                    // ngbrOf... is the global index, we need local2global because the matching returns local indices
-                    
-                    if(ngbrOfFirst == distPtr->local2global(currEdge.second) ){       // without localMapping
-                    //if(ngbrOfFirst == currEdge.second ){                                // with localMapping
-                        ++firstRelatIndex;  // do nothing and go to the next neighbour
-                        continue;
-                    }
-                    if(ngbrOfSecond== distPtr->local2global(currEdge.first) ){        // without localMapping
-                    //if(ngbrOfSecond== currEdge.first ){                                 // with localMapping
-                        ++secondRelatIndex; // same for the other node
-                        continue;   
-                    }
-                    
-                    SCAI_ASSERT( firstRelatIndex <= firstNumNgbrs, *comm << " : "<< firstRelatIndex<< " <= " << firstNumNgbrs <<" >> first: "<< currEdge.first <<" - second: "<< currEdge.second);
-                    SCAI_ASSERT( secondRelatIndex <= secondNumNgbrs, *comm << " : "<< secondRelatIndex << " <=, "<< secondNumNgbrs <<" >> first: "<< currEdge.first <<" - second: "<< currEdge.second);
-                    // write neighbours in increasing order
-                    if(ngbrOfFirst < ngbrOfSecond){
-                        newJAWrite[nnzCounter] = ngbrOfFirst;
-                        newValuesWrite[nnzCounter] = values[ firstStartNgbrs + firstRelatIndex ];
-                        ++nnzCounter;
-                        ++firstRelatIndex;
-                    }else if(ngbrOfFirst > ngbrOfSecond){
-                        newJAWrite[nnzCounter] = ngbrOfSecond;
-                        newValuesWrite[nnzCounter]= values[ secondStartNgbrs + secondRelatIndex ];
-                        ++nnzCounter;
-                        ++secondRelatIndex;
-                    }else { //ngbrOfFirst == ngbrOfSecond , they share a common neighbour
-                        newJAWrite[nnzCounter] = ngbrOfFirst;
-                        // now add the values of the edge
-                        newValuesWrite[nnzCounter] = values[ firstStartNgbrs + firstRelatIndex ] + values[ secondStartNgbrs + secondRelatIndex ];
-                        ++nnzCounter;
-                        ++firstRelatIndex;
-                        ++secondRelatIndex;
-                        ++numCommonNeighbours;
-                    }
-                }
-                SCAI_ASSERT_EQUAL_ERROR( firstRelatIndex , firstNumNgbrs);
-                SCAI_ASSERT_EQUAL_ERROR( secondRelatIndex , secondNumNgbrs);
-                
-                // the new node's number of neighbours (-2 for the contracted edge)
-                newIAWrite[newRowCounter+1]= newIAWrite[newRowCounter] + firstNumNgbrs + secondNumNgbrs -2 -numCommonNeighbours;
-                ++newRowCounter;
-                //get the next edge of the matching
-                ++matchIndex;
-                
-                SCAI_ASSERT( newRowCounter <= newLocalN +1 , *comm << " : "<<newRowCounter << " < " << newLocalN +1 << ": new number of rows not as expected." )
-                //mark the other node as matched
-                assert(currEdge.second < isMatched.size() );
-                isMatched[currEdge.second] = true;
-            }
-            //PRINT(*comm<< "<> "<< i <<": matchIndex= "<< matchIndex<< ", newRowCounter= "<< newRowCounter << ", nnzCounter= " << nnzCounter );   
-        } //for(IndexType i=0; i<ia.size(); i++)
-           
-PRINT("matchIndex= "<< matchIndex<< ", newRowCounter= "<< newRowCounter << ", nnzCounter= " << nnzCounter );        
-        
-        SCAI_ASSERT_EQUAL_ERROR(newRowCounter, newLocalN);
-        SCAI_ASSERT_EQUAL_ERROR(matchIndex, matching.size());
-        SCAI_ASSERT( nnzCounter <= newJA.size(), *comm <<" : "<< nnzCounter <<" < "<< newJA.size() << ": new number of non-zero elements not as expected." );
-        
-        newJA.resize(nnzCounter);
-        newValues.resize(nnzCounter);
-    }//read/write block
-    
-    // the coarsening is done, need to evaluate new global indices according to the coarsening
-    // at this point edges are contracted but the new nodes still have edges to previous/old indices/nodes
-    
- }
-
- 
-//---------------------------------------------------------------------------------------
-
-/*
-template<typename IndexType, typename ValueType>
- void ParcoRepart<IndexType, ValueType>::uncoarsening(scai::lama::CSRSparseMatrix<ValueType>& adjM){
-    
-}   
-*/
->>>>>>> 64b4aefb
+
+
 //---------------------------------------------------------------------------------------
 
 //to force instantiation
@@ -3008,10 +2786,6 @@
 
 template std::vector<std::pair<int,int>> ParcoRepart<int, double>::maxLocalMatching(scai::lama::CSRSparseMatrix<double>& graph);
 
-<<<<<<< HEAD
 template DenseVector<int> ParcoRepart<int, double>::computeGlobalPrefixSum(DenseVector<int> input);
-=======
-template void ParcoRepart<int, double>::coarsening(scai::lama::CSRSparseMatrix<double>& graph);
->>>>>>> 64b4aefb
 
 }