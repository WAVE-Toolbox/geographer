/*
 * ParcoReport.cpp
 *
 *  Created on: 25.10.2016
 *      Author: moritzl
 */

#include <scai/dmemo/Distribution.hpp>

#include <assert.h>
#include <cmath>
#include <climits>
#include <queue>

#include "PrioQueue.h"
#include "ParcoRepart.h"

using std::vector;

namespace ITI {

template<typename IndexType, typename ValueType>
ValueType ParcoRepart<IndexType, ValueType>::getMinimumNeighbourDistance(const CSRSparseMatrix<ValueType> &input, const DenseVector<ValueType> &coordinates,
 IndexType dimensions) {
	// iterate through matrix to find closest neighbours, implying necessary recursion depth for space-filling curve
	// here it can happen that the closest neighbor is not stored on this processor.

	const scai::dmemo::DistributionPtr coordDist = coordinates.getDistributionPtr();
	const scai::dmemo::DistributionPtr inputDist = input.getRowDistributionPtr();
	const IndexType localN = inputDist->getLocalSize();

	if (coordDist->getLocalSize() % int(dimensions) != 0) {
		throw std::runtime_error("Size of coordinate vector no multiple of dimension. Maybe it was split in the distribution?");
	}

	if (!input.getColDistributionPtr()->isReplicated()) {
		throw std::runtime_error("Columns must be replicated.");
	}

	const CSRStorage<ValueType>& localStorage = input.getLocalStorage();
	const scai::utilskernel::LArray<ValueType>& localPartOfCoords = coordinates.getLocalValues();

	const scai::utilskernel::LArray<IndexType>& ia = localStorage.getIA();
    const scai::utilskernel::LArray<IndexType>& ja = localStorage.getJA();
    assert(ia.size() == localN+1);

    ValueType minDistanceSquared = std::numeric_limits<ValueType>::max();
	for (IndexType i = 0; i < localN; i++) {
		const IndexType beginCols = ia[i];
		const IndexType endCols = ia[i+1];//assuming replicated columns
		assert(ja.size() >= endCols);
		for (IndexType j = beginCols; j < endCols; j++) {
			IndexType neighbor = ja[j];//big question: does ja give local or global indices?
			const IndexType globalI = inputDist->local2global(i);
			if (neighbor != globalI && coordDist->isLocal(neighbor*dimensions)) {
				const IndexType localNeighbor = coordDist->global2local(neighbor*dimensions);
				ValueType distanceSquared = 0;
				for (IndexType dim = 0; dim < dimensions; dim++) {
					ValueType diff = localPartOfCoords[i*dimensions + dim] - localPartOfCoords[localNeighbor + dim];
					distanceSquared += diff*diff;
				}
				if (distanceSquared < minDistanceSquared) minDistanceSquared = distanceSquared;
			}
		}
	}

	const ValueType minDistance = std::sqrt(minDistanceSquared);
	return minDistance;
}

<<<<<<< HEAD
/**
* possible optimization: check whether all local points lie in the same region and thus have a common prefix
*/

template<typename IndexType, typename ValueType>
ValueType ParcoRepart<IndexType, ValueType>::getHilbertIndex(const DenseVector<ValueType> &coordinates, IndexType dimensions, IndexType index, IndexType recursionDepth,
	const std::vector<ValueType> &minCoords, const std::vector<ValueType> &maxCoords) {

	if (dimensions != 2) {
		throw std::logic_error("Space filling curve currently only implemented for two dimensions");
	}

	scai::dmemo::DistributionPtr coordDist = coordinates.getDistributionPtr();

	if (coordDist->getLocalSize() % int(dimensions) != 0) {
		throw std::runtime_error("Size of coordinate vector no multiple of dimension. Maybe it was split in the distribution?");
	}

	size_t bitsInValueType = sizeof(ValueType) * CHAR_BIT;
	if (recursionDepth > bitsInValueType/dimensions) {
		throw std::runtime_error("A space-filling curve that precise won't fit into the return datatype.");
	}

	if (!coordDist->isLocal(index*dimensions)) {
		throw std::runtime_error("Coordinate with index " + std::to_string(index) + " is not present on this process.");
	}

	const scai::utilskernel::LArray<ValueType>& myCoords = coordinates.getLocalValues();
	std::vector<ValueType> scaledCoord(dimensions);

	for (IndexType dim = 0; dim < dimensions; dim++) {
		assert(coordDist->isLocal(index*dimensions+dim));
		const Scalar coord = myCoords[coordDist->global2local(index*dimensions+dim)];
		scaledCoord[dim] = (coord.getValue<ValueType>() - minCoords[dim]) / (maxCoords[dim] - minCoords[dim]);
		if (scaledCoord[dim] < 0 || scaledCoord[dim] > 1) {
			throw std::runtime_error("Coordinate " + std::to_string(coord.getValue<ValueType>()) + " at position " 
				+ std::to_string(index*dimensions + dim) + " does not agree with bounds "
				+ std::to_string(minCoords[dim]) + " and " + std::to_string(maxCoords[dim]));
		}
	}

	double temp=1;
	long integerIndex = 0;//TODO: also check whether this data type is long enough
	for (IndexType i = 0; i < recursionDepth; i++) {
		int subSquare;
		//two dimensions only, for now
		if (scaledCoord[0] < 0.5) {
			if (scaledCoord[1] < 0.5) {
				subSquare = 0;
				//apply inverse hilbert operator
				temp = scaledCoord[0];
				scaledCoord[0] = 2*scaledCoord[1];
				scaledCoord[1] = 2*temp;
			} else {
				subSquare = 1;
				//apply inverse hilbert operator
				scaledCoord[0] *= 2;
				scaledCoord[1] = 2*scaledCoord[1] -1;
			}
		} else {
			if (scaledCoord[1] < 0.5) {
				subSquare = 3;
				//apply inverse hilbert operator
				temp = scaledCoord[0];
				scaledCoord[0] = -2*scaledCoord[1]+1;
				scaledCoord[1] = -2*temp+2;

			} else {
				subSquare = 2;
				//apply inverse hilbert operator
				scaledCoord[0] = 2*scaledCoord[0]-1;
				scaledCoord[1] = 2*scaledCoord[1]-1;
			}
		}
		integerIndex = (integerIndex << 2) | subSquare;	
	}

	long divisor = 1 << (2*int(recursionDepth));
	double ret = double(integerIndex) / double(divisor);
	return ret; 
}

//-------------------------------------------------------------------------------------------------

template<typename IndexType, typename ValueType>
DenseVector<ValueType> ParcoRepart<IndexType, ValueType>::Hilbert2DIndex2Point(ValueType index, IndexType level){
	DenseVector<ValueType>  p(2,0), ret(2,0);
	ValueType r;
	IndexType q;

	if(level==0)
		return ret;
	else{
		q=int(4*index);
    		r= 4*index-q;
		p = ParcoRepart<IndexType, ValueType>::Hilbert2DIndex2Point(r, level-1);
		switch(q){
			case 0: ret.setValue(0, p(1)/2);	ret.setValue(1, p(0)/2);	return ret;
			case 1: ret.setValue(0, p(0)/2);	ret.setValue(1, p(1)/2 +0.5);	return ret;
			case 2: ret.setValue(0, p(0)/2 +0.5);	ret.setValue(1, p(1)/2 +0.5);	return ret;
			case 3: ret.setValue(0, 1-p(1)/2);	ret.setValue(1, 0.5-p(0)/2);	return ret;
		}
	}
	return ret;
}

//-------------------------------------------------------------------------------------------------
/**
* Given a point in 3D it returns its hilbert index, a value in [0,1]. 
**/
template<typename IndexType, typename ValueType>
ValueType ParcoRepart<IndexType, ValueType>::getHilbertIndex3D(const DenseVector<ValueType> &coordinates, IndexType dimensions, IndexType index, IndexType recursionDepth,
	const std::vector<ValueType> &minCoords, const std::vector<ValueType> &maxCoords) {

	if (dimensions != 3) {
		throw std::logic_error("Space filling curve for 3 dimensions.");
	}

	scai::dmemo::DistributionPtr coordDist = coordinates.getDistributionPtr();

	if (coordDist->getLocalSize() % int(dimensions) != 0) {
		throw std::runtime_error("Size of coordinate vector no multiple of dimension. Maybe it was split in the distribution?");
	}

	size_t bitsInValueType = sizeof(ValueType) * CHAR_BIT;
	if (recursionDepth > bitsInValueType/dimensions) {
		throw std::runtime_error("A space-filling curve that precise won't fit into the return datatype.");
	}

	if (!coordDist->isLocal(index*dimensions)) {
		throw std::runtime_error("Coordinate with index " + std::to_string(index) + " is not present on this process.");
	}

	const scai::utilskernel::LArray<ValueType>& myCoords = coordinates.getLocalValues();
	std::vector<ValueType> scaledCoord(dimensions);

	for (IndexType dim = 0; dim < dimensions; dim++) {
		assert(coordDist->isLocal(index*dimensions+dim));
		const Scalar coord = myCoords[coordDist->global2local(index*dimensions+dim)];
		scaledCoord[dim] = (coord.getValue<ValueType>() - minCoords[dim]) / (maxCoords[dim] - minCoords[dim]);
		if (scaledCoord[dim] < 0 || scaledCoord[dim] > 1) {
			throw std::runtime_error("Coordinate " + std::to_string(coord.getValue<ValueType>()) + " at position " 
				+ std::to_string(index*dimensions + dim) + " does not agree with bounds "
				+ std::to_string(minCoords[dim]) + " and " + std::to_string(maxCoords[dim]));
		}
	}
	
	ValueType tmpX, tmpY, tmpZ;
	ValueType x ,y ,z; 	//the coordinates each of the three dimensions
	x= scaledCoord[0];
	y= scaledCoord[1];
	z= scaledCoord[2];
	long integerIndex = 0;	//TODO: also check whether this data type is long enough

	for (IndexType i = 0; i < recursionDepth; i++) {
		int subSquare;
		if (z < 0.5) {
			if (x < 0.5) {
				if (y <0.5){		//x,y,z <0.5
					subSquare= 0;
					//apply inverse hilbert operator
					tmpX= x;
					x= 2*z;
					z= 2*y;
					y= 2*tmpX;
				} else{			//z<0.5, y>0.5, x<0.5
					subSquare= 1;
					tmpX= x;
					x= 2*y-1;
					y= 2*z;
					z= 2*tmpX;
				}
			} else if (y>=0.5){		//z<0.5, y,x>0,5
					subSquare= 2;
					//apply inverse hilbert operator
					tmpX= x;					
					x= 2*y-1;
					y= 2*z;
					z= 2*tmpX-1;
				}else{			//z<0.5, y<0.5, x>0.5
					subSquare= 3;
					x= -2*x+2;
					y= -2*y+1;
					z= 2*z;
				}
		} else if(x>=0.5){
				if(y<0.5){ 		//z>0.5, y<0.5, x>0.5
					subSquare= 4;
					x= -2*x+2;
					y= -2*y+1;
					z= 2*z-1;
				} else{			//z>0.5, y>0.5, x>0.5
					subSquare= 5;
					tmpX= x;
					x= 2*y-1;
					y= -2*z+2;
					z= -2*tmpX+2;
				}
			}else if(y<0.5){		//z>0.5, y<0.5, x<0.5
					subSquare= 7;	//care, this is 7, not 6	
					tmpX= x;
					x= -2*z+2;
					z= -2*y+1;
					y= 2*tmpX;
				}else{			//z>0.5, y>0.5, x<0.5
					subSquare= 6;	//this is case 6
					tmpX= x;
					x= 2*y-1;
					y= -2*z +2;
					z= -2*tmpX+1;				
				}		
			
		integerIndex = (integerIndex << 3) | subSquare;		
	}
	long divisor = 1 << (3*int(recursionDepth));
	double ret = double(integerIndex) / double(divisor);
	return ret; 

}
//-------------------------------------------------------------------------------------------------

template<typename IndexType, typename ValueType>
DenseVector<ValueType> ParcoRepart<IndexType, ValueType>::Hilbert3DIndex2Point(ValueType index, IndexType level){
	DenseVector<ValueType>  p(3,0), ret(3,0);
	ValueType r;
	IndexType q;
	
	if(level==0)
		return ret;
	else{		
		q=int(8*index); 
    		r= 8*index-q;
		if( (q==0) && r==0 ) return ret;
		p = ParcoRepart<IndexType, ValueType>::Hilbert3DIndex2Point(r, level-1);

		switch(q){
			case 0: ret.setValue(0, p(1)/2);	ret.setValue(1, p(2)/2);	ret.setValue(2, p(0)/2);	return ret;
			case 1: ret.setValue(0, p(2)/2);	ret.setValue(1, 0.5+p(0)/2);	ret.setValue(2, p(1)/2);	return ret;
			case 2: ret.setValue(0, 0.5+p(2)/2);	ret.setValue(1, 0.5+p(0)/2);	ret.setValue(2, p(1)/2);	return ret;
			case 3: ret.setValue(0, 1-p(0)/2);	ret.setValue(1, 0.5-p(1)/2);	ret.setValue(2, -p(2)/2);	return ret;
			case 4: ret.setValue(0, 1-p(0)/2);	ret.setValue(1, 0.5-p(1)/2);	ret.setValue(2, 0.5+p(2)/2);	return ret;
			case 5: ret.setValue(0, 1-p(2)/2);	ret.setValue(1, 0.5+p(0)/2);	ret.setValue(2, 1-p(1)/2);	return ret;
			case 6: ret.setValue(0, 0.5-p(2)/2);	ret.setValue(1, 0.5+p(0)/2);	ret.setValue(2, 1-p(1)/2);	return ret;
			case 7: ret.setValue(0, p(1)/2);	ret.setValue(1, 0.5-p(2)/2);	ret.setValue(2, 1-p(0)/2);	return ret;			
		}
	}
	return ret;
}

//-------------------------------------------------------------------------------------------------

=======
>>>>>>> c7110c25
template<typename IndexType, typename ValueType>
DenseVector<IndexType> ParcoRepart<IndexType, ValueType>::partitionGraph(CSRSparseMatrix<ValueType> &input, DenseVector<ValueType> &coordinates,
					IndexType dimensions,	IndexType k,  double epsilon) 
{
	/**
	* check input arguments for sanity
	*/
	IndexType n = input.getNumRows();
	if (n*dimensions != coordinates.size()) {
		throw std::runtime_error("Matrix has " + std::to_string(n) + " rows, but " + std::to_string(coordinates.size())
		 + " coordinates are given.");
	}

	if (n != input.getNumColumns()) {
		throw std::runtime_error("Matrix must be quadratic.");
	}

	if (!input.isConsistent()) {
		throw std::runtime_error("Input matrix inconsistent");
	}

	if (k > n) {
		throw std::runtime_error("Creating " + std::to_string(k) + " blocks from " + std::to_string(n) + " elements is impossible.");
	}

	if (epsilon < 0) {
		throw std::runtime_error("Epsilon " + std::to_string(epsilon) + " is invalid.");
	}

	const scai::dmemo::DistributionPtr coordDist = coordinates.getDistributionPtr();
	const scai::dmemo::DistributionPtr inputDist = input.getRowDistributionPtr();
	const IndexType localN = inputDist->getLocalSize();

	if (coordDist->getLocalSize() % int(dimensions) != 0) {
		throw std::runtime_error("Size of coordinate vector no multiple of dimension. Maybe it was split in the distribution?");
	}

	if (coordDist->getLocalSize() != dimensions*localN) {
		throw std::runtime_error(std::to_string(coordDist->getLocalSize() / dimensions) + " point coordinates, "
		 + std::to_string(localN) + " rows present.");
	}

	/**
	*	gather information for space-filling curves
	*/
	std::vector<ValueType> minCoords(dimensions, std::numeric_limits<ValueType>::max());
	std::vector<ValueType> maxCoords(dimensions, std::numeric_limits<ValueType>::lowest());

	const scai::utilskernel::LArray<ValueType> localPartOfCoords = coordinates.getLocalValues();

	//Get extent of coordinates. Can probably speed this up with OpenMP by having thread-local min/max-Arrays and reducing them in the end
	for (IndexType i = 0; i < (localPartOfCoords.size() / dimensions); i++) {
		for (IndexType dim = 0; dim < dimensions; dim++) {
			ValueType coord = localPartOfCoords[i*dimensions + dim];
			if (coord < minCoords[dim]) minCoords[dim] = coord;
			if (coord > maxCoords[dim]) maxCoords[dim] = coord;
		}
	}

	ValueType maxExtent = 0;
	for (IndexType dim = 0; dim < dimensions; dim++) {
		if (maxCoords[dim] - minCoords[dim] > maxExtent) {
			maxExtent = maxCoords[dim] - minCoords[dim];
		}
	}

	/**
	* Several possibilities exist for choosing the recursion depth. Either by user choice, or by the maximum fitting into the datatype, or by the minimum distance between adjacent points
	*/
	//getMinimumNeighbourDistance is ~5% faster if manually inlined, probably because localPartOfCoords doesn't have to be computed twice
	//const ValueType minDistance = getMinimumNeighbourDistance(input, coordinates, dimensions);
	const IndexType recursionDepth = std::log2(n);// std::ceil(std::log2(maxExtent / minDistance) / 2);

	/**
	*	create space filling curve indices.
	*/
	
	scai::lama::DenseVector<ValueType> hilbertIndices(inputDist);
	for (IndexType i = 0; i < localN; i++) {
		IndexType globalIndex = inputDist->local2global(i);
		ValueType globalHilbertIndex = ParcoRepart<IndexType, ValueType>::getHilbertIndex(coordinates, dimensions, globalIndex, recursionDepth, minCoords, maxCoords);
		hilbertIndices.setValue(globalIndex, globalHilbertIndex);
	}

	/**
	* now sort the global indices by where they are on the space-filling curve.
	*/

	scai::lama::DenseVector<IndexType> permutation;
	hilbertIndices.sort(permutation, true);
	permutation.redistribute(inputDist);

	/**
	* check for uniqueness. If not unique, level of detail was insufficient.
	*/


	/**
	* initial partitioning with sfc. Upgrade to chains-on-chains-partitioning later
	*/
	DenseVector<IndexType> result(inputDist);
	scai::hmemo::ReadAccess<IndexType> readAccess(permutation.getLocalValues());
	for (IndexType i = 0; i < localN; i++) {
		IndexType targetPos;
		readAccess.getValue(targetPos, i);
		result.setValue(inputDist->local2global(i), int(k*targetPos / n));
	}

	/**
	* local refinement, use Fiduccia-Mattheyses. 
	*/

	if (false && inputDist->isReplicated()) {
		ValueType gain = 1;
		ValueType cut = computeCut(input, result);
		while (gain > 0) {
			gain = fiducciaMattheysesRound(input, result, k, epsilon);
			ValueType oldCut = cut;
			cut = computeCut(input, result);
			assert(oldCut - gain == cut);
			std::cout << "Last FM round yielded gain of " << gain << ", for total cut of " << computeCut(input, result) << std::endl;
		}
	}

	return result;
}

template<typename IndexType, typename ValueType>
ValueType ParcoRepart<IndexType, ValueType>::fiducciaMattheysesRound(const CSRSparseMatrix<ValueType> &input, DenseVector<IndexType> &part, IndexType k, ValueType epsilon, bool unweighted) {
	const IndexType n = input.getNumRows();
	/**
	* check input and throw errors
	*/
	const Scalar minPartID = part.min();
	const Scalar maxPartID = part.max();
	if (minPartID.getValue<IndexType>() != 0) {
		throw std::runtime_error("Smallest block ID is " + std::to_string(minPartID.getValue<IndexType>()) + ", should be 0");
	}

	if (maxPartID.getValue<IndexType>() != k-1) {
		throw std::runtime_error("Highest block ID is " + std::to_string(maxPartID.getValue<IndexType>()) + ", should be " + std::to_string(k-1));
	}

	if (part.size() != n) {
		throw std::runtime_error("Partition has " + std::to_string(part.size()) + " entries, but matrix has " + std::to_string(n) + ".");
	}

	if (epsilon < 0) {
		throw std::runtime_error("Epsilon must be >= 0, not " + std::to_string(epsilon));
	}

	const scai::dmemo::DistributionPtr inputDist = input.getRowDistributionPtr();
	const scai::dmemo::DistributionPtr partDist = part.getDistributionPtr();

	if (!inputDist->isReplicated()) {
		throw std::runtime_error("Input matrix must be replicated, for now.");
	}

	if (!partDist->isReplicated()) {
		throw std::runtime_error("Input partition must be replicated, for now.");
	}

	if (!input.checkSymmetry()) {
		throw std::runtime_error("Only undirected graphs are supported, adjacency matrix must be symmetric.");
	}

	/**
	* allocate data structures
	*/

	//const ValueType oldCut = computeCut(input, part, unweighted);

	const IndexType optSize = ceil(double(n) / k);
	const IndexType maxAllowablePartSize = optSize*(1+epsilon);

	std::vector<IndexType> bestTargetFragment(n);
	std::vector<PrioQueue<ValueType, IndexType>> queues(k, n);

	std::vector<IndexType> gains;
	std::vector<std::pair<IndexType, IndexType> > transfers;
	std::vector<IndexType> transferedVertices;
	std::vector<double> imbalances;

	std::vector<double> fragmentSizes(k);

	double maxFragmentSize = 0;

	for (IndexType i = 0; i < n; i++) {
		Scalar partID = part.getValue(i);
		assert(partID.getValue<IndexType>() >= 0);
		assert(partID.getValue<IndexType>() < k);
		fragmentSizes[partID.getValue<IndexType>()] += 1;

		if (fragmentSizes[partID.getValue<IndexType>()] < maxFragmentSize) {
			maxFragmentSize = fragmentSizes[partID.getValue<IndexType>()];
		}
	}

	std::vector<IndexType> degrees(n);
	std::vector<std::vector<ValueType> > edgeCuts(n);

	//Using ReadAccess here didn't give a performance benefit
	const CSRStorage<ValueType>& localStorage = input.getLocalStorage();
	const scai::utilskernel::LArray<IndexType>& ia = localStorage.getIA();
	const scai::utilskernel::LArray<IndexType>& ja = localStorage.getJA();
	const scai::utilskernel::LArray<IndexType>& values = localStorage.getValues();
	if (!unweighted && values.min() < 0) {
		throw std::runtime_error("Only positive edge weights are supported, " + std::to_string(values.min()) + " invalid.");
	}

	ValueType totalWeight = 0;


	for (IndexType v = 0; v < n; v++) {
		edgeCuts[v].resize(k, 0);

		const IndexType beginCols = ia[v];
		const IndexType endCols = ia[v+1];
		degrees[v] = endCols - beginCols;
		for (IndexType j = beginCols; j < endCols; j++) {
			IndexType neighbor = ja[j];
			if (neighbor == v) continue;
			Scalar partID = part.getValue(neighbor);
			edgeCuts[v][partID.getValue<IndexType>()] += unweighted ? 1 : values[j];
			totalWeight += unweighted ? 1 : values[j];
		}
	}

	//setting initial best target for each node
	for (IndexType v = 0; v < n; v++) {
		ValueType maxCut = -totalWeight;
		IndexType idAtMax = k;
		Scalar partID = part.getValue(v);

		for (IndexType fragment = 0; fragment < k; fragment++) {
			if (unweighted) {
				assert(edgeCuts[v][fragment] <= degrees[v]);
			}
			assert(edgeCuts[v][fragment] >= 0);

			if (fragment != partID.getValue<IndexType>() && edgeCuts[v][fragment] > maxCut && fragmentSizes[fragment] <= maxAllowablePartSize) {
				idAtMax = fragment;
				maxCut = edgeCuts[v][fragment];
			}
		}

		assert(idAtMax < k);
		assert(maxCut >= 0);
		if (unweighted) assert(maxCut <= degrees[v]);
		bestTargetFragment[v] = idAtMax;
		assert(partID.getValue<IndexType>() < queues.size());
		if (fragmentSizes[partID.getValue<IndexType>()] > 1) {
			ValueType key = -(maxCut-edgeCuts[v][partID.getValue<IndexType>()]);
			assert(-key <= degrees[v]);
			queues[partID.getValue<IndexType>()].insert(key, v); //negative max gain
		}
	}

	ValueType gainsum = 0;
	bool allQueuesEmpty = false;

	std::vector<bool> moved(n, false);

	while (!allQueuesEmpty) {
	allQueuesEmpty = true;

	//choose largest partition with non-empty queue.
	IndexType largestMovablePart = k;
	IndexType largestSize = 0;

	for (IndexType partID = 0; partID < k; partID++) {
		if (queues[partID].size() > 0 && fragmentSizes[partID] > largestSize) {
			largestMovablePart = partID;
			largestSize = fragmentSizes[partID];
		}
	}

	if (largestSize > 1 && largestMovablePart != k) {
		//at least one queue is not empty
		allQueuesEmpty = false;
		IndexType partID = largestMovablePart;

		assert(partID < queues.size());
		assert(queues[partID].size() > 0);

		IndexType topVertex;
		ValueType topGain;
		std::tie(topGain, topVertex) = queues[partID].extractMin();
		topGain = -topGain;//invert, since the negative gain was used as priority.
		assert(topVertex < n);
		assert(topVertex >= 0);
		if (unweighted) {
			assert(topGain <= degrees[topVertex]);
		}
		assert(!moved[topVertex]);
		Scalar partScalar = part.getValue(topVertex);
		assert(partScalar.getValue<IndexType>() == partID);

		//now get target partition.
		IndexType targetFragment = bestTargetFragment[topVertex];
		ValueType storedGain = edgeCuts[topVertex][targetFragment] - edgeCuts[topVertex][partID];
		
		assert(abs(storedGain - topGain) < 0.0001);
		assert(fragmentSizes[partID] > 1);


		//move node there
		part.setValue(topVertex, targetFragment);
		moved[topVertex] = true;

		//udpate size map
		fragmentSizes[partID] -= 1;
		fragmentSizes[targetFragment] += 1;

		//update history
		gainsum += topGain;
		gains.push_back(gainsum);
		transfers.emplace_back(partID, targetFragment);
		transferedVertices.push_back(topVertex);
		assert(transferedVertices.size() == transfers.size());
		assert(gains.size() == transfers.size());

		double imbalance = (*std::max_element(fragmentSizes.begin(), fragmentSizes.end()) - optSize) / optSize;
		imbalances.push_back(imbalance);

		//std::cout << "Moved node " << topVertex << " to block " << targetFragment << " for gain of " << topGain << ", bringing sum to " << gainsum 
		//<< " and imbalance to " << imbalance  << "." << std::endl;

		//I've tried to replace these direct accesses by ReadAccess, program was slower
		const IndexType beginCols = ia[topVertex];
		const IndexType endCols = ia[topVertex+1];

		for (IndexType j = beginCols; j < endCols; j++) {
			const IndexType neighbour = ja[j];
			if (!moved[neighbour]) {
				//update edge cuts
				Scalar neighbourBlockScalar = part.getValue(neighbour);
				IndexType neighbourBlock = neighbourBlockScalar.getValue<IndexType>();

				edgeCuts[neighbour][partID] -= unweighted ? 1 : values[j];
				assert(edgeCuts[neighbour][partID] >= 0);
				edgeCuts[neighbour][targetFragment] += unweighted ? 1 : values[j];
				assert(edgeCuts[neighbour][targetFragment] <= degrees[neighbour]);

				//find new fragment for neighbour
				ValueType maxCut = -totalWeight;
				IndexType idAtMax = k;

				for (IndexType fragment = 0; fragment < k; fragment++) {
					if (fragment != neighbourBlock && edgeCuts[neighbour][fragment] > maxCut  && fragmentSizes[fragment] <= maxAllowablePartSize) {
						idAtMax = fragment;
						maxCut = edgeCuts[neighbour][fragment];
					}
				}

				assert(maxCut >= 0);
				if (unweighted) assert(maxCut <= degrees[neighbour]);
				assert(idAtMax < k);
				bestTargetFragment[neighbour] = idAtMax;

				ValueType key = -(maxCut-edgeCuts[neighbour][neighbourBlock]);
				assert(-key == edgeCuts[neighbour][idAtMax] - edgeCuts[neighbour][neighbourBlock]);
				assert(-key <= degrees[neighbour]);

				//update prioqueue
				queues[neighbourBlock].remove(neighbour);
				queues[neighbourBlock].insert(key, neighbour);
				}
			}
		}
	}

	const IndexType testedNodes = gains.size();
	if (testedNodes == 0) return 0;
	assert(gains.size() == transfers.size());

	/**
	 * now find best partition among those tested
	 */
	IndexType maxIndex = -1;
	ValueType maxGain = 0;
	for (IndexType i = 0; i < testedNodes; i++) {
		if (gains[i] > maxGain && imbalances[i] <= epsilon) {
			maxIndex = i;
			maxGain = gains[i];
		}
	}
	assert(testedNodes >= maxIndex);
	assert(maxIndex >= 0);
	assert(testedNodes-1 < transfers.size());

	/**
	 * apply partition modifications in reverse until best is recovered
	 */
	for (int i = testedNodes-1; i > maxIndex; i--) {
		assert(transferedVertices[i] < n);
		assert(transferedVertices[i] >= 0);
		part.setValue(transferedVertices[i], transfers[i].first);
	}
	return maxGain;
}

template<typename IndexType, typename ValueType>
ValueType ParcoRepart<IndexType, ValueType>::computeCut(const CSRSparseMatrix<ValueType> &input, const DenseVector<IndexType> &part, bool ignoreWeights) {
	const scai::dmemo::DistributionPtr inputDist = input.getRowDistributionPtr();
	const scai::dmemo::DistributionPtr partDist = part.getDistributionPtr();
	const IndexType n = inputDist->getGlobalSize();
	const IndexType localN = inputDist->getLocalSize();

	if (!partDist->isReplicated()) {
		throw std::runtime_error("Input partition must be replicated, for now.");
	}

	const CSRStorage<ValueType>& localStorage = input.getLocalStorage();
	scai::hmemo::ReadAccess<IndexType> ia(localStorage.getIA());
	scai::hmemo::ReadAccess<IndexType> ja(localStorage.getJA());
	scai::hmemo::ReadAccess<ValueType> values(localStorage.getValues());

	scai::hmemo::ReadAccess<IndexType> partAccess(part.getLocalValues());

	ValueType result = 0;
	for (IndexType i = 0; i < localN; i++) {
		const IndexType beginCols = ia[i];
		const IndexType endCols = ia[i+1];
		assert(ja.size() >= endCols);

		const IndexType globalI = inputDist->local2global(i);
		IndexType thisBlock;
		partAccess.getValue(thisBlock, globalI);
		
		for (IndexType j = beginCols; j < endCols; j++) {
			IndexType neighbor = ja[j];
			assert(neighbor >= 0);
			assert(neighbor < n);
				
			IndexType neighborBlock;
			partAccess.getValue(neighborBlock, neighbor);
			if (neighborBlock != thisBlock) {
				if (ignoreWeights) {
					result++;
				} else {
					ValueType edgeWeight;
					values.getValue(edgeWeight, j);
					result += edgeWeight;
				}
			}
		}
	}

	if (!inputDist->isReplicated()) {
    //sum block sizes over all processes
    result = inputDist->getCommunicatorPtr()->sum(result);
  }

  return result / 2; //counted each edge from both sides
}

template<typename IndexType, typename ValueType>
ValueType ParcoRepart<IndexType, ValueType>::computeImbalance(const DenseVector<IndexType> &part, IndexType k) {
	const IndexType n = part.getDistributionPtr()->getGlobalSize();
	std::vector<IndexType> subsetSizes(k, 0);
	scai::hmemo::ReadAccess<IndexType> localPart(part.getLocalValues());
	const Scalar maxK = part.max();
	if (maxK.getValue<IndexType>() >= k) {
		throw std::runtime_error("Block id " + std::to_string(maxK.getValue<IndexType>()) + " found in partition with supposedly" + std::to_string(k) + " blocks.");
	}
 	
	for (IndexType i = 0; i < localPart.size(); i++) {
		IndexType partID;
		localPart.getValue(partID, i);
		subsetSizes[partID] += 1;
	}
	IndexType optSize = std::ceil(n / k);

	//if we don't have the full partition locally, 
	scai::dmemo::CommunicatorPtr comm = part.getDistributionPtr()->getCommunicatorPtr();
	if (!part.getDistribution().isReplicated()) {
	  //sum block sizes over all processes
	  for (IndexType partID = 0; partID < k; partID++) {
	    subsetSizes[partID] = comm->sum(subsetSizes[partID]);
	  }
	}
	
	IndexType maxBlockSize = *std::max_element(subsetSizes.begin(), subsetSizes.end());
	return ((maxBlockSize - optSize)/ optSize);
}

//to force instantiation
template DenseVector<int> ParcoRepart<int, double>::partitionGraph(CSRSparseMatrix<double> &input, DenseVector<double> &coordinates,
					int dimensions,	int k,  double epsilon);

template double ParcoRepart<int, double>::getMinimumNeighbourDistance(const CSRSparseMatrix<double> &input, const DenseVector<double> &coordinates,
 int dimensions);
			     
//template struct point ParcoRepart<int, double>::hilbert(double index, int level);
template double ParcoRepart<int, double>::computeImbalance(const DenseVector<int> &partition, int k);

template double ParcoRepart<int, double>::computeCut(const CSRSparseMatrix<double> &input, const DenseVector<int> &part, bool ignoreWeights);

template double ParcoRepart<int, double>::fiducciaMattheysesRound(const CSRSparseMatrix<double> &input, DenseVector<int> &part, int k, double epsilon, bool unweighted);


}<|MERGE_RESOLUTION|>--- conflicted
+++ resolved
@@ -68,260 +68,6 @@
 	return minDistance;
 }
 
-<<<<<<< HEAD
-/**
-* possible optimization: check whether all local points lie in the same region and thus have a common prefix
-*/
-
-template<typename IndexType, typename ValueType>
-ValueType ParcoRepart<IndexType, ValueType>::getHilbertIndex(const DenseVector<ValueType> &coordinates, IndexType dimensions, IndexType index, IndexType recursionDepth,
-	const std::vector<ValueType> &minCoords, const std::vector<ValueType> &maxCoords) {
-
-	if (dimensions != 2) {
-		throw std::logic_error("Space filling curve currently only implemented for two dimensions");
-	}
-
-	scai::dmemo::DistributionPtr coordDist = coordinates.getDistributionPtr();
-
-	if (coordDist->getLocalSize() % int(dimensions) != 0) {
-		throw std::runtime_error("Size of coordinate vector no multiple of dimension. Maybe it was split in the distribution?");
-	}
-
-	size_t bitsInValueType = sizeof(ValueType) * CHAR_BIT;
-	if (recursionDepth > bitsInValueType/dimensions) {
-		throw std::runtime_error("A space-filling curve that precise won't fit into the return datatype.");
-	}
-
-	if (!coordDist->isLocal(index*dimensions)) {
-		throw std::runtime_error("Coordinate with index " + std::to_string(index) + " is not present on this process.");
-	}
-
-	const scai::utilskernel::LArray<ValueType>& myCoords = coordinates.getLocalValues();
-	std::vector<ValueType> scaledCoord(dimensions);
-
-	for (IndexType dim = 0; dim < dimensions; dim++) {
-		assert(coordDist->isLocal(index*dimensions+dim));
-		const Scalar coord = myCoords[coordDist->global2local(index*dimensions+dim)];
-		scaledCoord[dim] = (coord.getValue<ValueType>() - minCoords[dim]) / (maxCoords[dim] - minCoords[dim]);
-		if (scaledCoord[dim] < 0 || scaledCoord[dim] > 1) {
-			throw std::runtime_error("Coordinate " + std::to_string(coord.getValue<ValueType>()) + " at position " 
-				+ std::to_string(index*dimensions + dim) + " does not agree with bounds "
-				+ std::to_string(minCoords[dim]) + " and " + std::to_string(maxCoords[dim]));
-		}
-	}
-
-	double temp=1;
-	long integerIndex = 0;//TODO: also check whether this data type is long enough
-	for (IndexType i = 0; i < recursionDepth; i++) {
-		int subSquare;
-		//two dimensions only, for now
-		if (scaledCoord[0] < 0.5) {
-			if (scaledCoord[1] < 0.5) {
-				subSquare = 0;
-				//apply inverse hilbert operator
-				temp = scaledCoord[0];
-				scaledCoord[0] = 2*scaledCoord[1];
-				scaledCoord[1] = 2*temp;
-			} else {
-				subSquare = 1;
-				//apply inverse hilbert operator
-				scaledCoord[0] *= 2;
-				scaledCoord[1] = 2*scaledCoord[1] -1;
-			}
-		} else {
-			if (scaledCoord[1] < 0.5) {
-				subSquare = 3;
-				//apply inverse hilbert operator
-				temp = scaledCoord[0];
-				scaledCoord[0] = -2*scaledCoord[1]+1;
-				scaledCoord[1] = -2*temp+2;
-
-			} else {
-				subSquare = 2;
-				//apply inverse hilbert operator
-				scaledCoord[0] = 2*scaledCoord[0]-1;
-				scaledCoord[1] = 2*scaledCoord[1]-1;
-			}
-		}
-		integerIndex = (integerIndex << 2) | subSquare;	
-	}
-
-	long divisor = 1 << (2*int(recursionDepth));
-	double ret = double(integerIndex) / double(divisor);
-	return ret; 
-}
-
-//-------------------------------------------------------------------------------------------------
-
-template<typename IndexType, typename ValueType>
-DenseVector<ValueType> ParcoRepart<IndexType, ValueType>::Hilbert2DIndex2Point(ValueType index, IndexType level){
-	DenseVector<ValueType>  p(2,0), ret(2,0);
-	ValueType r;
-	IndexType q;
-
-	if(level==0)
-		return ret;
-	else{
-		q=int(4*index);
-    		r= 4*index-q;
-		p = ParcoRepart<IndexType, ValueType>::Hilbert2DIndex2Point(r, level-1);
-		switch(q){
-			case 0: ret.setValue(0, p(1)/2);	ret.setValue(1, p(0)/2);	return ret;
-			case 1: ret.setValue(0, p(0)/2);	ret.setValue(1, p(1)/2 +0.5);	return ret;
-			case 2: ret.setValue(0, p(0)/2 +0.5);	ret.setValue(1, p(1)/2 +0.5);	return ret;
-			case 3: ret.setValue(0, 1-p(1)/2);	ret.setValue(1, 0.5-p(0)/2);	return ret;
-		}
-	}
-	return ret;
-}
-
-//-------------------------------------------------------------------------------------------------
-/**
-* Given a point in 3D it returns its hilbert index, a value in [0,1]. 
-**/
-template<typename IndexType, typename ValueType>
-ValueType ParcoRepart<IndexType, ValueType>::getHilbertIndex3D(const DenseVector<ValueType> &coordinates, IndexType dimensions, IndexType index, IndexType recursionDepth,
-	const std::vector<ValueType> &minCoords, const std::vector<ValueType> &maxCoords) {
-
-	if (dimensions != 3) {
-		throw std::logic_error("Space filling curve for 3 dimensions.");
-	}
-
-	scai::dmemo::DistributionPtr coordDist = coordinates.getDistributionPtr();
-
-	if (coordDist->getLocalSize() % int(dimensions) != 0) {
-		throw std::runtime_error("Size of coordinate vector no multiple of dimension. Maybe it was split in the distribution?");
-	}
-
-	size_t bitsInValueType = sizeof(ValueType) * CHAR_BIT;
-	if (recursionDepth > bitsInValueType/dimensions) {
-		throw std::runtime_error("A space-filling curve that precise won't fit into the return datatype.");
-	}
-
-	if (!coordDist->isLocal(index*dimensions)) {
-		throw std::runtime_error("Coordinate with index " + std::to_string(index) + " is not present on this process.");
-	}
-
-	const scai::utilskernel::LArray<ValueType>& myCoords = coordinates.getLocalValues();
-	std::vector<ValueType> scaledCoord(dimensions);
-
-	for (IndexType dim = 0; dim < dimensions; dim++) {
-		assert(coordDist->isLocal(index*dimensions+dim));
-		const Scalar coord = myCoords[coordDist->global2local(index*dimensions+dim)];
-		scaledCoord[dim] = (coord.getValue<ValueType>() - minCoords[dim]) / (maxCoords[dim] - minCoords[dim]);
-		if (scaledCoord[dim] < 0 || scaledCoord[dim] > 1) {
-			throw std::runtime_error("Coordinate " + std::to_string(coord.getValue<ValueType>()) + " at position " 
-				+ std::to_string(index*dimensions + dim) + " does not agree with bounds "
-				+ std::to_string(minCoords[dim]) + " and " + std::to_string(maxCoords[dim]));
-		}
-	}
-	
-	ValueType tmpX, tmpY, tmpZ;
-	ValueType x ,y ,z; 	//the coordinates each of the three dimensions
-	x= scaledCoord[0];
-	y= scaledCoord[1];
-	z= scaledCoord[2];
-	long integerIndex = 0;	//TODO: also check whether this data type is long enough
-
-	for (IndexType i = 0; i < recursionDepth; i++) {
-		int subSquare;
-		if (z < 0.5) {
-			if (x < 0.5) {
-				if (y <0.5){		//x,y,z <0.5
-					subSquare= 0;
-					//apply inverse hilbert operator
-					tmpX= x;
-					x= 2*z;
-					z= 2*y;
-					y= 2*tmpX;
-				} else{			//z<0.5, y>0.5, x<0.5
-					subSquare= 1;
-					tmpX= x;
-					x= 2*y-1;
-					y= 2*z;
-					z= 2*tmpX;
-				}
-			} else if (y>=0.5){		//z<0.5, y,x>0,5
-					subSquare= 2;
-					//apply inverse hilbert operator
-					tmpX= x;					
-					x= 2*y-1;
-					y= 2*z;
-					z= 2*tmpX-1;
-				}else{			//z<0.5, y<0.5, x>0.5
-					subSquare= 3;
-					x= -2*x+2;
-					y= -2*y+1;
-					z= 2*z;
-				}
-		} else if(x>=0.5){
-				if(y<0.5){ 		//z>0.5, y<0.5, x>0.5
-					subSquare= 4;
-					x= -2*x+2;
-					y= -2*y+1;
-					z= 2*z-1;
-				} else{			//z>0.5, y>0.5, x>0.5
-					subSquare= 5;
-					tmpX= x;
-					x= 2*y-1;
-					y= -2*z+2;
-					z= -2*tmpX+2;
-				}
-			}else if(y<0.5){		//z>0.5, y<0.5, x<0.5
-					subSquare= 7;	//care, this is 7, not 6	
-					tmpX= x;
-					x= -2*z+2;
-					z= -2*y+1;
-					y= 2*tmpX;
-				}else{			//z>0.5, y>0.5, x<0.5
-					subSquare= 6;	//this is case 6
-					tmpX= x;
-					x= 2*y-1;
-					y= -2*z +2;
-					z= -2*tmpX+1;				
-				}		
-			
-		integerIndex = (integerIndex << 3) | subSquare;		
-	}
-	long divisor = 1 << (3*int(recursionDepth));
-	double ret = double(integerIndex) / double(divisor);
-	return ret; 
-
-}
-//-------------------------------------------------------------------------------------------------
-
-template<typename IndexType, typename ValueType>
-DenseVector<ValueType> ParcoRepart<IndexType, ValueType>::Hilbert3DIndex2Point(ValueType index, IndexType level){
-	DenseVector<ValueType>  p(3,0), ret(3,0);
-	ValueType r;
-	IndexType q;
-	
-	if(level==0)
-		return ret;
-	else{		
-		q=int(8*index); 
-    		r= 8*index-q;
-		if( (q==0) && r==0 ) return ret;
-		p = ParcoRepart<IndexType, ValueType>::Hilbert3DIndex2Point(r, level-1);
-
-		switch(q){
-			case 0: ret.setValue(0, p(1)/2);	ret.setValue(1, p(2)/2);	ret.setValue(2, p(0)/2);	return ret;
-			case 1: ret.setValue(0, p(2)/2);	ret.setValue(1, 0.5+p(0)/2);	ret.setValue(2, p(1)/2);	return ret;
-			case 2: ret.setValue(0, 0.5+p(2)/2);	ret.setValue(1, 0.5+p(0)/2);	ret.setValue(2, p(1)/2);	return ret;
-			case 3: ret.setValue(0, 1-p(0)/2);	ret.setValue(1, 0.5-p(1)/2);	ret.setValue(2, -p(2)/2);	return ret;
-			case 4: ret.setValue(0, 1-p(0)/2);	ret.setValue(1, 0.5-p(1)/2);	ret.setValue(2, 0.5+p(2)/2);	return ret;
-			case 5: ret.setValue(0, 1-p(2)/2);	ret.setValue(1, 0.5+p(0)/2);	ret.setValue(2, 1-p(1)/2);	return ret;
-			case 6: ret.setValue(0, 0.5-p(2)/2);	ret.setValue(1, 0.5+p(0)/2);	ret.setValue(2, 1-p(1)/2);	return ret;
-			case 7: ret.setValue(0, p(1)/2);	ret.setValue(1, 0.5-p(2)/2);	ret.setValue(2, 1-p(0)/2);	return ret;			
-		}
-	}
-	return ret;
-}
-
-//-------------------------------------------------------------------------------------------------
-
-=======
->>>>>>> c7110c25
 template<typename IndexType, typename ValueType>
 DenseVector<IndexType> ParcoRepart<IndexType, ValueType>::partitionGraph(CSRSparseMatrix<ValueType> &input, DenseVector<ValueType> &coordinates,
 					IndexType dimensions,	IndexType k,  double epsilon) 
