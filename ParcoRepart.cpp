/*
 * ParcoReport.cpp
 *
 *  Created on: 25.10.2016
 *      Author: moritzl
 */

#include <scai/dmemo/HaloBuilder.hpp>
#include <scai/dmemo/Distribution.hpp>
#include <scai/dmemo/BlockDistribution.hpp>
#include <scai/dmemo/GenBlockDistribution.hpp>
#include <scai/sparsekernel/openmp/OpenMPCSRUtils.hpp>
#include <scai/tracing.hpp>

#include <assert.h>
#include <cmath>
#include <climits>
#include <queue>
#include <string>
#include <unordered_set>
#include <numeric>
#include <iterator>
#include <algorithm>
#include <tuple>
#include <chrono>

#include "PrioQueue.h"
#include "ParcoRepart.h"
#include "HilbertCurve.h"
#include "MultiLevel.h"
#include "SpectralPartition.h"
#include "KMeans.h"
#include "AuxiliaryFunctions.h"
#include "MultiSection.h"
#include "GraphUtils.h"

#include "schizoQuicksort/src/sort/SchizoQS.hpp"

using scai::lama::Scalar;

namespace ITI {
template<typename IndexType, typename ValueType>
DenseVector<IndexType> ParcoRepart<IndexType, ValueType>::partitionGraph(CSRSparseMatrix<ValueType> &input, std::vector<DenseVector<ValueType>> &coordinates, Settings settings)
{
	DenseVector<IndexType> uniformWeights = DenseVector<IndexType>(input.getRowDistributionPtr(), 1);
	return partitionGraph(input, coordinates, uniformWeights, settings);
}

template<typename IndexType, typename ValueType>
DenseVector<IndexType> ParcoRepart<IndexType, ValueType>::partitionGraph(CSRSparseMatrix<ValueType> &input, std::vector<DenseVector<ValueType>> &coordinates, DenseVector<IndexType> &nodeWeights, Settings settings)
{
	IndexType k = settings.numBlocks;
	ValueType epsilon = settings.epsilon;
    
	SCAI_REGION( "ParcoRepart.partitionGraph" )

	std::chrono::time_point<std::chrono::steady_clock> start, afterSFC, round;
	start = std::chrono::steady_clock::now();

	SCAI_REGION_START("ParcoRepart.partitionGraph.inputCheck")
	/**
	* check input arguments for sanity
	*/
	IndexType n = input.getNumRows();
	if (n != coordinates[0].size()) {
		throw std::runtime_error("Matrix has " + std::to_string(n) + " rows, but " + std::to_string(coordinates[0].size())
		 + " coordinates are given.");
	}

	if (n != input.getNumColumns()) {
		throw std::runtime_error("Matrix must be quadratic.");
	}

	if (!input.isConsistent()) {
		throw std::runtime_error("Input matrix inconsistent");
	}

	if (k > n) {
		throw std::runtime_error("Creating " + std::to_string(k) + " blocks from " + std::to_string(n) + " elements is impossible.");
	}

	if (epsilon < 0) {
		throw std::runtime_error("Epsilon " + std::to_string(epsilon) + " is invalid.");
	}

	const IndexType dimensions = coordinates.size();
        
	const scai::dmemo::DistributionPtr coordDist = coordinates[0].getDistributionPtr();
	const scai::dmemo::DistributionPtr inputDist = input.getRowDistributionPtr();
	const scai::dmemo::DistributionPtr noDist(new scai::dmemo::NoDistribution(n));
	const scai::dmemo::CommunicatorPtr comm = coordDist->getCommunicatorPtr();

	const IndexType localN = inputDist->getLocalSize();
	const IndexType globalN = inputDist->getGlobalSize();

	if( !coordDist->isEqual( *inputDist) ){
		throw std::runtime_error( "Distributions should be equal.");
	}

	if (nodeWeights.size() != 0)

	SCAI_REGION_END("ParcoRepart.partitionGraph.inputCheck")
	{
		SCAI_REGION("ParcoRepart.synchronize")
		comm->synchronize();
	}
	
        SCAI_REGION_START("ParcoRepart.partitionGraph.initialPartition")
        // get an initial partition
        DenseVector<IndexType> result;
        if (nodeWeights.size() == 0) {
        	nodeWeights = DenseVector<IndexType>(inputDist, 1);
        }
        
        assert(nodeWeights.getDistribution().isEqual(*inputDist));

        std::chrono::time_point<std::chrono::system_clock> beforeInitPart =  std::chrono::system_clock::now();

        if( settings.initialPartition==0 ){ //sfc
            PRINT0("Initial partition with SFCs");
            result= ParcoRepart<IndexType, ValueType>::hilbertPartition(input, coordinates, settings);
        } else if ( settings.initialPartition==1 ){ // pixel
            PRINT0("Initial partition with pixels.");
            result = ParcoRepart<IndexType, ValueType>::pixelPartition(input, coordinates, settings);
        } else if ( settings.initialPartition == 2) {// spectral
            PRINT0("Initial partition with spectral");
            result = ITI::SpectralPartition<IndexType, ValueType>::getPartition(input, coordinates, settings);
        } else if (settings.initialPartition == 3) {// k-means
<<<<<<< HEAD
            PRINT0("Initial partition with k-means");
            DenseVector<IndexType> tempResult = ParcoRepart<IndexType, ValueType>::hilbertPartition(input, coordinates, settings);
            nodeWeights.redistribute(tempResult.getDistributionPtr());
            const IndexType weightSum = nodeWeights.sum().Scalar::getValue<IndexType>();
=======
        	if (settings.dimensions == 2 || settings.dimensions == 3) {
				DenseVector<IndexType> tempResult = ParcoRepart<IndexType, ValueType>::hilbertPartition(input, coordinates, settings);
				nodeWeights.redistribute(tempResult.getDistributionPtr());
				for (IndexType d = 0; d < dimensions; d++) {
					coordinates[d].redistribute(tempResult.getDistributionPtr());
				}
        	}
        	const IndexType weightSum = nodeWeights.sum().Scalar::getValue<IndexType>();
>>>>>>> 8f0d4273
            const std::vector<IndexType> blockSizes(settings.numBlocks, weightSum/settings.numBlocks);
            std::chrono::time_point<std::chrono::system_clock> beforeKMeans =  std::chrono::system_clock::now();
            result = ITI::KMeans::computePartition(coordinates, settings.numBlocks, nodeWeights, blockSizes, settings.epsilon);
            std::chrono::duration<double> kMeansTime =  std::chrono::system_clock::now() - beforeKMeans;
			ValueType timeForInitPart = ValueType ( comm->max(kMeansTime.count() ));
			if (comm->getRank() == 0) {
				std::cout << "Time for kMeans:" << timeForInitPart << std::endl;
			}
            assert(result.getLocalValues().min() >= 0);
            assert(result.getLocalValues().max() < k);

            ValueType cut = GraphUtils::computeCut(input, result, true);
            ValueType imbalance = GraphUtils::computeImbalance<IndexType, ValueType>(result, settings.numBlocks);
            if (comm->getRank() == 0) {
				std::cout << "K-Means, Cut:" << cut << ", imbalance:" << imbalance << std::endl;
            }
            assert(result.max().Scalar::getValue<IndexType>() == settings.numBlocks -1);
            assert(result.min().Scalar::getValue<IndexType>() == 0);

            scai::dmemo::DistributionPtr newDist( new scai::dmemo::GeneralDistribution ( result.getDistribution(), result.getLocalValues() ) );
            assert(newDist->getGlobalSize() == n);

            result.redistribute(newDist);
            input.redistribute(newDist, noDist);
            if (settings.useGeometricTieBreaking) {
				for (IndexType d = 0; d < dimensions; d++) {
					coordinates[d].redistribute(newDist);
				}
            }
        } else if (settings.initialPartition == 4) {// multisection
            PRINT0("Initial partition with multisection");
            DenseVector<ValueType> convertedWeights(nodeWeights);
            result = ITI::MultiSection<IndexType, ValueType>::getPartitionNonUniform(input, coordinates, convertedWeights, settings);
            scai::dmemo::DistributionPtr newDist( new scai::dmemo::GeneralDistribution ( *inputDist, result.getLocalValues() ) );
            result.redistribute(newDist);
            input.redistribute(newDist, noDist);
            for (DenseVector<ValueType>& dimCoords : coordinates) {
                dimCoords.redistribute(newDist);
            }
        }
        else {
            throw std::runtime_error("No method implemented for " + std::to_string(settings.initialPartition) );
        }
        nodeWeights.redistribute(input.getRowDistributionPtr());
        SCAI_REGION_END("ParcoRepart.partitionGraph.initialPartition")
        std::chrono::duration<double> partitionTime =  std::chrono::system_clock::now() - beforeInitPart;
        ValueType timeForInitPart = ValueType ( comm->max(partitionTime.count() ));
        if (comm->getRank() == 0) {
        	std::cout << "Time for initial partition and redistribution:" << timeForInitPart << std::endl;
        }
        
        IndexType numRefinementRounds = 0;

        SCAI_REGION_START("ParcoRepart.partitionGraph.multiLevelStep")
	if (comm->getSize() == 1 || comm->getSize() == k) {

		ITI::MultiLevel<IndexType, ValueType>::multiLevelStep(input, result, nodeWeights, coordinates, settings);

	} else {
		std::cout << "Local refinement only implemented sequentially and for one block per process. Called with " << comm->getSize() << " processes and " << k << " blocks." << std::endl;
	}
	SCAI_REGION_END("ParcoRepart.partitionGraph.multiLevelStep")
	return result;
}
//--------------------------------------------------------------------------------------- 

template<typename IndexType, typename ValueType>
DenseVector<IndexType> ParcoRepart<IndexType, ValueType>::hilbertPartition(CSRSparseMatrix<ValueType> &input, std::vector<DenseVector<ValueType>> &coordinates, Settings settings){    
    SCAI_REGION( "ParcoRepart.hilbertPartition" )
    	
    std::chrono::time_point<std::chrono::steady_clock> start, afterSFC;
    start = std::chrono::steady_clock::now();
    
    const scai::dmemo::DistributionPtr coordDist = coordinates[0].getDistributionPtr();
    const scai::dmemo::DistributionPtr inputDist = input.getRowDistributionPtr();
    const scai::dmemo::CommunicatorPtr comm = coordDist->getCommunicatorPtr();
    
    IndexType k = settings.numBlocks;
    const IndexType dimensions = coordinates.size();
    assert(dimensions == settings.dimensions);
    const IndexType localN = inputDist->getLocalSize();
    const IndexType globalN = inputDist->getGlobalSize();
    
    std::vector<ValueType> minCoords(dimensions);
    std::vector<ValueType> maxCoords(dimensions);
    DenseVector<IndexType> result;
    
    if( ! inputDist->isEqual(*coordDist) ){
        throw std::runtime_error("Matrix and coordinates should have the same distribution");
    }
    
    /**
     * get minimum / maximum of coordinates
     */
    {
		SCAI_REGION( "ParcoRepart.hilbertPartition.minMax" )
		for (IndexType dim = 0; dim < dimensions; dim++) {
			minCoords[dim] = coordinates[dim].min().Scalar::getValue<ValueType>();
			maxCoords[dim] = coordinates[dim].max().Scalar::getValue<ValueType>();
			assert(std::isfinite(minCoords[dim]));
			assert(std::isfinite(maxCoords[dim]));
			assert(maxCoords[dim] > minCoords[dim]);
		}
    }
    
    /**
     * Several possibilities exist for choosing the recursion depth.
     * Either by user choice, or by the maximum fitting into the datatype, or by the minimum distance between adjacent points.
     */
    const IndexType recursionDepth = settings.sfcResolution > 0 ? settings.sfcResolution : std::min(std::log2(globalN), double(21));
    
    /**
     *	create space filling curve indices.
     */
    
    scai::lama::DenseVector<ValueType> hilbertIndices(inputDist);
    
    {
        SCAI_REGION("ParcoRepart.hilbertPartition.spaceFillingCurve");
        // get local part of hilbert indices
        scai::hmemo::WriteOnlyAccess<ValueType> hilbertIndicesLocal(hilbertIndices.getLocalValues());
        assert(hilbertIndicesLocal.size() == localN);
        // get read access to the local part of the coordinates
        // TODO: should be coordAccess[dimension] but I don't know how ... maybe HArray::acquireReadAccess? (harry)
        scai::hmemo::ReadAccess<ValueType> coordAccess0( coordinates[0].getLocalValues() );
        scai::hmemo::ReadAccess<ValueType> coordAccess1( coordinates[1].getLocalValues() );
        // this is faulty, if dimensions=2 coordAccess2 is equal to coordAccess1
        scai::hmemo::ReadAccess<ValueType> coordAccess2( coordinates[dimensions-1].getLocalValues() );
        
        ValueType point[dimensions];
        for (IndexType i = 0; i < localN; i++) {
            coordAccess0.getValue(point[0], i);
            coordAccess1.getValue(point[1], i);
            // TODO change how I treat different dimensions
            if(dimensions == 3){
                coordAccess2.getValue(point[2], i);
            }
            ValueType globalHilbertIndex = HilbertCurve<IndexType, ValueType>::getHilbertIndex( point, dimensions, recursionDepth, minCoords, maxCoords);
            hilbertIndicesLocal[i] = globalHilbertIndex;
        }
    }
    
    
    /**
     * now sort the global indices by where they are on the space-filling curve.
     */
    std::vector<IndexType> newLocalIndices;
    {
        SCAI_REGION( "ParcoRepart.hilbertPartition.sorting" );

        int typesize;
        MPI_Type_size(SortingDatatype<sort_pair>::getMPIDatatype(), &typesize);
        assert(typesize == sizeof(sort_pair));

        const IndexType maxLocalN = comm->max(localN);
        sort_pair localPairs[maxLocalN];

        //fill with local values
        long indexSum = 0;//for sanity checks
        scai::hmemo::ReadAccess<ValueType> localIndices(hilbertIndices.getLocalValues());
        for (IndexType i = 0; i < localN; i++) {
        	localPairs[i].value = localIndices[i];
        	localPairs[i].index = inputDist->local2global(i);
        	indexSum += localPairs[i].index;
        }

        //create checksum
        const long checkSum = comm->sum(indexSum);
        assert(checkSum == (long(globalN)*(long(globalN)-1))/2);

        //fill up with dummy values to ensure equal size
        for (IndexType i = localN; i < maxLocalN; i++) {
        	localPairs[i].value = std::numeric_limits<decltype(sort_pair::value)>::max();
        	localPairs[i].index = std::numeric_limits<decltype(sort_pair::index)>::max();
        }

        //call distributed sort
        SchizoQS::sort<sort_pair>(localPairs, maxLocalN);

        //copy indices into array
        IndexType newLocalN = 0;
        newLocalIndices.resize(maxLocalN);
        for (IndexType i = 0; i < maxLocalN; i++) {
        	newLocalIndices[i] = localPairs[i].index;
        	if (newLocalIndices[i] != std::numeric_limits<decltype(sort_pair::index)>::max()) newLocalN++;
        }

        //sort local indices for general distribution
        std::sort(newLocalIndices.begin(), newLocalIndices.end());

        //remove dummy values
        auto startOfDummyValues = std::lower_bound(newLocalIndices.begin(), newLocalIndices.end(), std::numeric_limits<decltype(sort_pair::index)>::max());
        assert(std::all_of(startOfDummyValues, newLocalIndices.end(), [](IndexType index){return index == std::numeric_limits<decltype(sort_pair::index)>::max();}));
        newLocalIndices.resize(std::distance(newLocalIndices.begin(), startOfDummyValues));

        //check size and sanity
        assert(newLocalN == newLocalIndices.size());
		assert( *std::max_element(newLocalIndices.begin(), newLocalIndices.end()) < globalN);
		assert( comm->sum(newLocalIndices.size()) == globalN);

        //check checksum
        long indexSumAfter = 0;
        for (IndexType i = 0; i < newLocalN; i++) {
        	indexSumAfter += newLocalIndices[i];
        }

        const long newCheckSum = comm->sum(indexSumAfter);
        SCAI_ASSERT( newCheckSum == checkSum, "Old checksum: " << checkSum << ", new checksum: " << newCheckSum );

        //possible optimization: remove dummy values during first copy, then directly copy into HArray and sort with pointers. Would save one copy.
    }
    
    {
    	assert(!inputDist->isReplicated() && comm->getSize() == k);
        SCAI_REGION( "ParcoRepart.hilbertPartition.redistribute" );

        scai::utilskernel::LArray<IndexType> indexTransport(newLocalIndices.size(), newLocalIndices.data());
        assert(comm->sum(indexTransport.size()) == globalN);
        scai::dmemo::DistributionPtr newDistribution(new scai::dmemo::GeneralDistribution(globalN, indexTransport, comm));
        
        if (comm->getRank() == 0) std::cout << "Created distribution." << std::endl;
        result = DenseVector<IndexType>(newDistribution, comm->getRank());
        if (comm->getRank() == 0) std::cout << "Created initial partition." << std::endl;
        input.redistribute(newDistribution, input.getColDistributionPtr());
        if (comm->getRank() == 0) std::cout << "Redistributed input matrix" << std::endl;
        
        if (settings.useGeometricTieBreaking) {
            for (IndexType dim = 0; dim < dimensions; dim++) {
                coordinates[dim].redistribute(newDistribution);
            }
            if (comm->getRank() == 0) std::cout << "Redistributed coordinates" << std::endl;
        }
    }

    return result;
}
//--------------------------------------------------------------------------------------- 

template<typename IndexType, typename ValueType>
DenseVector<IndexType> ParcoRepart<IndexType, ValueType>::pixelPartition(CSRSparseMatrix<ValueType> &input, std::vector<DenseVector<ValueType>> &coordinates, Settings settings){    
    SCAI_REGION( "ParcoRepart.pixelPartition" )
    	
    SCAI_REGION_START("ParcoRepart.pixelPartition.initialise")
    std::chrono::time_point<std::chrono::steady_clock> start, round;
    start = std::chrono::steady_clock::now();
    
    const scai::dmemo::DistributionPtr coordDist = coordinates[0].getDistributionPtr();
    const scai::dmemo::DistributionPtr inputDist = input.getRowDistributionPtr();
    const scai::dmemo::CommunicatorPtr comm = coordDist->getCommunicatorPtr();
    
    IndexType k = settings.numBlocks;
    const IndexType dimensions = coordinates.size();
    const IndexType localN = inputDist->getLocalSize();
    const IndexType globalN = inputDist->getGlobalSize();
    
    std::vector<ValueType> minCoords(dimensions, std::numeric_limits<ValueType>::max());
    std::vector<ValueType> maxCoords(dimensions, std::numeric_limits<ValueType>::lowest());
    DenseVector<IndexType> result(inputDist, 0);
    
    //TODO: probably minimum is not needed
    //TODO: if we know maximum from the input we could save that although is not too costly
    
    /**
     * get minimum / maximum of local coordinates
     */
    for (IndexType dim = 0; dim < dimensions; dim++) {
        //get local parts of coordinates
        scai::hmemo::ReadAccess<ValueType> localPartOfCoords( coordinates[dim].getLocalValues() );
        for (IndexType i = 0; i < localN; i++) {
            ValueType coord = localPartOfCoords[i];
            if (coord < minCoords[dim]) minCoords[dim] = coord;
            if (coord > maxCoords[dim]) maxCoords[dim] = coord;
        }
    }
    
    /**
     * communicate to get global min / max
     */
    for (IndexType dim = 0; dim < dimensions; dim++) {
        minCoords[dim] = comm->min(minCoords[dim]);
        maxCoords[dim] = comm->max(maxCoords[dim]);
    }
   
    // measure density with rounding
    // have to handle 2D and 3D cases seperately
    const IndexType sideLen = settings.pixeledSideLen;
    const IndexType cubeSize = std::pow(sideLen, dimensions);
    
    //TODO: generalize this to arbitrary dimensions, do not handle 2D and 3D differently
    //TODO: by a  for(int d=0; d<dimension; d++){ ... }
    // a 2D or 3D arrays as a one dimensional vector
    // [i][j] is in position: i*sideLen + j
    // [i][j][k] is in: i*sideLen*sideLen + j*sideLen + k
    
    //std::vector<IndexType> density( cubeSize ,0);
    scai::hmemo::HArray<IndexType> density( cubeSize, 0);
    scai::hmemo::WriteAccess<IndexType> wDensity(density);

    SCAI_REGION_END("ParcoRepart.pixelPartition.initialise")
    
    if(dimensions==2){
        SCAI_REGION( "ParcoRepart.pixelPartition.localDensity" )
        scai::hmemo::ReadAccess<ValueType> coordAccess0( coordinates[0].getLocalValues() );
        scai::hmemo::ReadAccess<ValueType> coordAccess1( coordinates[1].getLocalValues() );

        IndexType scaledX, scaledY;
        //the +1 is needed
        IndexType maxX = maxCoords[0]+1;
        IndexType maxY = maxCoords[1]+1;
        
        for(IndexType i=0; i<localN; i++){
            scaledX = coordAccess0[i]/maxX * sideLen;
            scaledY = coordAccess1[i]/maxY * sideLen;
            IndexType pixelInd = scaledX*sideLen + scaledY;      
            SCAI_ASSERT( pixelInd < wDensity.size(), "Index too big: "<< std::to_string(pixelInd) );
            ++wDensity[pixelInd];
        }
    }else if(dimensions==3){
        SCAI_REGION( "ParcoRepart.pixelPartition.localDensity" )
        scai::hmemo::ReadAccess<ValueType> coordAccess0( coordinates[0].getLocalValues() );
        scai::hmemo::ReadAccess<ValueType> coordAccess1( coordinates[1].getLocalValues() );
        scai::hmemo::ReadAccess<ValueType> coordAccess2( coordinates[2].getLocalValues() );
        
        IndexType scaledX, scaledY, scaledZ;
        
        IndexType maxX = maxCoords[0]+1;
        IndexType maxY = maxCoords[1]+1;
        IndexType maxZ = maxCoords[2]+1;
        
        for(IndexType i=0; i<localN; i++){
            scaledX = coordAccess0[i]/maxX * sideLen;
            scaledY = coordAccess1[i]/maxY * sideLen;
            scaledZ = coordAccess2[i]/maxZ * sideLen;
            IndexType pixelInd = scaledX*sideLen*sideLen + scaledY*sideLen + scaledZ;
            
            SCAI_ASSERT( pixelInd < wDensity.size(), "Index too big: "<< std::to_string(pixelInd) );  
            ++wDensity[pixelInd];
        }
    }else{
        throw std::runtime_error("Available only for 2D and 3D. Data given have dimension:" + std::to_string(dimensions) );
    }
    wDensity.release();

    // sum density from all PEs 
    {
        SCAI_REGION( "ParcoRepart.pixelPartition.sumDensity" )
        comm->sumArray( density );
    }
    
    //TODO: is that needed? we just can overwrite density array.
    // use the summed density as a Dense vector
    scai::lama::DenseVector<IndexType> sumDensity( density );
    
    if(comm->getRank()==0){
        ITI::aux::writeHeatLike_local_2D(density, sideLen, dimensions, "heat_"+settings.fileName+".plt");
    }
  
    //
    //using the summed density get an initial pixeled partition
    
    std::vector<IndexType> pixeledPartition( density.size() , -1);
    
    IndexType pointsLeft= globalN;
    IndexType pixelsLeft= cubeSize;
    IndexType maxBlockSize = globalN/k * 1.02; // allowing some imbalance
    PRINT0("max allowed block size: " << maxBlockSize );         
    IndexType thisBlockSize;
    
    //for all the blocks
    for(IndexType block=0; block<k; block++){
        SCAI_REGION( "ParcoRepart.pixelPartition.localPixelGrowing")
           
        ValueType averagePointsPerPixel = ValueType(pointsLeft)/pixelsLeft;
        // a factor to force the block to spread more
        ValueType spreadFactor;
        // make a block spread towards the borders (and corners) of our input space 
        ValueType geomSpread;
        // to measure the distance from the first, center pixel
        ValueType pixelDistance;
        
        // start from the densest pixel
        //IndexType maxDensityPixel = std::distance( sumDensity.begin(), std::max_element(sumDensity.begin(), sumDensity.end()) );
        
        //TODO: sumDensity is local/not distributed. No need for that, just to avoid getValue.
        scai::hmemo::WriteAccess<IndexType> localSumDens( sumDensity.getLocalValues() );
        
        //TODO: bad way to do that. linear time for every block. maybe sort or use a priority queue
        IndexType maxDensityPixel=-1;
        IndexType maxDensity=-1;
        for(IndexType ii=0; ii<sumDensity.size(); ii++){
            if(localSumDens[ii]>maxDensity){
                maxDensityPixel = ii;
                maxDensity= localSumDens[ii];
            }
        }

        if(maxDensityPixel<0){
            PRINT0("Max density pixel id = -1. Should not happen(?) or pixels are finished. For block "<< block<< " and k= " << k);
            break;
        }
        
        SCAI_ASSERT(maxDensityPixel < sumDensity.size(), "Too big index: " + std::to_string(maxDensityPixel));
        SCAI_ASSERT(maxDensityPixel >= 0, "Negative index: " + std::to_string(maxDensityPixel));
        spreadFactor = averagePointsPerPixel/localSumDens[ maxDensityPixel ];

        //TODO: change to more appropriate data type
        // insert all the neighbouring pixels
        std::vector<std::pair<IndexType, ValueType>> border; 
        std::vector<IndexType> neighbours = ParcoRepart<IndexType, ValueType>::neighbourPixels( maxDensityPixel, sideLen, dimensions);

        // insert in border if not already picked
        for(IndexType j=0; j<neighbours.size(); j++){
            // make sure this neighbour does not belong to another block
            if(localSumDens[ neighbours[j]] != -1 ){
                std::pair<IndexType, ValueType> toInsert;
                toInsert.first = neighbours[j];
                SCAI_ASSERT(neighbours[j] < sumDensity.size(), "Too big index: " + std::to_string(neighbours[j]));
                SCAI_ASSERT(neighbours[j] >= 0, "Negative index: " + std::to_string(neighbours[j]));
                geomSpread = 1 + 1/std::log2(sideLen)*( std::abs(sideLen/2 - neighbours[j]/sideLen)/(0.8*sideLen/2) + std::abs(sideLen/2 - neighbours[j]%sideLen)/(0.8*sideLen/2) );
                //PRINT0( geomSpread );            
                // value to pick a border node
                pixelDistance = aux::pixelL2Distance2D( maxDensityPixel, neighbours[j], sideLen);
                toInsert.second = (1/pixelDistance)* geomSpread * (spreadFactor* (std::pow(localSumDens[neighbours[j]], 0.5)) + std::pow(localSumDens[maxDensityPixel], 0.5) );
                border.push_back(toInsert);
            }
        }
        thisBlockSize = localSumDens[maxDensityPixel];
        
        pixeledPartition[maxDensityPixel] = block;
        
        // set this pixel to -1 so it is not picked again
        localSumDens[maxDensityPixel] = -1;
        

        while(border.size() !=0 ){      // there are still pixels to check
            
            //TODO: different data type to avoid that
            // sort border by the value in increasing order 
            std::sort( border.begin(), border.end(),
                       [](const std::pair<IndexType, ValueType> &left, const std::pair<IndexType, ValueType> &right){
                           return left.second < right.second; });
             
            std::pair<IndexType, ValueType> bestPixel;
            IndexType bestIndex=-1;
            do{
                bestPixel = border.back();                
                border.pop_back();
                bestIndex = bestPixel.first;
                
            }while( localSumDens[ bestIndex] +thisBlockSize > maxBlockSize and border.size()>0); // this pixel is too big
            
            // picked last pixel in border but is too big
            if(localSumDens[ bestIndex] +thisBlockSize > maxBlockSize ){
                break;
            }
            SCAI_ASSERT(localSumDens[ bestIndex ] != -1, "Wrong pixel choice.");
            
            // this pixel now belongs in this block
            SCAI_ASSERT(bestIndex < sumDensity.size(), "Wrong pixel index: " + std::to_string(bestIndex));
            pixeledPartition[ bestIndex ] = block;
            thisBlockSize += localSumDens[ bestIndex ];
            --pixelsLeft;
            pointsLeft -= localSumDens[ bestIndex ];
            
            //averagePointsPerPixel = ValueType(pointsLeft)/pixelsLeft;
            //spreadFactor = localSumDens[ bestIndex ]/averagePointsPerPixel;
            //spreadFactor = (k-block)*averagePointsPerPixel/localSumDens[ bestIndex ];
            spreadFactor = averagePointsPerPixel/localSumDens[ bestIndex ];

            //get the neighbours of the new pixel
            std::vector<IndexType> neighbours = ParcoRepart<IndexType, ValueType>::neighbourPixels( bestIndex, sideLen, dimensions);
            
            //insert neighbour in border or update value if already there
            for(IndexType j=0; j<neighbours.size(); j++){

                SCAI_ASSERT(neighbours[j] < sumDensity.size(), "Too big index: " + std::to_string(neighbours[j]));
                SCAI_ASSERT(neighbours[j] >= 0, "Negative index: " + std::to_string(neighbours[j]));
                
                //geomSpread = 1 + 1.0/detailLvl*( std::abs(sideLen/2.0 - neighbours[j]/sideLen)/(0.8*sideLen/2.0) + std::abs(sideLen/2.0 - neighbours[j]%sideLen)/(0.8*sideLen/2.0) );
                IndexType ngbrX = neighbours[j]/sideLen;
                IndexType ngbrY = neighbours[j]%sideLen;

                geomSpread= 1+ (std::pow(ngbrX-sideLen/2, 2) + std::pow(ngbrY-sideLen/2, 2))*(2/std::pow(sideLen,2));
                //geomSpread = geomSpread * geomSpread;// std::pow(geomSpread, 0.5);
                //
                geomSpread = 1;
                //
                
                if( localSumDens[ neighbours[j]] == -1){ // this pixel is already picked by a block (maybe this)
                    continue;
                }else{
                    bool inBorder = false;
                    
                    for(IndexType l=0; l<border.size(); l++){                        
                        if( border[l].first == neighbours[j]){ // its already in border, update value
                            //border[l].second = 1.3*border[l].second + geomSpread * (spreadFactor*(std::pow(localSumDens[neighbours[j]], 0.5)) + std::pow(localSumDens[bestIndex], 0.5) );
                            pixelDistance = aux::pixelL2Distance2D( maxDensityPixel, neighbours[j], sideLen);    
                            border[l].second += geomSpread*  (1/(pixelDistance*pixelDistance))* ( spreadFactor *std::pow(localSumDens[neighbours[j]], 0.5) + std::pow(localSumDens[bestIndex], 0.5) );
                            inBorder= true;
                        }
                    }
                    if(!inBorder){
                        std::pair<IndexType, ValueType> toInsert;
                        toInsert.first = neighbours[j];
                        //toInsert.second = geomSpread * (spreadFactor* (std::pow(localSumDens[neighbours[j]], 0.5)) + std::pow(localSumDens[bestIndex], 0.5));
                        pixelDistance = aux::pixelL2Distance2D( maxDensityPixel, neighbours[j], sideLen);    
                        //toInsert.second = (1/(pixelDistance*pixelDistance))* geomSpread * (spreadFactor* (std::pow(localSumDens[neighbours[j]], 0.5)) + std::pow(localSumDens[bestIndex], 0.5));
                        toInsert.second = geomSpread*  (1/(pixelDistance*pixelDistance))* ( spreadFactor *(std::pow(localSumDens[neighbours[j]], 0.5)) + std::pow(localSumDens[bestIndex], 0.5) );
                        //toInsert.second = geomSpread * (spreadFactor* (std::pow(localSumDens[neighbours[j]], 0.5)) + std::pow(localSumDens[bestIndex], 0.5))/(std::pow( std::abs( localSumDens[bestIndex] - localSumDens[neighbours[j]]),0.5));
                        border.push_back(toInsert);
                    }
                }
            }
            
            localSumDens[ bestIndex ] = -1;
        }
        //PRINT0("##### final blockSize for block "<< block << ": "<< thisBlockSize);      
    } // for(IndexType block=0; block<k; block++)
    
    // assign all orphan pixels to last block
    for(int pp=0; pp<pixeledPartition.size(); pp++){  
        scai::hmemo::ReadAccess<IndexType> localSumDens( sumDensity.getLocalValues() );
        if(pixeledPartition[pp] == -1){
            pixeledPartition[pp] = k-1;     
            thisBlockSize += localSumDens[pp];
        }
    }   
    //PRINT0("##### final blockSize for block "<< k-1 << ": "<< thisBlockSize);

    // here all pixels should have a partition 
    
    //=========
    
    // set your local part of the partition/result
    scai::hmemo::WriteOnlyAccess<IndexType> wLocalPart ( result.getLocalValues() );
    
    if(dimensions==2){
        SCAI_REGION( "ParcoRepart.pixelPartition.setLocalPartition" )
        scai::hmemo::ReadAccess<ValueType> coordAccess0( coordinates[0].getLocalValues() );
        scai::hmemo::ReadAccess<ValueType> coordAccess1( coordinates[1].getLocalValues() );
        
        IndexType scaledX, scaledY;
        //the +1 is needed
        IndexType maxX = maxCoords[0]+1;
        IndexType maxY = maxCoords[1]+1;
     
        for(IndexType i=0; i<localN; i++){
            scaledX = coordAccess0[i]/maxX * sideLen;
            scaledY = coordAccess1[i]/maxY * sideLen;
            IndexType densInd = scaledX*sideLen + scaledY;
            //PRINT(densInd << " # " << coordAccess0[i] << " _ " << coordAccess1[i] );            
            SCAI_ASSERT( densInd < density.size(), "Index too big: "<< std::to_string(densInd) );

            wLocalPart[i] = pixeledPartition[densInd];
            SCAI_ASSERT(wLocalPart[i] < k, " Wrong block number: " + std::to_string(wLocalPart[i] ) );
        }
    }else if(dimensions==3){
        SCAI_REGION( "ParcoRepart.pixelPartition.setLocalPartition" )
        scai::hmemo::ReadAccess<ValueType> coordAccess0( coordinates[0].getLocalValues() );
        scai::hmemo::ReadAccess<ValueType> coordAccess1( coordinates[1].getLocalValues() );
        scai::hmemo::ReadAccess<ValueType> coordAccess2( coordinates[2].getLocalValues() );
        
        IndexType scaledX, scaledY, scaledZ;
        
        IndexType maxX = maxCoords[0]+1;
        IndexType maxY = maxCoords[1]+1;
        IndexType maxZ = maxCoords[2]+1;
        
        for(IndexType i=0; i<localN; i++){
            scaledX = coordAccess0[i]/maxX * sideLen;
            scaledY = coordAccess1[i]/maxY * sideLen;
            scaledZ = coordAccess2[i]/maxZ * sideLen;
            IndexType densInd = scaledX*sideLen*sideLen + scaledY*sideLen + scaledZ;
            
            SCAI_ASSERT( densInd < density.size(), "Index too big: "<< std::to_string(densInd) );
            wLocalPart[i] = pixeledPartition[densInd];  
            SCAI_ASSERT(wLocalPart[i] < k, " Wrong block number: " + std::to_string(wLocalPart[i] ) );
        }
    }else{
        throw std::runtime_error("Available only for 2D and 3D. Data given have dimension:" + std::to_string(dimensions) );
    }
    wLocalPart.release();
    
    SCAI_REGION_START("ParcoRepart.pixelPartition.newDistribution")
    //get new distribution
    scai::dmemo::DistributionPtr newDist( new scai::dmemo::GeneralDistribution ( *inputDist, result.getLocalValues() ) );
    SCAI_REGION_END("ParcoRepart.pixelPartition.newDistribution")
    
    SCAI_REGION_START("ParcoRepart.pixelPartition.finalRedistribute")
    //TODO: not sure if this is needed...
    result.redistribute( newDist);

    input.redistribute(newDist, input.getColDistributionPtr());
    
    // redistibute coordinates
    for (IndexType dim = 0; dim < dimensions; dim++) {
          coordinates[dim].redistribute( newDist );
    }
    // check coordinates size
    for (IndexType dim = 0; dim < dimensions; dim++) {
        assert( coordinates[dim].size() == globalN);
        assert( coordinates[dim].getLocalValues().size() == newDist->getLocalSize() );
    }
   
    ValueType cut = comm->getSize() == 1 ? GraphUtils::computeCut(input, result) : comm->sum(localSumOutgoingEdges(input, false)) / 2;
    ValueType imbalance = GraphUtils::computeImbalance<IndexType, ValueType>(result, k);
    if (comm->getRank() == 0) {
        std::chrono::duration<double> elapsedSeconds = std::chrono::steady_clock::now() -start;
        std::cout << "\033[1;35mWith pixel side length= "<< sideLen<<" (" << elapsedSeconds.count() << " seconds), cut is " << cut << std::endl;
        std::cout<< "and imbalance= " << imbalance << "\033[0m"<< std::endl;
    }
    SCAI_REGION_END("ParcoRepart.pixelPartition.finalRedistribute")
    
    return result;
}
//--------------------------------------------------------------------------------------- 

template<typename IndexType, typename ValueType>
ValueType ParcoRepart<IndexType, ValueType>::localSumOutgoingEdges(const CSRSparseMatrix<ValueType> &input, const bool weighted) {
	SCAI_REGION( "ParcoRepart.localSumOutgoingEdges" )
	const CSRStorage<ValueType>& localStorage = input.getLocalStorage();
	const scai::hmemo::ReadAccess<IndexType> ja(localStorage.getJA());
    const scai::hmemo::ReadAccess<ValueType> values(localStorage.getValues());

	IndexType sumOutgoingEdgeWeights = 0;
	for (IndexType j = 0; j < ja.size(); j++) {
		if (!input.getRowDistributionPtr()->isLocal(ja[j])) sumOutgoingEdgeWeights += weighted ? values[j] : 1;
	}

	return sumOutgoingEdgeWeights;
}
//--------------------------------------------------------------------------------------- 
 
template<typename IndexType, typename ValueType>
IndexType ParcoRepart<IndexType, ValueType>::localBlockSize(const DenseVector<IndexType> &part, IndexType blockID) {
	SCAI_REGION( "ParcoRepart.localBlockSize" )
	IndexType result = 0;
	scai::hmemo::ReadAccess<IndexType> localPart(part.getLocalValues());

	for (IndexType i = 0; i < localPart.size(); i++) {
		if (localPart[i] == blockID) {
			result++;
		}
	}

	return result;
}
//--------------------------------------------------------------------------------------- 

template<typename IndexType, typename ValueType>
void ITI::ParcoRepart<IndexType, ValueType>::checkLocalDegreeSymmetry(const CSRSparseMatrix<ValueType> &input) {
	SCAI_REGION( "ParcoRepart.checkLocalDegreeSymmetry" )

	const scai::dmemo::DistributionPtr inputDist = input.getRowDistributionPtr();
	const IndexType localN = inputDist->getLocalSize();

	const CSRStorage<ValueType>& storage = input.getLocalStorage();
	const scai::hmemo::ReadAccess<IndexType> localIa(storage.getIA());
	const scai::hmemo::ReadAccess<IndexType> localJa(storage.getJA());

	std::vector<IndexType> inDegree(localN, 0);
	std::vector<IndexType> outDegree(localN, 0);
	for (IndexType i = 0; i < localN; i++) {
		IndexType globalI = inputDist->local2global(i);
		const IndexType beginCols = localIa[i];
		const IndexType endCols = localIa[i+1];

		for (IndexType j = beginCols; j < endCols; j++) {
			IndexType globalNeighbor = localJa[j];

			if (globalNeighbor != globalI && inputDist->isLocal(globalNeighbor)) {
				IndexType localNeighbor = inputDist->global2local(globalNeighbor);
				outDegree[i]++;
				inDegree[localNeighbor]++;
			}
		}
	}

	for (IndexType i = 0; i < localN; i++) {
		if (inDegree[i] != outDegree[i]) {
			//now check in detail:
			IndexType globalI = inputDist->local2global(i);
			for (IndexType j = localIa[i]; j < localIa[i+1]; j++) {
				IndexType globalNeighbor = localJa[j];
				if (inputDist->isLocal(globalNeighbor)) {
					IndexType localNeighbor = inputDist->global2local(globalNeighbor);
					bool foundBackEdge = false;
					for (IndexType y = localIa[localNeighbor]; y < localIa[localNeighbor+1]; y++) {
						if (localJa[y] == globalI) {
							foundBackEdge = true;
						}
					}
					if (!foundBackEdge) {
						throw std::runtime_error("Local node " + std::to_string(globalI) + " has edge to local node " + std::to_string(globalNeighbor)
											+ " but no back edge found.");
					}
				}
			}
		}
	}
}

//----------------------------------------------------------------------------------------

template<typename IndexType, typename ValueType>
scai::lama::CSRSparseMatrix<ValueType> ParcoRepart<IndexType, ValueType>::getPEGraph( const CSRSparseMatrix<ValueType> &adjM) {
    SCAI_REGION("ParcoRepart.getPEGraph");
    scai::dmemo::CommunicatorPtr comm = scai::dmemo::Communicator::getCommunicatorPtr();
    const scai::dmemo::DistributionPtr dist = adjM.getRowDistributionPtr(); 
    const IndexType numPEs = comm->getSize();
    
    const std::vector<IndexType> nonLocalIndices = GraphUtils::nonLocalNeighbors<IndexType, ValueType>(adjM);
    
    SCAI_REGION_START("ParcoRepart.getPEGraph.getOwners");
    scai::utilskernel::LArray<IndexType> indexTransport(nonLocalIndices.size(), nonLocalIndices.data());
    // find the PEs that own every non-local index
    scai::hmemo::HArray<IndexType> owners(nonLocalIndices.size() , -1);
    dist->computeOwners( owners, indexTransport);
    SCAI_REGION_END("ParcoRepart.getPEGraph.getOwners");
    
    scai::hmemo::ReadAccess<IndexType> rOwners(owners);
    std::vector<IndexType> neighborPEs(rOwners.get(), rOwners.get()+rOwners.size());
    rOwners.release();
    std::sort(neighborPEs.begin(), neighborPEs.end());
    //remove duplicates
    neighborPEs.erase(std::unique(neighborPEs.begin(), neighborPEs.end()), neighborPEs.end());
    const IndexType numNeighbors = neighborPEs.size();

    // create the PE adjacency matrix to be returned
    scai::dmemo::DistributionPtr distPEs ( scai::dmemo::Distribution::getDistributionPtr( "BLOCK", comm, numPEs) );
    assert(distPEs->getLocalSize() == 1);
    scai::dmemo::DistributionPtr noDistPEs (new scai::dmemo::NoDistribution( numPEs ));

    SCAI_REGION_START("ParcoRepart.getPEGraph.buildMatrix");
    scai::utilskernel::LArray<IndexType> ia(2, 0, numNeighbors);
    scai::utilskernel::LArray<IndexType> ja(numNeighbors, neighborPEs.data());
    scai::utilskernel::LArray<ValueType> values(numNeighbors, 1);
    scai::lama::CSRStorage<ValueType> myStorage(1, numPEs, neighborPEs.size(), ia, ja, values);
    SCAI_REGION_END("ParcoRepart.getPEGraph.buildMatrix");
    
    //could be optimized with move semantics
    scai::lama::CSRSparseMatrix<ValueType> PEgraph(myStorage, distPEs, noDistPEs);

    return PEgraph;
}
//-----------------------------------------------------------------------------------------

//return: there is an edge in the block graph between blocks ret[0][i]-ret[1][i]
template<typename IndexType, typename ValueType>
std::vector<std::vector<IndexType>> ParcoRepart<IndexType, ValueType>::getLocalBlockGraphEdges( const CSRSparseMatrix<ValueType> &adjM, const DenseVector<IndexType> &part) {
    SCAI_REGION("ParcoRepart.getLocalBlockGraphEdges");
    SCAI_REGION_START("ParcoRepart.getLocalBlockGraphEdges.initialise");
    scai::dmemo::CommunicatorPtr comm = scai::dmemo::Communicator::getCommunicatorPtr();
    const scai::dmemo::DistributionPtr dist = adjM.getRowDistributionPtr();
    const scai::utilskernel::LArray<IndexType>& localPart= part.getLocalValues();
    IndexType N = adjM.getNumColumns();
    IndexType max = part.max().Scalar::getValue<IndexType>();
   
    if( !dist->isEqual( part.getDistribution() ) ){
        std::cout<< __FILE__<< "  "<< __LINE__<< ", matrix dist: " << *dist<< " and partition dist: "<< part.getDistribution() << std::endl;
        throw std::runtime_error( "Distributions: should (?) be equal.");
    }
    SCAI_REGION_END("ParcoRepart.getLocalBlockGraphEdges.initialise");
    
    
    SCAI_REGION_START("ParcoRepart.getLocalBlockGraphEdges.addLocalEdge_newVersion");
    
    scai::hmemo::HArray<IndexType> nonLocalIndices( dist->getLocalSize() ); 
    scai::hmemo::WriteAccess<IndexType> writeNLI(nonLocalIndices, dist->getLocalSize() );
    IndexType actualNeighbours = 0;

    const CSRStorage<ValueType> localStorage = adjM.getLocalStorage();
    const scai::hmemo::ReadAccess<IndexType> ia(localStorage.getIA());
    const scai::hmemo::ReadAccess<IndexType> ja(localStorage.getJA());
    scai::hmemo::ReadAccess<ValueType> values(localStorage.getValues());
    
    // we do not know the size of the non-local indices that is why we use an std::vector
    // with push_back, then convert that to a DenseVector in order to call DenseVector::gather
    // TODO: skip the std::vector to DenseVector conversion. maybe use HArray or LArray
    std::vector< std::vector<IndexType> > edges(2);
    std::vector<IndexType> localInd, nonLocalInd;

    for(IndexType i=0; i<dist->getLocalSize(); i++){ 
        for(IndexType j=ia[i]; j<ia[i+1]; j++){ 
            if( dist->isLocal(ja[j]) ){ 
                IndexType u = localPart[i];         // partition(i)
                IndexType v = localPart[dist->global2local(ja[j])]; // partition(j), 0<j<N so take the local index of j
                assert( u < max +1);
                assert( v < max +1);
                if( u != v){    // the nodes belong to different blocks                  
                        bool add_edge = true;
                        for(IndexType k=0; k<edges[0].size(); k++){ //check that this edge is not already in
                            if( edges[0][k]==u && edges[1][k]==v ){
                                add_edge= false;
                                break;      // the edge (u,v) already exists
                            }
                        }
                        if( add_edge== true){       //if this edge does not exist, add it
                            edges[0].push_back(u);
                            edges[1].push_back(v);
                        }
                }
            } else{  // if(dist->isLocal(j)) 
                // there is an edge between i and j but index j is not local in the partition so we cannot get part[j].
                localInd.push_back(i);
                nonLocalInd.push_back(ja[j]);
            }
            
        }
    }
    SCAI_REGION_END("ParcoRepart.getLocalBlockGraphEdges.addLocalEdge_newVersion");
    
    // TODO: this seems to take quite a long !
    // take care of all the non-local indices found
    assert( localInd.size() == nonLocalInd.size() );
    DenseVector<IndexType> nonLocalDV( nonLocalInd.size(), 0 );
    DenseVector<IndexType> gatheredPart( nonLocalDV.size(),0 );
    
    //get a DenseVector from a vector
    for(IndexType i=0; i<nonLocalInd.size(); i++){
        nonLocalDV.setValue(i, nonLocalInd[i]);
    }
    SCAI_REGION_START("ParcoRepart.getLocalBlockGraphEdges.gatherNonLocal")
        //gather all non-local indexes
        gatheredPart.gather(part, nonLocalDV , scai::common::binary::COPY );
    SCAI_REGION_END("ParcoRepart.getLocalBlockGraphEdges.gatherNonLocal")
    
    assert( gatheredPart.size() == nonLocalInd.size() );
    assert( gatheredPart.size() == localInd.size() );
    
    for(IndexType i=0; i<gatheredPart.size(); i++){
        SCAI_REGION("ParcoRepart.getLocalBlockGraphEdges.addNonLocalEdge");
        IndexType u = localPart[ localInd[i] ];         
        IndexType v = gatheredPart.getValue(i).Scalar::getValue<IndexType>();
        assert( u < max +1);
        assert( v < max +1);
        if( u != v){    // the nodes belong to different blocks                  
            bool add_edge = true;
            for(IndexType k=0; k<edges[0].size(); k++){ //check that this edge is not already in
                if( edges[0][k]==u && edges[1][k]==v ){
                    add_edge= false;
                    break;      // the edge (u,v) already exists
                }
            }
            if( add_edge== true){       //if this edge does not exist, add it
                edges[0].push_back(u);
                edges[1].push_back(v);
            }
        }
    }
    return edges;
}
//-----------------------------------------------------------------------------------------


template<typename IndexType, typename ValueType>
scai::lama::CSRSparseMatrix<ValueType> ParcoRepart<IndexType, ValueType>::getBlockGraph( const CSRSparseMatrix<ValueType> &adjM, const DenseVector<IndexType> &part, const int k) {
    SCAI_REGION("ParcoRepart.getBlockGraph");
    scai::dmemo::CommunicatorPtr comm = scai::dmemo::Communicator::getCommunicatorPtr();
    const scai::dmemo::DistributionPtr distPtr = adjM.getRowDistributionPtr();
    const scai::utilskernel::LArray<IndexType>& localPart= part.getLocalValues();
    
    // there are k blocks in the partition so the adjecency matrix for the block graph has dimensions [k x k]
    scai::dmemo::DistributionPtr distRowBlock ( scai::dmemo::Distribution::getDistributionPtr( "BLOCK", comm, k) );  
    scai::dmemo::DistributionPtr distColBlock ( new scai::dmemo::NoDistribution( k ));
    
    // TODO: memory costly for big k
    IndexType size= k*k;
    // get, on each processor, the edges of the blocks that are local
    std::vector< std::vector<IndexType> > blockEdges = ParcoRepart<int, double>::getLocalBlockGraphEdges( adjM, part);
    assert(blockEdges[0].size() == blockEdges[1].size());
    
    scai::hmemo::HArray<IndexType> sendPart(size, static_cast<ValueType>( 0 ));
    scai::hmemo::HArray<IndexType> recvPart(size);
    
    for(IndexType round=0; round<comm->getSize(); round++){
        SCAI_REGION("ParcoRepart.getBlockGraph.shiftArray");
        {   // write your part 
            scai::hmemo::WriteAccess<IndexType> sendPartWrite( sendPart );
            for(IndexType i=0; i<blockEdges[0].size(); i++){
                IndexType u = blockEdges[0][i];
                IndexType v = blockEdges[1][i];
                sendPartWrite[ u*k + v ] = 1;
            }
        }
        comm->shiftArray(recvPart , sendPart, 1);
        sendPart.swap(recvPart);
    } 
    
    // get numEdges
    IndexType numEdges=0;
    
    scai::hmemo::ReadAccess<IndexType> recvPartRead( recvPart );
    for(IndexType i=0; i<recvPartRead.size(); i++){
        if( recvPartRead[i]>0 )
            ++numEdges;
    }
    
    //convert the k*k HArray to a [k x k] CSRSparseMatrix
    scai::lama::CSRStorage<ValueType> localMatrix;
    localMatrix.allocate( k ,k );
    
    scai::hmemo::HArray<IndexType> csrIA;
    scai::hmemo::HArray<IndexType> csrJA;
    scai::hmemo::HArray<ValueType> csrValues; 
    {
        IndexType numNZ = numEdges;     // this equals the number of edges of the graph
        scai::hmemo::WriteOnlyAccess<IndexType> ia( csrIA, k +1 );
        scai::hmemo::WriteOnlyAccess<IndexType> ja( csrJA, numNZ );
        scai::hmemo::WriteOnlyAccess<ValueType> values( csrValues, numNZ );   
        scai::hmemo::ReadAccess<IndexType> recvPartRead( recvPart );
        ia[0]= 0;
        
        IndexType rowCounter = 0; // count rows
        IndexType nnzCounter = 0; // count non-zero elements
        
        for(IndexType i=0; i<k; i++){
            IndexType rowNums=0;
            // traverse the part of the HArray that represents a row and find how many elements are in this row
            for(IndexType j=0; j<k; j++){
                if( recvPartRead[i*k+j] >0  ){
                    ++rowNums;
                }
            }
            ia[rowCounter+1] = ia[rowCounter] + rowNums;
           
            for(IndexType j=0; j<k; j++){
                if( recvPartRead[i*k +j] >0){   // there exist edge (i,j)
                    ja[nnzCounter] = j;
                    values[nnzCounter] = 1;
                    ++nnzCounter;
                }
            }
            ++rowCounter;
        }
    }
    SCAI_REGION_START("ParcoRepart.getBlockGraph.swapAndAssign");
        scai::lama::CSRSparseMatrix<ValueType> matrix;
        localMatrix.swap( csrIA, csrJA, csrValues );
        matrix.assign(localMatrix);
    SCAI_REGION_END("ParcoRepart.getBlockGraph.swapAndAssign");
    return matrix;
}

//-----------------------------------------------------------------------------------

template<typename IndexType, typename ValueType>
std::vector< std::vector<IndexType>> ParcoRepart<IndexType, ValueType>::getGraphEdgeColoring_local(CSRSparseMatrix<ValueType> &adjM, IndexType &colors) {
    SCAI_REGION("ParcoRepart.coloring");
    using namespace boost;
    IndexType N= adjM.getNumRows();
    assert( N== adjM.getNumColumns() ); // numRows = numColumns
    
    const scai::dmemo::DistributionPtr noDist(new scai::dmemo::NoDistribution(N));
    if (!adjM.getRowDistributionPtr()->isReplicated()) {
    	adjM.redistribute(noDist, noDist);
    	//throw std::runtime_error("Input matrix must be replicated.");
    }

    // use boost::Graph and boost::edge_coloring()
    typedef adjacency_list<vecS, vecS, undirectedS, no_property, size_t, no_property> Graph;
    //typedef std::pair<std::size_t, std::size_t> Pair;
    Graph G(N);
    
    // retG[0][i] the first node, retG[1][i] the second node, retG[2][i] the color of the edge
    std::vector< std::vector<IndexType>> retG(3);
    
	const CSRStorage<ValueType>& localStorage = adjM.getLocalStorage();
	const scai::hmemo::ReadAccess<IndexType> ia(localStorage.getIA());
	const scai::hmemo::ReadAccess<IndexType> ja(localStorage.getJA());

    // create graph G from the input adjacency matrix
    for(IndexType i=0; i<N; i++){
    	//we replicated the matrix, so global indices are local indices
    	const IndexType globalI = i;
    	for (IndexType j = ia[i]; j < ia[i+1]; j++) {
    		if (globalI < ja[j]) {
				boost::add_edge(globalI, ja[j], G);
				retG[0].push_back(globalI);
				retG[1].push_back(ja[j]);
    		}
    	}
    }
    
    colors = boost::edge_coloring(G, boost::get( boost::edge_bundle, G));
    
    scai::dmemo::CommunicatorPtr comm = scai::dmemo::Communicator::getCommunicatorPtr();

    for (size_t i = 0; i <retG[0].size(); i++) {
        retG[2].push_back( G[ boost::edge( retG[0][i],  retG[1][i], G).first] );
    }
    
    return retG;
}

//---------------------------------------------------------------------------------------

template<typename IndexType, typename ValueType>
std::vector<DenseVector<IndexType>> ParcoRepart<IndexType, ValueType>::getCommunicationPairs_local( CSRSparseMatrix<ValueType> &adjM) {
    IndexType N= adjM.getNumRows();
    SCAI_REGION("ParcoRepart.getCommunicationPairs_local");
    // coloring.size()=3: coloring(i,j,c) means that edge with endpoints i and j is colored with color c.
    // and coloring[i].size()= number of edges in input graph

    assert(adjM.getNumColumns() == adjM.getNumRows() );

    IndexType colors;
    std::vector<std::vector<IndexType>> coloring = getGraphEdgeColoring_local( adjM, colors );
    std::vector<DenseVector<IndexType>> retG(colors);
    
    if (adjM.getNumRows()==2) {
    	assert(colors<=1);
    	assert(coloring[0].size()<=1);
    }
    
    for(IndexType i=0; i<colors; i++){        
        retG[i].allocate(N);
        // TODO: although not distributed maybe try to avoid setValue, change to std::vector ?
        // initialize so retG[i][j]= j instead of -1
        for( IndexType j=0; j<N; j++){
            retG[i].setValue( j, j );
        }
    }
    
    // for all the edges:
    // coloring[0][i] = the first block , coloring[1][i] = the second block,
    // coloring[2][i]= the color/round in which the two blocks shall communicate
    for(IndexType i=0; i<coloring[0].size(); i++){
        IndexType color = coloring[2][i]; // the color/round of this edge
        assert(color<colors);
        IndexType firstBlock = coloring[0][i];
        IndexType secondBlock = coloring[1][i];
        retG[color].setValue( firstBlock, secondBlock);
        retG[color].setValue( secondBlock, firstBlock );
    }
    
    return retG;
}

//---------------------------------------------------------------------------------------

/* A 2D or 3D matrix given as a 1D array of size sideLen^dimesion
 * */
template<typename IndexType, typename ValueType>
std::vector<IndexType> ParcoRepart<IndexType, ValueType>::neighbourPixels(const IndexType thisPixel, const IndexType sideLen, const IndexType dimension){
    SCAI_REGION("ParcoRepart.neighbourPixels");
   
    SCAI_ASSERT(thisPixel>=0, "Negative pixel value: " << std::to_string(thisPixel));
    SCAI_ASSERT(sideLen> 0, "Negative or zero side length: " << std::to_string(sideLen));
    SCAI_ASSERT(sideLen> 0, "Negative or zero dimension: " << std::to_string(dimension));
    
    IndexType totalSize = std::pow(sideLen ,dimension);    
    SCAI_ASSERT( thisPixel < totalSize , "Wrong side length or dimension, sideLen=" + std::to_string(sideLen)+ " and dimension= " + std::to_string(dimension) );
    
    std::vector<IndexType> result;
    
    //calculate the index of the neighbouring pixels
    for(IndexType i=0; i<dimension; i++){
        for( int j :{-1, 1} ){
            // possible neighbour
            IndexType ngbrIndex = thisPixel + j*std::pow(sideLen,i );
            // index is within bounds
            if( ngbrIndex < 0 or ngbrIndex >=totalSize){
                continue;
            }
            if(dimension==2){
                IndexType xCoord = thisPixel/sideLen;
                IndexType yCoord = thisPixel%sideLen;
                if( ngbrIndex/sideLen == xCoord or ngbrIndex%sideLen == yCoord){
                    result.push_back(ngbrIndex);
                }
            }else if(dimension==3){
                IndexType planeSize= sideLen*sideLen;
                IndexType xCoord = thisPixel/planeSize;
                IndexType yCoord = (thisPixel%planeSize) /  sideLen;
                IndexType zCoord = (thisPixel%planeSize) % sideLen;
                IndexType ngbrX = ngbrIndex/planeSize;
                IndexType ngbrY = (ngbrIndex%planeSize)/sideLen;
                IndexType ngbrZ = (ngbrIndex%planeSize)%sideLen;
                if( ngbrX == xCoord and  ngbrY == yCoord ){
                    result.push_back(ngbrIndex);
                }else if(ngbrX == xCoord and  ngbrZ == zCoord){
                    result.push_back(ngbrIndex);
                }else if(ngbrY == yCoord and  ngbrZ == zCoord){
                    result.push_back(ngbrIndex);
                }
            }else{
                throw std::runtime_error("Implemented only for 2D and 3D. Dimension given: " + std::to_string(dimension) );
            }
        }
    }
    return result;
}
//---------------------------------------------------------------------------------------

//to force instantiation

template DenseVector<int> ParcoRepart<int, double>::partitionGraph(CSRSparseMatrix<double> &input, std::vector<DenseVector<double>> &coordinates, DenseVector<int> &nodeWeights, struct Settings);

template DenseVector<int> ParcoRepart<int, double>::partitionGraph(CSRSparseMatrix<double> &input, std::vector<DenseVector<double>> &coordinates, struct Settings);

template DenseVector<int> ParcoRepart<int, double>::pixelPartition(CSRSparseMatrix<double> &input, std::vector<DenseVector<double>> &coordinates, Settings settings);

template void ParcoRepart<int, double>::checkLocalDegreeSymmetry(const CSRSparseMatrix<double> &input);

template scai::lama::CSRSparseMatrix<double> ParcoRepart<int, double>::getPEGraph( const CSRSparseMatrix<double> &adjM);

template std::vector<std::vector<IndexType>> ParcoRepart<int, double>::getLocalBlockGraphEdges( const CSRSparseMatrix<double> &adjM, const DenseVector<int> &part);

template scai::lama::CSRSparseMatrix<double> ParcoRepart<int, double>::getBlockGraph( const CSRSparseMatrix<double> &adjM, const DenseVector<int> &part, const int k );

template std::vector< std::vector<int>>  ParcoRepart<int, double>::getGraphEdgeColoring_local( CSRSparseMatrix<double> &adjM, int& colors);

template std::vector<DenseVector<int>> ParcoRepart<int, double>::getCommunicationPairs_local( CSRSparseMatrix<double> &adjM);

template std::vector<int> ParcoRepart<int, double>::neighbourPixels(const int thisPixel, const int sideLen, const int dimension);

}<|MERGE_RESOLUTION|>--- conflicted
+++ resolved
@@ -126,12 +126,6 @@
             PRINT0("Initial partition with spectral");
             result = ITI::SpectralPartition<IndexType, ValueType>::getPartition(input, coordinates, settings);
         } else if (settings.initialPartition == 3) {// k-means
-<<<<<<< HEAD
-            PRINT0("Initial partition with k-means");
-            DenseVector<IndexType> tempResult = ParcoRepart<IndexType, ValueType>::hilbertPartition(input, coordinates, settings);
-            nodeWeights.redistribute(tempResult.getDistributionPtr());
-            const IndexType weightSum = nodeWeights.sum().Scalar::getValue<IndexType>();
-=======
         	if (settings.dimensions == 2 || settings.dimensions == 3) {
 				DenseVector<IndexType> tempResult = ParcoRepart<IndexType, ValueType>::hilbertPartition(input, coordinates, settings);
 				nodeWeights.redistribute(tempResult.getDistributionPtr());
@@ -140,7 +134,6 @@
 				}
         	}
         	const IndexType weightSum = nodeWeights.sum().Scalar::getValue<IndexType>();
->>>>>>> 8f0d4273
             const std::vector<IndexType> blockSizes(settings.numBlocks, weightSum/settings.numBlocks);
             std::chrono::time_point<std::chrono::system_clock> beforeKMeans =  std::chrono::system_clock::now();
             result = ITI::KMeans::computePartition(coordinates, settings.numBlocks, nodeWeights, blockSizes, settings.epsilon);
@@ -842,250 +835,7 @@
 		}
 	}
 }
-
-//----------------------------------------------------------------------------------------
-
-template<typename IndexType, typename ValueType>
-scai::lama::CSRSparseMatrix<ValueType> ParcoRepart<IndexType, ValueType>::getPEGraph( const CSRSparseMatrix<ValueType> &adjM) {
-    SCAI_REGION("ParcoRepart.getPEGraph");
-    scai::dmemo::CommunicatorPtr comm = scai::dmemo::Communicator::getCommunicatorPtr();
-    const scai::dmemo::DistributionPtr dist = adjM.getRowDistributionPtr(); 
-    const IndexType numPEs = comm->getSize();
-    
-    const std::vector<IndexType> nonLocalIndices = GraphUtils::nonLocalNeighbors<IndexType, ValueType>(adjM);
-    
-    SCAI_REGION_START("ParcoRepart.getPEGraph.getOwners");
-    scai::utilskernel::LArray<IndexType> indexTransport(nonLocalIndices.size(), nonLocalIndices.data());
-    // find the PEs that own every non-local index
-    scai::hmemo::HArray<IndexType> owners(nonLocalIndices.size() , -1);
-    dist->computeOwners( owners, indexTransport);
-    SCAI_REGION_END("ParcoRepart.getPEGraph.getOwners");
-    
-    scai::hmemo::ReadAccess<IndexType> rOwners(owners);
-    std::vector<IndexType> neighborPEs(rOwners.get(), rOwners.get()+rOwners.size());
-    rOwners.release();
-    std::sort(neighborPEs.begin(), neighborPEs.end());
-    //remove duplicates
-    neighborPEs.erase(std::unique(neighborPEs.begin(), neighborPEs.end()), neighborPEs.end());
-    const IndexType numNeighbors = neighborPEs.size();
-
-    // create the PE adjacency matrix to be returned
-    scai::dmemo::DistributionPtr distPEs ( scai::dmemo::Distribution::getDistributionPtr( "BLOCK", comm, numPEs) );
-    assert(distPEs->getLocalSize() == 1);
-    scai::dmemo::DistributionPtr noDistPEs (new scai::dmemo::NoDistribution( numPEs ));
-
-    SCAI_REGION_START("ParcoRepart.getPEGraph.buildMatrix");
-    scai::utilskernel::LArray<IndexType> ia(2, 0, numNeighbors);
-    scai::utilskernel::LArray<IndexType> ja(numNeighbors, neighborPEs.data());
-    scai::utilskernel::LArray<ValueType> values(numNeighbors, 1);
-    scai::lama::CSRStorage<ValueType> myStorage(1, numPEs, neighborPEs.size(), ia, ja, values);
-    SCAI_REGION_END("ParcoRepart.getPEGraph.buildMatrix");
-    
-    //could be optimized with move semantics
-    scai::lama::CSRSparseMatrix<ValueType> PEgraph(myStorage, distPEs, noDistPEs);
-
-    return PEgraph;
-}
 //-----------------------------------------------------------------------------------------
-
-//return: there is an edge in the block graph between blocks ret[0][i]-ret[1][i]
-template<typename IndexType, typename ValueType>
-std::vector<std::vector<IndexType>> ParcoRepart<IndexType, ValueType>::getLocalBlockGraphEdges( const CSRSparseMatrix<ValueType> &adjM, const DenseVector<IndexType> &part) {
-    SCAI_REGION("ParcoRepart.getLocalBlockGraphEdges");
-    SCAI_REGION_START("ParcoRepart.getLocalBlockGraphEdges.initialise");
-    scai::dmemo::CommunicatorPtr comm = scai::dmemo::Communicator::getCommunicatorPtr();
-    const scai::dmemo::DistributionPtr dist = adjM.getRowDistributionPtr();
-    const scai::utilskernel::LArray<IndexType>& localPart= part.getLocalValues();
-    IndexType N = adjM.getNumColumns();
-    IndexType max = part.max().Scalar::getValue<IndexType>();
-   
-    if( !dist->isEqual( part.getDistribution() ) ){
-        std::cout<< __FILE__<< "  "<< __LINE__<< ", matrix dist: " << *dist<< " and partition dist: "<< part.getDistribution() << std::endl;
-        throw std::runtime_error( "Distributions: should (?) be equal.");
-    }
-    SCAI_REGION_END("ParcoRepart.getLocalBlockGraphEdges.initialise");
-    
-    
-    SCAI_REGION_START("ParcoRepart.getLocalBlockGraphEdges.addLocalEdge_newVersion");
-    
-    scai::hmemo::HArray<IndexType> nonLocalIndices( dist->getLocalSize() ); 
-    scai::hmemo::WriteAccess<IndexType> writeNLI(nonLocalIndices, dist->getLocalSize() );
-    IndexType actualNeighbours = 0;
-
-    const CSRStorage<ValueType> localStorage = adjM.getLocalStorage();
-    const scai::hmemo::ReadAccess<IndexType> ia(localStorage.getIA());
-    const scai::hmemo::ReadAccess<IndexType> ja(localStorage.getJA());
-    scai::hmemo::ReadAccess<ValueType> values(localStorage.getValues());
-    
-    // we do not know the size of the non-local indices that is why we use an std::vector
-    // with push_back, then convert that to a DenseVector in order to call DenseVector::gather
-    // TODO: skip the std::vector to DenseVector conversion. maybe use HArray or LArray
-    std::vector< std::vector<IndexType> > edges(2);
-    std::vector<IndexType> localInd, nonLocalInd;
-
-    for(IndexType i=0; i<dist->getLocalSize(); i++){ 
-        for(IndexType j=ia[i]; j<ia[i+1]; j++){ 
-            if( dist->isLocal(ja[j]) ){ 
-                IndexType u = localPart[i];         // partition(i)
-                IndexType v = localPart[dist->global2local(ja[j])]; // partition(j), 0<j<N so take the local index of j
-                assert( u < max +1);
-                assert( v < max +1);
-                if( u != v){    // the nodes belong to different blocks                  
-                        bool add_edge = true;
-                        for(IndexType k=0; k<edges[0].size(); k++){ //check that this edge is not already in
-                            if( edges[0][k]==u && edges[1][k]==v ){
-                                add_edge= false;
-                                break;      // the edge (u,v) already exists
-                            }
-                        }
-                        if( add_edge== true){       //if this edge does not exist, add it
-                            edges[0].push_back(u);
-                            edges[1].push_back(v);
-                        }
-                }
-            } else{  // if(dist->isLocal(j)) 
-                // there is an edge between i and j but index j is not local in the partition so we cannot get part[j].
-                localInd.push_back(i);
-                nonLocalInd.push_back(ja[j]);
-            }
-            
-        }
-    }
-    SCAI_REGION_END("ParcoRepart.getLocalBlockGraphEdges.addLocalEdge_newVersion");
-    
-    // TODO: this seems to take quite a long !
-    // take care of all the non-local indices found
-    assert( localInd.size() == nonLocalInd.size() );
-    DenseVector<IndexType> nonLocalDV( nonLocalInd.size(), 0 );
-    DenseVector<IndexType> gatheredPart( nonLocalDV.size(),0 );
-    
-    //get a DenseVector from a vector
-    for(IndexType i=0; i<nonLocalInd.size(); i++){
-        nonLocalDV.setValue(i, nonLocalInd[i]);
-    }
-    SCAI_REGION_START("ParcoRepart.getLocalBlockGraphEdges.gatherNonLocal")
-        //gather all non-local indexes
-        gatheredPart.gather(part, nonLocalDV , scai::common::binary::COPY );
-    SCAI_REGION_END("ParcoRepart.getLocalBlockGraphEdges.gatherNonLocal")
-    
-    assert( gatheredPart.size() == nonLocalInd.size() );
-    assert( gatheredPart.size() == localInd.size() );
-    
-    for(IndexType i=0; i<gatheredPart.size(); i++){
-        SCAI_REGION("ParcoRepart.getLocalBlockGraphEdges.addNonLocalEdge");
-        IndexType u = localPart[ localInd[i] ];         
-        IndexType v = gatheredPart.getValue(i).Scalar::getValue<IndexType>();
-        assert( u < max +1);
-        assert( v < max +1);
-        if( u != v){    // the nodes belong to different blocks                  
-            bool add_edge = true;
-            for(IndexType k=0; k<edges[0].size(); k++){ //check that this edge is not already in
-                if( edges[0][k]==u && edges[1][k]==v ){
-                    add_edge= false;
-                    break;      // the edge (u,v) already exists
-                }
-            }
-            if( add_edge== true){       //if this edge does not exist, add it
-                edges[0].push_back(u);
-                edges[1].push_back(v);
-            }
-        }
-    }
-    return edges;
-}
-//-----------------------------------------------------------------------------------------
-
-
-template<typename IndexType, typename ValueType>
-scai::lama::CSRSparseMatrix<ValueType> ParcoRepart<IndexType, ValueType>::getBlockGraph( const CSRSparseMatrix<ValueType> &adjM, const DenseVector<IndexType> &part, const int k) {
-    SCAI_REGION("ParcoRepart.getBlockGraph");
-    scai::dmemo::CommunicatorPtr comm = scai::dmemo::Communicator::getCommunicatorPtr();
-    const scai::dmemo::DistributionPtr distPtr = adjM.getRowDistributionPtr();
-    const scai::utilskernel::LArray<IndexType>& localPart= part.getLocalValues();
-    
-    // there are k blocks in the partition so the adjecency matrix for the block graph has dimensions [k x k]
-    scai::dmemo::DistributionPtr distRowBlock ( scai::dmemo::Distribution::getDistributionPtr( "BLOCK", comm, k) );  
-    scai::dmemo::DistributionPtr distColBlock ( new scai::dmemo::NoDistribution( k ));
-    
-    // TODO: memory costly for big k
-    IndexType size= k*k;
-    // get, on each processor, the edges of the blocks that are local
-    std::vector< std::vector<IndexType> > blockEdges = ParcoRepart<int, double>::getLocalBlockGraphEdges( adjM, part);
-    assert(blockEdges[0].size() == blockEdges[1].size());
-    
-    scai::hmemo::HArray<IndexType> sendPart(size, static_cast<ValueType>( 0 ));
-    scai::hmemo::HArray<IndexType> recvPart(size);
-    
-    for(IndexType round=0; round<comm->getSize(); round++){
-        SCAI_REGION("ParcoRepart.getBlockGraph.shiftArray");
-        {   // write your part 
-            scai::hmemo::WriteAccess<IndexType> sendPartWrite( sendPart );
-            for(IndexType i=0; i<blockEdges[0].size(); i++){
-                IndexType u = blockEdges[0][i];
-                IndexType v = blockEdges[1][i];
-                sendPartWrite[ u*k + v ] = 1;
-            }
-        }
-        comm->shiftArray(recvPart , sendPart, 1);
-        sendPart.swap(recvPart);
-    } 
-    
-    // get numEdges
-    IndexType numEdges=0;
-    
-    scai::hmemo::ReadAccess<IndexType> recvPartRead( recvPart );
-    for(IndexType i=0; i<recvPartRead.size(); i++){
-        if( recvPartRead[i]>0 )
-            ++numEdges;
-    }
-    
-    //convert the k*k HArray to a [k x k] CSRSparseMatrix
-    scai::lama::CSRStorage<ValueType> localMatrix;
-    localMatrix.allocate( k ,k );
-    
-    scai::hmemo::HArray<IndexType> csrIA;
-    scai::hmemo::HArray<IndexType> csrJA;
-    scai::hmemo::HArray<ValueType> csrValues; 
-    {
-        IndexType numNZ = numEdges;     // this equals the number of edges of the graph
-        scai::hmemo::WriteOnlyAccess<IndexType> ia( csrIA, k +1 );
-        scai::hmemo::WriteOnlyAccess<IndexType> ja( csrJA, numNZ );
-        scai::hmemo::WriteOnlyAccess<ValueType> values( csrValues, numNZ );   
-        scai::hmemo::ReadAccess<IndexType> recvPartRead( recvPart );
-        ia[0]= 0;
-        
-        IndexType rowCounter = 0; // count rows
-        IndexType nnzCounter = 0; // count non-zero elements
-        
-        for(IndexType i=0; i<k; i++){
-            IndexType rowNums=0;
-            // traverse the part of the HArray that represents a row and find how many elements are in this row
-            for(IndexType j=0; j<k; j++){
-                if( recvPartRead[i*k+j] >0  ){
-                    ++rowNums;
-                }
-            }
-            ia[rowCounter+1] = ia[rowCounter] + rowNums;
-           
-            for(IndexType j=0; j<k; j++){
-                if( recvPartRead[i*k +j] >0){   // there exist edge (i,j)
-                    ja[nnzCounter] = j;
-                    values[nnzCounter] = 1;
-                    ++nnzCounter;
-                }
-            }
-            ++rowCounter;
-        }
-    }
-    SCAI_REGION_START("ParcoRepart.getBlockGraph.swapAndAssign");
-        scai::lama::CSRSparseMatrix<ValueType> matrix;
-        localMatrix.swap( csrIA, csrJA, csrValues );
-        matrix.assign(localMatrix);
-    SCAI_REGION_END("ParcoRepart.getBlockGraph.swapAndAssign");
-    return matrix;
-}
-
-//-----------------------------------------------------------------------------------
 
 template<typename IndexType, typename ValueType>
 std::vector< std::vector<IndexType>> ParcoRepart<IndexType, ValueType>::getGraphEdgeColoring_local(CSRSparseMatrix<ValueType> &adjM, IndexType &colors) {
@@ -1135,7 +885,6 @@
     
     return retG;
 }
-
 //---------------------------------------------------------------------------------------
 
 template<typename IndexType, typename ValueType>
@@ -1179,7 +928,6 @@
     
     return retG;
 }
-
 //---------------------------------------------------------------------------------------
 
 /* A 2D or 3D matrix given as a 1D array of size sideLen^dimesion
@@ -1246,12 +994,6 @@
 
 template void ParcoRepart<int, double>::checkLocalDegreeSymmetry(const CSRSparseMatrix<double> &input);
 
-template scai::lama::CSRSparseMatrix<double> ParcoRepart<int, double>::getPEGraph( const CSRSparseMatrix<double> &adjM);
-
-template std::vector<std::vector<IndexType>> ParcoRepart<int, double>::getLocalBlockGraphEdges( const CSRSparseMatrix<double> &adjM, const DenseVector<int> &part);
-
-template scai::lama::CSRSparseMatrix<double> ParcoRepart<int, double>::getBlockGraph( const CSRSparseMatrix<double> &adjM, const DenseVector<int> &part, const int k );
-
 template std::vector< std::vector<int>>  ParcoRepart<int, double>::getGraphEdgeColoring_local( CSRSparseMatrix<double> &adjM, int& colors);
 
 template std::vector<DenseVector<int>> ParcoRepart<int, double>::getCommunicationPairs_local( CSRSparseMatrix<double> &adjM);
