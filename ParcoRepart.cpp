--- conflicted
+++ resolved
@@ -490,11 +490,7 @@
 		metrics.timePreliminary[rank] = partitionTime.count();
 		
         if (comm->getSize() == k) {
-<<<<<<< HEAD
-			//WARNING: the results is not redistributed. must redistribute afterwards
-=======
 			//WARNING: the result  is not redistributed. must redistribute afterwards
->>>>>>> 2a190f0d
 			if(  !settings.noRefinement ) {
 				SCAI_REGION("ParcoRepart.partitionGraph.initialRedistribution")
 				/**
@@ -540,17 +536,10 @@
 					std::cout << "# of cut edges:" << cut << ", imbalance:" << imbalance<< " \033[0m" <<std::endl << std::endl;
 					}
 				}
-<<<<<<< HEAD
-
-            metrics.timeSecondDistribution[rank] = secondRedistributionTime.count();
-            metrics.timePreliminary[rank] = partitionTime.count();
-
-=======
 
 				metrics.timeSecondDistribution[rank] = secondRedistributionTime.count();
 				metrics.timePreliminary[rank] = partitionTime.count();
 
->>>>>>> 2a190f0d
 				metrics.preliminaryCut = cut;
 				metrics.preliminaryImbalance = imbalance;
 				
