/*
 * ParcoReport.cpp
 *
 *  Created on: 25.10.2016
 *      Author: moritzl
 */

#include <scai/dmemo/HaloBuilder.hpp>
#include <scai/dmemo/Distribution.hpp>
#include <scai/dmemo/BlockDistribution.hpp>
#include <scai/dmemo/GenBlockDistribution.hpp>
#include <scai/sparsekernel/openmp/OpenMPCSRUtils.hpp>
#include <scai/tracing.hpp>

#include <assert.h>
#include <cmath>
#include <climits>
#include <queue>
#include <string>
#include <unordered_set>
#include <numeric>
#include <iterator>
#include <algorithm>
#include <tuple>
#include <chrono>

#include "PrioQueue.h"
#include "ParcoRepart.h"
#include "HilbertCurve.h"
#include "MultiLevel.h"
#include "SpectralPartition.h"
#include "AuxiliaryFunctions.h"
#include "MultiSection.h"

using scai::lama::Scalar;

namespace ITI {

template<typename IndexType, typename ValueType>
DenseVector<IndexType> ParcoRepart<IndexType, ValueType>::partitionGraph(CSRSparseMatrix<ValueType> &input, std::vector<DenseVector<ValueType>> &coordinates, Settings settings)
{
	IndexType k = settings.numBlocks;
	ValueType epsilon = settings.epsilon;
    
	SCAI_REGION( "ParcoRepart.partitionGraph" )

	std::chrono::time_point<std::chrono::steady_clock> start, afterSFC, round;
	start = std::chrono::steady_clock::now();

	SCAI_REGION_START("ParcoRepart.partitionGraph.inputCheck")
	/**
	* check input arguments for sanity
	*/
	IndexType n = input.getNumRows();
	if (n != coordinates[0].size()) {
		throw std::runtime_error("Matrix has " + std::to_string(n) + " rows, but " + std::to_string(coordinates[0].size())
		 + " coordinates are given.");
	}

	if (n != input.getNumColumns()) {
		throw std::runtime_error("Matrix must be quadratic.");
	}

	if (!input.isConsistent()) {
		throw std::runtime_error("Input matrix inconsistent");
	}

	if (k > n) {
		throw std::runtime_error("Creating " + std::to_string(k) + " blocks from " + std::to_string(n) + " elements is impossible.");
	}

	if (epsilon < 0) {
		throw std::runtime_error("Epsilon " + std::to_string(epsilon) + " is invalid.");
	}

	const IndexType dimensions = coordinates.size();
        
	const scai::dmemo::DistributionPtr coordDist = coordinates[0].getDistributionPtr();
	const scai::dmemo::DistributionPtr inputDist = input.getRowDistributionPtr();
	const scai::dmemo::DistributionPtr noDist(new scai::dmemo::NoDistribution(n));
	const scai::dmemo::CommunicatorPtr comm = coordDist->getCommunicatorPtr();

	const IndexType localN = inputDist->getLocalSize();
	const IndexType globalN = inputDist->getGlobalSize();

	if( !coordDist->isEqual( *inputDist) ){
		throw std::runtime_error( "Distributions should be equal.");
	}

	SCAI_REGION_END("ParcoRepart.partitionGraph.inputCheck")
	{
		SCAI_REGION("ParcoRepart.synchronize")
		comm->synchronize();
	}
	
	SCAI_REGION_START("ParcoRepart.partitionGraph.initialPartition")
	// get an initial partition
	DenseVector<IndexType> result;

	if (settings.initialPartition==InitialPartitioningMethods::SFC) { //sfc
		result= ParcoRepart<IndexType, ValueType>::hilbertPartition(input, coordinates, settings);
	} else if (settings.initialPartition==InitialPartitioningMethods::Pixel) { // pixel
		result = ParcoRepart<IndexType, ValueType>::pixelPartition(input, coordinates, settings);
	} else if (settings.initialPartition == InitialPartitioningMethods::Spectral) {// spectral
		result = ITI::SpectralPartition<IndexType, ValueType>::getPartition(input, coordinates, settings);
	} else if (settings.initialPartition == InitialPartitioningMethods::Multisection) {// multisection
		scai::lama::DenseVector<ValueType> nodeWeights( inputDist, 1 );
		result = ITI::MultiSection<IndexType, ValueType>::getPartitionNonUniform(input, coordinates, nodeWeights, settings);
		scai::dmemo::DistributionPtr newDist( new scai::dmemo::GeneralDistribution ( *inputDist, result.getLocalValues() ) );
		result.redistribute(newDist);
		input.redistribute(newDist, noDist);
		for (DenseVector<ValueType>& dimCoords : coordinates) {
			dimCoords.redistribute(newDist);
		}
	} else {
		throw std::runtime_error("Initial Partitioning mode undefined.");
	}
	SCAI_REGION_END("ParcoRepart.partitionGraph.initialPartition")
        
	IndexType numRefinementRounds = 0;

        SCAI_REGION_START("ParcoRepart.partitionGraph.multiLevelStep")
	if (comm->getSize() == 1 || comm->getSize() == k) {
		ValueType gain = settings.minGainForNextRound;
		ValueType cut = comm->getSize() == 1 ? computeCut(input, result) : comm->sum(localSumOutgoingEdges(input, false)) / 2;

		DenseVector<IndexType> uniformWeights = DenseVector<IndexType>(result.getDistributionPtr(), 1);

		ITI::MultiLevel<IndexType, ValueType>::multiLevelStep(input, result, uniformWeights, coordinates, settings);

	} else {
		std::cout << "Local refinement only implemented sequentially and for one block per process. Called with " << comm->getSize() << " processes and " << k << " blocks." << std::endl;
	}
	SCAI_REGION_END("ParcoRepart.partitionGraph.multiLevelStep")
	return result;
}
//--------------------------------------------------------------------------------------- 

template<typename IndexType, typename ValueType>
DenseVector<IndexType> ParcoRepart<IndexType, ValueType>::hilbertPartition(CSRSparseMatrix<ValueType> &input, std::vector<DenseVector<ValueType>> &coordinates, Settings settings){    
    SCAI_REGION( "ParcoRepart.hilbertPartition" )
    	
    std::chrono::time_point<std::chrono::steady_clock> start, afterSFC;
    start = std::chrono::steady_clock::now();
    
    const scai::dmemo::DistributionPtr coordDist = coordinates[0].getDistributionPtr();
    const scai::dmemo::DistributionPtr inputDist = input.getRowDistributionPtr();
    const scai::dmemo::CommunicatorPtr comm = coordDist->getCommunicatorPtr();
    
    IndexType k = settings.numBlocks;
    const IndexType dimensions = coordinates.size();
    assert(dimensions == settings.dimensions);
    const IndexType localN = inputDist->getLocalSize();
    const IndexType globalN = inputDist->getGlobalSize();
    
<<<<<<< HEAD
    std::vector<ValueType> minCoords(dimensions, std::numeric_limits<ValueType>::max());
    std::vector<ValueType> maxCoords(dimensions, std::numeric_limits<ValueType>::lowest());
=======
    std::vector<ValueType> minCoords(dimensions);
    std::vector<ValueType> maxCoords(dimensions);
    DenseVector<IndexType> result;
>>>>>>> 584d6b06
    
    if( ! inputDist->isEqual(*coordDist) ){
        throw std::runtime_error("Matrix and coordinates should have the same distribution");
    }
    
    /**
     * get minimum / maximum of coordinates
     */
    {
		SCAI_REGION( "ParcoRepart.initialPartition.minMax" )
		for (IndexType dim = 0; dim < dimensions; dim++) {
			minCoords[dim] = coordinates[dim].min().Scalar::getValue<ValueType>();
			maxCoords[dim] = coordinates[dim].max().Scalar::getValue<ValueType>();
			assert(std::isfinite(minCoords[dim]));
			assert(std::isfinite(maxCoords[dim]));
			assert(maxCoords[dim] > minCoords[dim]);
		}
    }
    /**
     * Several possibilities exist for choosing the recursion depth.
     * Either by user choice, or by the maximum fitting into the datatype, or by the minimum distance between adjacent points.
     */
    const IndexType recursionDepth = settings.sfcResolution > 0 ? settings.sfcResolution : std::min(std::log2(globalN), double(21));
    
    /**
     *	create space filling curve indices.
     */
    
    scai::lama::DenseVector<ValueType> hilbertIndices(inputDist);
    
    {
        SCAI_REGION("ParcoRepart.hilbertPartition.spaceFillingCurve");
        // get local part of hilbert indices
        scai::hmemo::WriteOnlyAccess<ValueType> hilbertIndicesLocal(hilbertIndices.getLocalValues());
        assert(hilbertIndicesLocal.size() == localN);
        // get read access to the local part of the coordinates
        // TODO: should be coordAccess[dimension] but I don't know how ... maybe HArray::acquireReadAccess? (harry)
        scai::hmemo::ReadAccess<ValueType> coordAccess0( coordinates[0].getLocalValues() );
        scai::hmemo::ReadAccess<ValueType> coordAccess1( coordinates[1].getLocalValues() );
        // this is faulty, if dimensions=2 coordAccess2 is equal to coordAccess1
        scai::hmemo::ReadAccess<ValueType> coordAccess2( coordinates[dimensions-1].getLocalValues() );
        
        ValueType point[dimensions];
        for (IndexType i = 0; i < localN; i++) {
            coordAccess0.getValue(point[0], i);
            coordAccess1.getValue(point[1], i);
            // TODO change how I treat different dimensions
            if(dimensions == 3){
                coordAccess2.getValue(point[2], i);
            }
            ValueType globalHilbertIndex = HilbertCurve<IndexType, ValueType>::getHilbertIndex( point, dimensions, recursionDepth, minCoords, maxCoords);
            hilbertIndicesLocal[i] = globalHilbertIndex;
        }
    }
    
    
    /**
     * now sort the global indices by where they are on the space-filling curve.
     */
    DenseVector<IndexType> result;
    scai::lama::DenseVector<IndexType> permutation;
    {
        SCAI_REGION( "ParcoRepart.hilbertPartition.sorting" )
        hilbertIndices.sort(permutation, true);
    }
    
    if (!inputDist->isReplicated() && comm->getSize() == k) {
        SCAI_REGION( "ParcoRepart.hilbertPartition.redistribute" )
        
        scai::dmemo::DistributionPtr blockDist(new scai::dmemo::BlockDistribution(globalN, comm));
        permutation.redistribute(blockDist);
        scai::hmemo::WriteAccess<IndexType> wPermutation( permutation.getLocalValues() );
        std::sort(wPermutation.get(), wPermutation.get()+wPermutation.size());
        wPermutation.release();
        
        scai::dmemo::DistributionPtr newDistribution(new scai::dmemo::GeneralDistribution(globalN, permutation.getLocalValues(), comm));
        
        input.redistribute(newDistribution, input.getColDistributionPtr());
        result = DenseVector<IndexType>(newDistribution, comm->getRank());
        
        if (settings.useGeometricTieBreaking) {
            for (IndexType dim = 0; dim < dimensions; dim++) {
                coordinates[dim].redistribute(newDistribution);
            }
        }
        
    } else {
        scai::lama::DenseVector<IndexType> inversePermutation;
        DenseVector<IndexType> tmpPerm = permutation;
        tmpPerm.sort( inversePermutation, true);
        
        scai::hmemo::WriteOnlyAccess<IndexType> wResult(result.getLocalValues(), localN);
        
        for (IndexType i = 0; i < localN; i++) {
        	wResult[i] = static_cast<IndexType>(inversePermutation.getLocalValues()[i] *k/globalN);
        }
    }
    
    ValueType cut = comm->getSize() == 1 ? computeCut(input, result) : comm->sum(localSumOutgoingEdges(input, false)) / 2;
    ValueType imbalance = ParcoRepart<IndexType, ValueType>::computeImbalance(result, k);
    if (comm->getRank() == 0) {
        afterSFC = std::chrono::steady_clock::now();
        std::chrono::duration<double> elapsedSeconds = afterSFC-start;
        std::cout << "\033[1;31mWith SFC (" << elapsedSeconds.count() << " seconds), cut is " << cut << std::endl;
        std::cout<< "and imbalance= "<< imbalance << "\033[0m" << std::endl;
    }
    return result;
}
//--------------------------------------------------------------------------------------- 

template<typename IndexType, typename ValueType>
DenseVector<IndexType> ParcoRepart<IndexType, ValueType>::pixelPartition(CSRSparseMatrix<ValueType> &input, std::vector<DenseVector<ValueType>> &coordinates, Settings settings){    
    SCAI_REGION( "ParcoRepart.pixelPartition" )
    	
    SCAI_REGION_START("ParcoRepart.pixelPartition.initialise")
    std::chrono::time_point<std::chrono::steady_clock> start, round;
    start = std::chrono::steady_clock::now();
    
    const scai::dmemo::DistributionPtr coordDist = coordinates[0].getDistributionPtr();
    const scai::dmemo::DistributionPtr inputDist = input.getRowDistributionPtr();
    const scai::dmemo::CommunicatorPtr comm = coordDist->getCommunicatorPtr();
    
    IndexType k = settings.numBlocks;
    const IndexType dimensions = coordinates.size();
    const IndexType localN = inputDist->getLocalSize();
    const IndexType globalN = inputDist->getGlobalSize();
    
    std::vector<ValueType> minCoords(dimensions, std::numeric_limits<ValueType>::max());
    std::vector<ValueType> maxCoords(dimensions, std::numeric_limits<ValueType>::lowest());
    
    //TODO: probably minimum is not needed
    //TODO: if we know maximum from the input we could save that although is not too costly
    
    /**
     * get minimum / maximum of local coordinates
     */
    for (IndexType dim = 0; dim < dimensions; dim++) {
        //get local parts of coordinates
        scai::utilskernel::LArray<ValueType>& localPartOfCoords = coordinates[dim].getLocalValues();
        for (IndexType i = 0; i < localN; i++) {
            ValueType coord = localPartOfCoords[i];
            if (coord < minCoords[dim]) minCoords[dim] = coord;
            if (coord > maxCoords[dim]) maxCoords[dim] = coord;
        }
    }
    
    /**
     * communicate to get global min / max
     */
    for (IndexType dim = 0; dim < dimensions; dim++) {
        minCoords[dim] = comm->min(minCoords[dim]);
        maxCoords[dim] = comm->max(maxCoords[dim]);
    }
   
    // measure density with rounding
    // have to handle 2D and 3D cases seperately
    const IndexType sideLen = settings.pixeledSideLen;
    const IndexType cubeSize = std::pow(sideLen, dimensions);
    
<<<<<<< HEAD
    //TODO: generalise this to arbitrary dimensions, do not handle 2D and 3D differently
    //TODO: by a  for(int d=0; d<dimension; d++){ ... }
=======
    //TODO: generalize this to arbitrary dimensions, do not handle 2D and 3D differently
>>>>>>> 584d6b06
    // a 2D or 3D arrays as a one dimensional vector
    // [i][j] is in position: i*sideLen + j
    // [i][j][k] is in: i*sideLen*sideLen + j*sideLen + k
    
    //std::vector<IndexType> density( cubeSize ,0);
    scai::hmemo::HArray<IndexType> density( cubeSize, 0);
    scai::hmemo::WriteAccess<IndexType> wDensity(density);

    SCAI_REGION_END("ParcoRepart.pixelPartition.initialise")
    
    if(dimensions==2){
        SCAI_REGION( "ParcoRepart.pixelPartition.localDensity" )
        scai::hmemo::ReadAccess<ValueType> coordAccess0( coordinates[0].getLocalValues() );
        scai::hmemo::ReadAccess<ValueType> coordAccess1( coordinates[1].getLocalValues() );

        IndexType scaledX, scaledY;
        //the +1 is needed
        IndexType maxX = maxCoords[0]+1;
        IndexType maxY = maxCoords[1]+1;
        
        for(IndexType i=0; i<localN; i++){
            scaledX = coordAccess0[i]/maxX * sideLen;
            scaledY = coordAccess1[i]/maxY * sideLen;
            IndexType pixelInd = scaledX*sideLen + scaledY;      
            SCAI_ASSERT( pixelInd < wDensity.size(), "Index too big: "<< std::to_string(pixelInd) );
            ++wDensity[pixelInd];
        }
    }else if(dimensions==3){
        SCAI_REGION( "ParcoRepart.pixelPartition.localDensity" )
        scai::hmemo::ReadAccess<ValueType> coordAccess0( coordinates[0].getLocalValues() );
        scai::hmemo::ReadAccess<ValueType> coordAccess1( coordinates[1].getLocalValues() );
        scai::hmemo::ReadAccess<ValueType> coordAccess2( coordinates[2].getLocalValues() );
        
        IndexType scaledX, scaledY, scaledZ;
        
        IndexType maxX = maxCoords[0]+1;
        IndexType maxY = maxCoords[1]+1;
        IndexType maxZ = maxCoords[2]+1;
        
        for(IndexType i=0; i<localN; i++){
            scaledX = coordAccess0[i]/maxX * sideLen;
            scaledY = coordAccess1[i]/maxY * sideLen;
            scaledZ = coordAccess2[i]/maxZ * sideLen;
            IndexType pixelInd = scaledX*sideLen*sideLen + scaledY*sideLen + scaledZ;
            
            SCAI_ASSERT( pixelInd < wDensity.size(), "Index too big: "<< std::to_string(pixelInd) );  
            ++wDensity[pixelInd];
        }
    }else{
        throw std::runtime_error("Available only for 2D and 3D. Data given have dimension:" + std::to_string(dimensions) );
    }
    wDensity.release();

    // sum density from all PEs 
    {
        SCAI_REGION( "ParcoRepart.pixelPartition.sumDensity" )
        comm->sumArray( density );
    }
    
    //TODO: is that needed? we just can overwrite density array.
    // use the summed density as a Dense vector
    scai::lama::DenseVector<IndexType> sumDensity( density );
    
    if(comm->getRank()==0){
        ITI::aux::writeHeatLike_local_2D(density, sideLen, dimensions, "heat_"+settings.fileName+".plt");
    }
  
    //
    //using the summed density get an initial pixeled partition
    //
    std::vector<IndexType> pixeledPartition( sumDensity.size() , -1);
    
    IndexType pointsLeft= globalN;
    IndexType pixelsLeft= cubeSize;
    IndexType maxBlockSize = globalN/k * 1.02; // allowing some imbalance
    PRINT0("max allowed block size: " << maxBlockSize );         
    IndexType thisBlockSize;
    
    //for all the blocks
    for(IndexType block=0; block<k; block++){
        SCAI_REGION( "ParcoRepart.pixelPartition.localPixelGrowing")
           
        ValueType averagePointsPerPixel = ValueType(pointsLeft)/pixelsLeft;
        // a factor to force the block to spread more
        ValueType spreadFactor;
        // make a block spread towards the borders (and corners) of our input space 
        ValueType geomSpread;
        // to measure the distance from the first, center pixel
        ValueType pixelDistance;
        
        // start from the densest pixel
        //IndexType maxDensityPixel = std::distance( sumDensity.begin(), std::max_element(sumDensity.begin(), sumDensity.end()) );
        
        //TODO: sumDensity is local/not distributed. No need for that, just to avoid getValue.
        scai::hmemo::WriteAccess<IndexType> localSumDens( sumDensity.getLocalValues() );
        
        //TODO: bad way to do that. linear time for every block. maybe sort or use a priority queue
        IndexType maxDensityPixel=-1;
        IndexType maxDensity=-1;
        for(IndexType ii=0; ii<sumDensity.size(); ii++){
            if(localSumDens[ii]>maxDensity){
                maxDensityPixel = ii;
                maxDensity= localSumDens[ii];
            }
        }

        if(maxDensityPixel<0){
            PRINT0("Max density pixel id = -1. Should not happen(?) or pixels are finished. For block "<< block<< " and k= " << k);
            break;
        }
        
        SCAI_ASSERT(maxDensityPixel < sumDensity.size(), "Too big index: " + std::to_string(maxDensityPixel));
        SCAI_ASSERT(maxDensityPixel >= 0, "Negative index: " + std::to_string(maxDensityPixel));
        spreadFactor = averagePointsPerPixel/localSumDens[ maxDensityPixel ];

        //TODO: change to more appropriate data type
        // insert all the neighbouring pixels
        std::vector<std::pair<IndexType, ValueType>> border; 
        std::vector<IndexType> neighbours = ParcoRepart<IndexType, ValueType>::neighbourPixels( maxDensityPixel, sideLen, dimensions);

        // insert in border if not already picked
        for(IndexType j=0; j<neighbours.size(); j++){
            // make sure this neighbour does not belong to another block
            if(localSumDens[ neighbours[j]] != -1 ){
                std::pair<IndexType, ValueType> toInsert;
                toInsert.first = neighbours[j];
                SCAI_ASSERT(neighbours[j] < sumDensity.size(), "Too big index: " + std::to_string(neighbours[j]));
                SCAI_ASSERT(neighbours[j] >= 0, "Negative index: " + std::to_string(neighbours[j]));
                geomSpread = 1 + 1/std::log2(sideLen)*( std::abs(sideLen/2 - neighbours[j]/sideLen)/(0.8*sideLen/2) + std::abs(sideLen/2 - neighbours[j]%sideLen)/(0.8*sideLen/2) );
                //PRINT0( geomSpread );            
                // value to pick a border node
                pixelDistance = aux::pixell2Distance2D( maxDensityPixel, neighbours[j], sideLen);
                toInsert.second = (1/pixelDistance)* geomSpread * (spreadFactor* (std::pow(localSumDens[neighbours[j]], 0.5)) + std::pow(localSumDens[maxDensityPixel], 0.5) );
                border.push_back(toInsert);
            }
        }
        thisBlockSize = localSumDens[maxDensityPixel];
        
        pixeledPartition[maxDensityPixel] = block;
        
        // set this pixel to -1 so it is not picked again
        localSumDens[maxDensityPixel] = -1;
        

        while(border.size() !=0 ){      // there are still pixels to check
            //TODO: different data type to avoid that
            // sort border by the value in increasing order 
            std::sort( border.begin(), border.end(),
                       [](const std::pair<IndexType, ValueType> &left, const std::pair<IndexType, ValueType> &right){
                           return left.second < right.second; });
             
            std::pair<IndexType, ValueType> bestPixel;
            IndexType bestIndex=-1;
            do{
                bestPixel = border.back();                
                border.pop_back();
                bestIndex = bestPixel.first;
                
            }while( localSumDens[ bestIndex] +thisBlockSize > maxBlockSize and border.size()>0); // this pixel is too big
            
            // picked last pixel in border but is too big
            if(localSumDens[ bestIndex] +thisBlockSize > maxBlockSize ){
                break;
            }
            SCAI_ASSERT(localSumDens[ bestIndex ] != -1, "Wrong pixel choice.");
            
            // this pixel now belongs in this block
            SCAI_ASSERT(bestIndex < sumDensity.size(), "Wrong pixel index: " + std::to_string(bestIndex));
            pixeledPartition[ bestIndex ] = block;
            thisBlockSize += localSumDens[ bestIndex ];
            --pixelsLeft;
            pointsLeft -= localSumDens[ bestIndex ];
            
            //averagePointsPerPixel = ValueType(pointsLeft)/pixelsLeft;
            //spreadFactor = localSumDens[ bestIndex ]/averagePointsPerPixel;
            //spreadFactor = (k-block)*averagePointsPerPixel/localSumDens[ bestIndex ];
            spreadFactor = averagePointsPerPixel/localSumDens[ bestIndex ];

            //get the neighbours of the new pixel
            std::vector<IndexType> neighbours = ParcoRepart<IndexType, ValueType>::neighbourPixels( bestIndex, sideLen, dimensions);
            
            //insert neighbour in border or update value if already there
            for(IndexType j=0; j<neighbours.size(); j++){

                SCAI_ASSERT(neighbours[j] < sumDensity.size(), "Too big index: " + std::to_string(neighbours[j]));
                SCAI_ASSERT(neighbours[j] >= 0, "Negative index: " + std::to_string(neighbours[j]));
                
                //geomSpread = 1 + 1.0/detailLvl*( std::abs(sideLen/2.0 - neighbours[j]/sideLen)/(0.8*sideLen/2.0) + std::abs(sideLen/2.0 - neighbours[j]%sideLen)/(0.8*sideLen/2.0) );
                IndexType ngbrX = neighbours[j]/sideLen;
                IndexType ngbrY = neighbours[j]%sideLen;

                geomSpread= 1+ (std::pow(ngbrX-sideLen/2, 2) + std::pow(ngbrY-sideLen/2, 2))*(2/std::pow(sideLen,2));
                //geomSpread = geomSpread * geomSpread;// std::pow(geomSpread, 0.5);
                //
                geomSpread = 1;
                //
                
                if( localSumDens[ neighbours[j]] == -1){ // this pixel is already picked by a block (maybe this)
                    continue;
                }else{
                    bool inBorder = false;
                    
                    for(IndexType l=0; l<border.size(); l++){                        
                        if( border[l].first == neighbours[j]){ // its already in border, update value
                            //border[l].second = 1.3*border[l].second + geomSpread * (spreadFactor*(std::pow(localSumDens[neighbours[j]], 0.5)) + std::pow(localSumDens[bestIndex], 0.5) );
                            pixelDistance = aux::pixell2Distance2D( maxDensityPixel, neighbours[j], sideLen);    
                            border[l].second += geomSpread*  (1/(pixelDistance*pixelDistance))* ( spreadFactor *std::pow(localSumDens[neighbours[j]], 0.5) + std::pow(localSumDens[bestIndex], 0.5) );
                            inBorder= true;
                        }
                    }
                    if(!inBorder){
                        std::pair<IndexType, ValueType> toInsert;
                        toInsert.first = neighbours[j];
                        //toInsert.second = geomSpread * (spreadFactor* (std::pow(localSumDens[neighbours[j]], 0.5)) + std::pow(localSumDens[bestIndex], 0.5));
                        pixelDistance = aux::pixell2Distance2D( maxDensityPixel, neighbours[j], sideLen);    
                        //toInsert.second = (1/(pixelDistance*pixelDistance))* geomSpread * (spreadFactor* (std::pow(localSumDens[neighbours[j]], 0.5)) + std::pow(localSumDens[bestIndex], 0.5));
                        toInsert.second = geomSpread*  (1/(pixelDistance*pixelDistance))* ( spreadFactor *(std::pow(localSumDens[neighbours[j]], 0.5)) + std::pow(localSumDens[bestIndex], 0.5) );
                        //toInsert.second = geomSpread * (spreadFactor* (std::pow(localSumDens[neighbours[j]], 0.5)) + std::pow(localSumDens[bestIndex], 0.5))/(std::pow( std::abs( localSumDens[bestIndex] - localSumDens[neighbours[j]]),0.5));
                        border.push_back(toInsert);
                    }
                }
            }
            
            localSumDens[ bestIndex ] = -1;
        }
        //PRINT0("##### final blockSize for block "<< block << ": "<< thisBlockSize);      
    } // for(IndexType block=0; block<k; block++)
    
    // assign all orphan pixels to last block
    for(int pp=0; pp<pixeledPartition.size(); pp++){  
        scai::hmemo::ReadAccess<IndexType> localSumDens( sumDensity.getLocalValues() );
        if(pixeledPartition[pp] == -1){
            pixeledPartition[pp] = k-1;     
            thisBlockSize += localSumDens[pp];
        }
    }   
    //PRINT0("##### final blockSize for block "<< k-1 << ": "<< thisBlockSize);

    // here all pixels should have a partition 
    
    //=========
    
    // set your local part of the partition/result
    DenseVector<IndexType> result(inputDist, 0);
    scai::hmemo::WriteOnlyAccess<IndexType> wLocalPart ( result.getLocalValues() );
    
    if(dimensions==2){
        SCAI_REGION( "ParcoRepart.pixelPartition.setLocalPartition" )
        scai::hmemo::ReadAccess<ValueType> coordAccess0( coordinates[0].getLocalValues() );
        scai::hmemo::ReadAccess<ValueType> coordAccess1( coordinates[1].getLocalValues() );
        
        IndexType scaledX, scaledY;
        //the +1 is needed
        IndexType maxX = maxCoords[0]+1;
        IndexType maxY = maxCoords[1]+1;
     
        for(IndexType i=0; i<localN; i++){
            scaledX = coordAccess0[i]/maxX * sideLen;
            scaledY = coordAccess1[i]/maxY * sideLen;
            IndexType densInd = scaledX*sideLen + scaledY;
            //PRINT(densInd << " # " << coordAccess0[i] << " _ " << coordAccess1[i] );            
            SCAI_ASSERT( densInd < density.size(), "Index too big: "<< std::to_string(densInd) );

            wLocalPart[i] = pixeledPartition[densInd];
            SCAI_ASSERT(wLocalPart[i] < k, " Wrong block number: " + std::to_string(wLocalPart[i] ) );
        }
    }else if(dimensions==3){
        SCAI_REGION( "ParcoRepart.pixelPartition.setLocalPartition" )
        scai::hmemo::ReadAccess<ValueType> coordAccess0( coordinates[0].getLocalValues() );
        scai::hmemo::ReadAccess<ValueType> coordAccess1( coordinates[1].getLocalValues() );
        scai::hmemo::ReadAccess<ValueType> coordAccess2( coordinates[2].getLocalValues() );
        
        IndexType scaledX, scaledY, scaledZ;
        
        IndexType maxX = maxCoords[0]+1;
        IndexType maxY = maxCoords[1]+1;
        IndexType maxZ = maxCoords[2]+1;
        
        for(IndexType i=0; i<localN; i++){
            scaledX = coordAccess0[i]/maxX * sideLen;
            scaledY = coordAccess1[i]/maxY * sideLen;
            scaledZ = coordAccess2[i]/maxZ * sideLen;
            IndexType densInd = scaledX*sideLen*sideLen + scaledY*sideLen + scaledZ;
            
            SCAI_ASSERT( densInd < density.size(), "Index too big: "<< std::to_string(densInd) );
            wLocalPart[i] = pixeledPartition[densInd];  
            SCAI_ASSERT(wLocalPart[i] < k, " Wrong block number: " + std::to_string(wLocalPart[i] ) );
        }
    }else{
        throw std::runtime_error("Available only for 2D and 3D. Data given have dimension:" + std::to_string(dimensions) );
    }
    wLocalPart.release();
    
    SCAI_REGION_START("ParcoRepart.pixelPartition.newDistribution")
    //get new distribution
    scai::dmemo::DistributionPtr newDist( new scai::dmemo::GeneralDistribution ( *inputDist, result.getLocalValues() ) );
    SCAI_REGION_END("ParcoRepart.pixelPartition.newDistribution")
    
    SCAI_REGION_START("ParcoRepart.pixelPartition.finalRedistribute")
    //TODO: not sure if this is needed...
    result.redistribute( newDist);

    input.redistribute(newDist, input.getColDistributionPtr());
    
    // redistibute coordinates
    for (IndexType dim = 0; dim < dimensions; dim++) {
          coordinates[dim].redistribute( newDist );
    }
    // check coordinates size
    for (IndexType dim = 0; dim < dimensions; dim++) {
        assert( coordinates[dim].size() == globalN);
        assert( coordinates[dim].getLocalValues().size() == newDist->getLocalSize() );
    }
   
    ValueType cut = comm->getSize() == 1 ? computeCut(input, result) : comm->sum(localSumOutgoingEdges(input, false)) / 2;
    ValueType imbalance = ParcoRepart<IndexType, ValueType>::computeImbalance(result, k);
    if (comm->getRank() == 0) {
        std::chrono::duration<double> elapsedSeconds = std::chrono::steady_clock::now() -start;
        std::cout << "\033[1;35mWith pixel side length= "<< sideLen<<" (" << elapsedSeconds.count() << " seconds), cut is " << cut << std::endl;
        std::cout<< "and imbalance= " << imbalance << "\033[0m"<< std::endl;
    }
    SCAI_REGION_END("ParcoRepart.pixelPartition.finalRedistribute")
    
    return result;
}
//--------------------------------------------------------------------------------------- 

template<typename IndexType, typename ValueType>
ValueType ParcoRepart<IndexType, ValueType>::computeCut(const CSRSparseMatrix<ValueType> &input, const DenseVector<IndexType> &part, const bool weighted) {
	SCAI_REGION( "ParcoRepart.computeCut" )
	const scai::dmemo::DistributionPtr inputDist = input.getRowDistributionPtr();
	const scai::dmemo::DistributionPtr partDist = part.getDistributionPtr();

	const IndexType n = inputDist->getGlobalSize();
	const IndexType localN = inputDist->getLocalSize();
	const Scalar maxBlockScalar = part.max();
	const IndexType maxBlockID = maxBlockScalar.getValue<IndexType>();

	if (partDist->getLocalSize() != localN) {
		throw std::runtime_error("partition has " + std::to_string(partDist->getLocalSize()) + " local values, but matrix has " + std::to_string(localN));
	}

	const CSRStorage<ValueType>& localStorage = input.getLocalStorage();
	scai::hmemo::ReadAccess<IndexType> ia(localStorage.getIA());
	scai::hmemo::ReadAccess<IndexType> ja(localStorage.getJA());
	scai::hmemo::HArray<IndexType> localData = part.getLocalValues();
	scai::hmemo::ReadAccess<IndexType> partAccess(localData);

	scai::hmemo::ReadAccess<ValueType> values(localStorage.getValues());

	scai::dmemo::Halo partHalo = buildNeighborHalo(input);
	scai::utilskernel::LArray<IndexType> haloData;
	partDist->getCommunicatorPtr()->updateHalo( haloData, localData, partHalo );

	ValueType result = 0;
	for (IndexType i = 0; i < localN; i++) {
		const IndexType beginCols = ia[i];
		const IndexType endCols = ia[i+1];
		assert(ja.size() >= endCols);

		const IndexType globalI = inputDist->local2global(i);
		assert(partDist->isLocal(globalI));
		IndexType thisBlock = partAccess[i];
		
		for (IndexType j = beginCols; j < endCols; j++) {
			IndexType neighbor = ja[j];
			assert(neighbor >= 0);
			assert(neighbor < n);

			IndexType neighborBlock;
			if (partDist->isLocal(neighbor)) {
				neighborBlock = partAccess[partDist->global2local(neighbor)];
			} else {
				neighborBlock = haloData[partHalo.global2halo(neighbor)];
			}

			if (neighborBlock != thisBlock) {
				if (weighted) {
					result += values[j];
				} else {
					result++;
                                }
			}
		}
	}

	if (!inputDist->isReplicated()) {
            //sum values over all processes
            result = inputDist->getCommunicatorPtr()->sum(result);
        }

  return result / 2; //counted each edge from both sides
}
//--------------------------------------------------------------------------------------- 
 
template<typename IndexType, typename ValueType>
ValueType ParcoRepart<IndexType, ValueType>::localSumOutgoingEdges(const CSRSparseMatrix<ValueType> &input, const bool weighted) {
	SCAI_REGION( "ParcoRepart.localSumOutgoingEdges" )
	const CSRStorage<ValueType>& localStorage = input.getLocalStorage();
	const scai::hmemo::ReadAccess<IndexType> ja(localStorage.getJA());
    const scai::hmemo::ReadAccess<ValueType> values(localStorage.getValues());

	IndexType sumOutgoingEdgeWeights = 0;
	for (IndexType j = 0; j < ja.size(); j++) {
		if (!input.getRowDistributionPtr()->isLocal(ja[j])) sumOutgoingEdgeWeights += weighted ? values[j] : 1;
	}

	return sumOutgoingEdgeWeights;
}
//--------------------------------------------------------------------------------------- 
 
template<typename IndexType, typename ValueType>
IndexType ParcoRepart<IndexType, ValueType>::localBlockSize(const DenseVector<IndexType> &part, IndexType blockID) {
	SCAI_REGION( "ParcoRepart.localBlockSize" )
	IndexType result = 0;
	scai::hmemo::ReadAccess<IndexType> localPart(part.getLocalValues());

	for (IndexType i = 0; i < localPart.size(); i++) {
		if (localPart[i] == blockID) {
			result++;
		}
	}

	return result;
}
//--------------------------------------------------------------------------------------- 
 
template<typename IndexType, typename ValueType>
ValueType ParcoRepart<IndexType, ValueType>::computeImbalance(const DenseVector<IndexType> &part, IndexType k, const DenseVector<IndexType> &nodeWeights) {
	SCAI_REGION( "ParcoRepart.computeImbalance" )
	const IndexType globalN = part.getDistributionPtr()->getGlobalSize();
	const IndexType localN = part.getDistributionPtr()->getLocalSize();
	const IndexType weightsSize = nodeWeights.getDistributionPtr()->getGlobalSize();
	const bool weighted = (weightsSize != 0);

	IndexType minWeight, maxWeight;
	if (weighted) {
		assert(weightsSize == globalN);
		assert(nodeWeights.getDistributionPtr()->getLocalSize() == localN);
		minWeight = nodeWeights.min().Scalar::getValue<IndexType>();
		maxWeight = nodeWeights.max().Scalar::getValue<IndexType>();
	} else {
		minWeight = 1;
		maxWeight = 1;
	}

	if (maxWeight <= 0) {
		throw std::runtime_error("Node weight vector given, but all weights non-positive.");
	}

	if (minWeight < 0) {
		throw std::runtime_error("Negative node weights not supported.");
	}

	std::vector<IndexType> subsetSizes(k, 0);
	const IndexType minK = part.min().Scalar::getValue<IndexType>();
	const IndexType maxK = part.max().Scalar::getValue<IndexType>();

	if (minK < 0) {
		throw std::runtime_error("Block id " + std::to_string(minK) + " found in partition with supposedly" + std::to_string(k) + " blocks.");
	}

	if (maxK >= k) {
		throw std::runtime_error("Block id " + std::to_string(maxK) + " found in partition with supposedly" + std::to_string(k) + " blocks.");
	}

	scai::hmemo::ReadAccess<IndexType> localPart(part.getLocalValues());
	scai::hmemo::ReadAccess<IndexType> localWeight(nodeWeights.getLocalValues());
	assert(localPart.size() == localN);
 	
	IndexType weightSum = 0;
	for (IndexType i = 0; i < localN; i++) {
		IndexType partID = localPart[i];
		IndexType weight = weighted ? localWeight[i] : 1;
		subsetSizes[partID] += weight;
		weightSum += weight;
	}

	IndexType optSize;
	scai::dmemo::CommunicatorPtr comm = part.getDistributionPtr()->getCommunicatorPtr();
	if (weighted) {
		//get global weight sum
		weightSum = comm->sum(weightSum);
                //PRINT(weightSum);                
                //TODO: why not just weightSum/k ?
                // changed for now so that the test cases can agree
		//optSize = std::ceil(weightSum / k + (maxWeight - minWeight));
                optSize = std::ceil(weightSum / k );
	} else {
		optSize = std::ceil(globalN / k);
	}

	if (!part.getDistribution().isReplicated()) {
	  //sum block sizes over all processes
	  for (IndexType partID = 0; partID < k; partID++) {
	    subsetSizes[partID] = comm->sum(subsetSizes[partID]);
	  }
	}
	
	IndexType maxBlockSize = *std::max_element(subsetSizes.begin(), subsetSizes.end());
	if (!weighted) {
		assert(maxBlockSize >= optSize);
	}
	return (ValueType(maxBlockSize - optSize)/ optSize);
}
//--------------------------------------------------------------------------------------- 

template<typename IndexType, typename ValueType>
std::vector<IndexType> ITI::ParcoRepart<IndexType, ValueType>::nonLocalNeighbors(const CSRSparseMatrix<ValueType>& input) {
	SCAI_REGION( "ParcoRepart.nonLocalNeighbors" )
	const scai::dmemo::DistributionPtr inputDist = input.getRowDistributionPtr();
	const IndexType n = inputDist->getGlobalSize();
	const IndexType localN = inputDist->getLocalSize();

	const CSRStorage<ValueType>& localStorage = input.getLocalStorage();
	scai::hmemo::ReadAccess<IndexType> ia(localStorage.getIA());
	scai::hmemo::ReadAccess<IndexType> ja(localStorage.getJA());

	std::set<IndexType> neighborSet;

	for (IndexType i = 0; i < localN; i++) {
		const IndexType beginCols = ia[i];
		const IndexType endCols = ia[i+1];

		for (IndexType j = beginCols; j < endCols; j++) {
			IndexType neighbor = ja[j];
			assert(neighbor >= 0);
			assert(neighbor < n);

			if (!inputDist->isLocal(neighbor)) {
				neighborSet.insert(neighbor);
			}
		}
	}
	return std::vector<IndexType>(neighborSet.begin(), neighborSet.end()) ;
}
//--------------------------------------------------------------------------------------- 

template<typename IndexType, typename ValueType>
std::vector<ValueType> ITI::ParcoRepart<IndexType, ValueType>::distancesFromBlockCenter(const std::vector<DenseVector<ValueType>> &coordinates) {
	SCAI_REGION("ParcoRepart.distanceFromBlockCenter");

	const IndexType localN = coordinates[0].getDistributionPtr()->getLocalSize();
	const IndexType dimensions = coordinates.size();

	std::vector<ValueType> geometricCenter(dimensions);
	for (IndexType dim = 0; dim < dimensions; dim++) {
		const scai::utilskernel::LArray<ValueType>& localValues = coordinates[dim].getLocalValues();
		assert(localValues.size() == localN);
		geometricCenter[dim] = localValues.sum() / localN;
	}

	std::vector<ValueType> result(localN);
	for (IndexType i = 0; i < localN; i++) {
		ValueType distanceSquared = 0;
		for (IndexType dim = 0; dim < dimensions; dim++) {
			const ValueType diff = coordinates[dim].getLocalValues()[i] - geometricCenter[dim];
			distanceSquared += diff*diff;
		}
		result[i] = pow(distanceSquared, 0.5);
	}
	return result;
}
//--------------------------------------------------------------------------------------- 

template<typename IndexType, typename ValueType>
scai::dmemo::Halo ITI::ParcoRepart<IndexType, ValueType>::buildNeighborHalo(const CSRSparseMatrix<ValueType>& input) {

	SCAI_REGION( "ParcoRepart.buildPartHalo" )

	const scai::dmemo::DistributionPtr inputDist = input.getRowDistributionPtr();

	std::vector<IndexType> requiredHaloIndices = nonLocalNeighbors(input);

	scai::dmemo::Halo Halo;
	{
		scai::hmemo::HArrayRef<IndexType> arrRequiredIndexes( requiredHaloIndices );
		scai::dmemo::HaloBuilder::build( *inputDist, arrRequiredIndexes, Halo );
	}

	return Halo;
}
//--------------------------------------------------------------------------------------- 

template<typename IndexType, typename ValueType>
inline bool ITI::ParcoRepart<IndexType, ValueType>::hasNonLocalNeighbors(const CSRSparseMatrix<ValueType> &input, IndexType globalID) {
	SCAI_REGION( "ParcoRepart.hasNonLocalNeighbors" )
	/**
	 * this could be inlined physically to reduce the overhead of creating read access locks
	 */
	const scai::dmemo::DistributionPtr inputDist = input.getRowDistributionPtr();

	const CSRStorage<ValueType>& localStorage = input.getLocalStorage();
	const scai::hmemo::ReadAccess<IndexType> ia(localStorage.getIA());
	const scai::hmemo::ReadAccess<IndexType> ja(localStorage.getJA());

	const IndexType localID = inputDist->global2local(globalID);
	assert(localID != nIndex);

	const IndexType beginCols = ia[localID];
	const IndexType endCols = ia[localID+1];

	for (IndexType j = beginCols; j < endCols; j++) {
		if (!inputDist->isLocal(ja[j])) {
			return true;
		}
	}
	return false;
}
//--------------------------------------------------------------------------------------- 

template<typename IndexType, typename ValueType>
std::vector<IndexType> ITI::ParcoRepart<IndexType, ValueType>::getNodesWithNonLocalNeighbors(const CSRSparseMatrix<ValueType>& input) {
	SCAI_REGION( "ParcoRepart.getNodesWithNonLocalNeighbors" )
	std::vector<IndexType> result;

	const scai::dmemo::DistributionPtr inputDist = input.getRowDistributionPtr();
	if (inputDist->isReplicated()) {
		//everything is local
		return result;
	}

	const CSRStorage<ValueType>& localStorage = input.getLocalStorage();
	const scai::hmemo::ReadAccess<IndexType> ia(localStorage.getIA());
	const scai::hmemo::ReadAccess<IndexType> ja(localStorage.getJA());
	const IndexType localN = inputDist->getLocalSize();

	//iterate over all nodes
	for (IndexType localI = 0; localI < localN; localI++) {
		const IndexType beginCols = ia[localI];
		const IndexType endCols = ia[localI+1];

		//over all edges
		for (IndexType j = beginCols; j < endCols; j++) {
			if (!inputDist->isLocal(ja[j])) {
				IndexType globalI = inputDist->local2global(localI);
				result.push_back(globalI);
				break;
			}
		}
	}

	//nodes should have been sorted to begin with, so a subset of them will be sorted as well
	assert(std::is_sorted(result.begin(), result.end()));
	return result;
}
//--------------------------------------------------------------------------------------- 

template<typename IndexType, typename ValueType>
void ITI::ParcoRepart<IndexType, ValueType>::checkLocalDegreeSymmetry(const CSRSparseMatrix<ValueType> &input) {
	SCAI_REGION( "ParcoRepart.checkLocalDegreeSymmetry" )

	const scai::dmemo::DistributionPtr inputDist = input.getRowDistributionPtr();
	const IndexType localN = inputDist->getLocalSize();

	const CSRStorage<ValueType>& storage = input.getLocalStorage();
	const scai::hmemo::ReadAccess<IndexType> localIa(storage.getIA());
	const scai::hmemo::ReadAccess<IndexType> localJa(storage.getJA());

	std::vector<IndexType> inDegree(localN, 0);
	std::vector<IndexType> outDegree(localN, 0);
	for (IndexType i = 0; i < localN; i++) {
		IndexType globalI = inputDist->local2global(i);
		const IndexType beginCols = localIa[i];
		const IndexType endCols = localIa[i+1];

		for (IndexType j = beginCols; j < endCols; j++) {
			IndexType globalNeighbor = localJa[j];

			if (globalNeighbor != globalI && inputDist->isLocal(globalNeighbor)) {
				IndexType localNeighbor = inputDist->global2local(globalNeighbor);
				outDegree[i]++;
				inDegree[localNeighbor]++;
			}
		}
	}

	for (IndexType i = 0; i < localN; i++) {
		if (inDegree[i] != outDegree[i]) {
			//now check in detail:
			IndexType globalI = inputDist->local2global(i);
			for (IndexType j = localIa[i]; j < localIa[i+1]; j++) {
				IndexType globalNeighbor = localJa[j];
				if (inputDist->isLocal(globalNeighbor)) {
					IndexType localNeighbor = inputDist->global2local(globalNeighbor);
					bool foundBackEdge = false;
					for (IndexType y = localIa[localNeighbor]; y < localIa[localNeighbor+1]; y++) {
						if (localJa[y] == globalI) {
							foundBackEdge = true;
						}
					}
					if (!foundBackEdge) {
						throw std::runtime_error("Local node " + std::to_string(globalI) + " has edge to local node " + std::to_string(globalNeighbor)
											+ " but no back edge found.");
					}
				}
			}
		}
	}
}
//--------------------------------------------------------------------------------------- 

template<typename IndexType, typename ValueType>
DenseVector<IndexType> ParcoRepart<IndexType, ValueType>::getBorderNodes( const CSRSparseMatrix<ValueType> &adjM, const DenseVector<IndexType> &part) {

    scai::dmemo::CommunicatorPtr comm = scai::dmemo::Communicator::getCommunicatorPtr();
    const scai::dmemo::DistributionPtr dist = adjM.getRowDistributionPtr();
    const IndexType localN = dist->getLocalSize();
    const scai::utilskernel::LArray<IndexType>& localPart= part.getLocalValues();
    DenseVector<IndexType> border(dist,0);
    scai::utilskernel::LArray<IndexType>& localBorder= border.getLocalValues();
    
    IndexType globalN = dist->getGlobalSize();
    IndexType max = part.max().Scalar::getValue<IndexType>();
    
    if( !dist->isEqual( part.getDistribution() ) ){
        std::cout<< __FILE__<< "  "<< __LINE__<< ", matrix dist: " << *dist<< " and partition dist: "<< part.getDistribution() << std::endl;
        throw std::runtime_error( "Distributions: should (?) be equal.");
    }

    const CSRStorage<ValueType>& localStorage = adjM.getLocalStorage();
	const scai::hmemo::ReadAccess<IndexType> ia(localStorage.getIA());
	const scai::hmemo::ReadAccess<IndexType> ja(localStorage.getJA());
	const scai::hmemo::ReadAccess<IndexType> partAccess(localPart);

	scai::dmemo::Halo partHalo = buildNeighborHalo(adjM);
	scai::utilskernel::LArray<IndexType> haloData;
	dist->getCommunicatorPtr()->updateHalo( haloData, localPart, partHalo );

    for(IndexType i=0; i<localN; i++){    // for all local nodes
    	IndexType thisBlock = localPart[i];
    	for(IndexType j=ia[i]; j<ia[i+1]; j++){                   // for all the edges of a node
    		IndexType neighbor = ja[j];
    		IndexType neighborBlock;
			if (dist->isLocal(neighbor)) {
				neighborBlock = partAccess[dist->global2local(neighbor)];
			} else {
				neighborBlock = haloData[partHalo.global2halo(neighbor)];
			}
			assert( neighborBlock < max +1 );
			if (thisBlock != neighborBlock) {
				localBorder[i] = 1;
				break;
			}
    	}
    }

    assert(border.getDistributionPtr()->getLocalSize() == localN);
    return border;
}

//----------------------------------------------------------------------------------------

template<typename IndexType, typename ValueType>
scai::lama::CSRSparseMatrix<ValueType> ParcoRepart<IndexType, ValueType>::getPEGraph( const CSRSparseMatrix<ValueType> &adjM) {
    SCAI_REGION("ParcoRepart.getPEGraph");
    scai::dmemo::CommunicatorPtr comm = scai::dmemo::Communicator::getCommunicatorPtr();
    const scai::dmemo::DistributionPtr dist = adjM.getRowDistributionPtr(); 
    const IndexType numPEs = comm->getSize();
    
    const std::vector<IndexType> nonLocalIndices = nonLocalNeighbors(adjM);
    
    SCAI_REGION_START("ParcoRepart.getPEGraph.getOwners");
    scai::utilskernel::LArray<IndexType> indexTransport(nonLocalIndices.size(), nonLocalIndices.data());
    // find the PEs that own every non-local index
    scai::hmemo::HArray<IndexType> owners(nonLocalIndices.size() , -1);
    dist->computeOwners( owners, indexTransport);
    SCAI_REGION_END("ParcoRepart.getPEGraph.getOwners");
    
    scai::hmemo::ReadAccess<IndexType> rOwners(owners);
    std::vector<IndexType> neighborPEs(rOwners.get(), rOwners.get()+rOwners.size());
    rOwners.release();
    std::sort(neighborPEs.begin(), neighborPEs.end());
    //remove duplicates
    neighborPEs.erase(std::unique(neighborPEs.begin(), neighborPEs.end()), neighborPEs.end());
    const IndexType numNeighbors = neighborPEs.size();

    // create the PE adjacency matrix to be returned
    scai::dmemo::DistributionPtr distPEs ( scai::dmemo::Distribution::getDistributionPtr( "BLOCK", comm, numPEs) );
    assert(distPEs->getLocalSize() == 1);
    scai::dmemo::DistributionPtr noDistPEs (new scai::dmemo::NoDistribution( numPEs ));

    SCAI_REGION_START("ParcoRepart.getPEGraph.buildMatrix");
    scai::utilskernel::LArray<IndexType> ia(2, 0, numNeighbors);
    scai::utilskernel::LArray<IndexType> ja(numNeighbors, neighborPEs.data());
    scai::utilskernel::LArray<ValueType> values(numNeighbors, 1);
    scai::lama::CSRStorage<ValueType> myStorage(1, numPEs, neighborPEs.size(), ia, ja, values);
    SCAI_REGION_END("ParcoRepart.getPEGraph.buildMatrix");
    
    //could be optimized with move semantics
    scai::lama::CSRSparseMatrix<ValueType> PEgraph(myStorage, distPEs, noDistPEs);

    return PEgraph;
}
//-----------------------------------------------------------------------------------------

//return: there is an edge in the block graph between blocks ret[0][i]-ret[1][i]
template<typename IndexType, typename ValueType>
std::vector<std::vector<IndexType>> ParcoRepart<IndexType, ValueType>::getLocalBlockGraphEdges( const CSRSparseMatrix<ValueType> &adjM, const DenseVector<IndexType> &part) {
    SCAI_REGION("ParcoRepart.getLocalBlockGraphEdges");
    SCAI_REGION_START("ParcoRepart.getLocalBlockGraphEdges.initialise");
    scai::dmemo::CommunicatorPtr comm = scai::dmemo::Communicator::getCommunicatorPtr();
    const scai::dmemo::DistributionPtr dist = adjM.getRowDistributionPtr();
    const scai::utilskernel::LArray<IndexType>& localPart= part.getLocalValues();
    IndexType N = adjM.getNumColumns();
    IndexType max = part.max().Scalar::getValue<IndexType>();
   
    if( !dist->isEqual( part.getDistribution() ) ){
        std::cout<< __FILE__<< "  "<< __LINE__<< ", matrix dist: " << *dist<< " and partition dist: "<< part.getDistribution() << std::endl;
        throw std::runtime_error( "Distributions: should (?) be equal.");
    }
    SCAI_REGION_END("ParcoRepart.getLocalBlockGraphEdges.initialise");
    
    
    SCAI_REGION_START("ParcoRepart.getLocalBlockGraphEdges.addLocalEdge_newVersion");
    
    scai::hmemo::HArray<IndexType> nonLocalIndices( dist->getLocalSize() ); 
    scai::hmemo::WriteAccess<IndexType> writeNLI(nonLocalIndices, dist->getLocalSize() );
    IndexType actualNeighbours = 0;

    const CSRStorage<ValueType> localStorage = adjM.getLocalStorage();
    const scai::hmemo::ReadAccess<IndexType> ia(localStorage.getIA());
    const scai::hmemo::ReadAccess<IndexType> ja(localStorage.getJA());
    scai::hmemo::ReadAccess<ValueType> values(localStorage.getValues());
    
    // we do not know the size of the non-local indices that is why we use an std::vector
    // with push_back, then convert that to a DenseVector in order to call DenseVector::gather
    // TODO: skip the std::vector to DenseVector conversion. maybe use HArray or LArray
    std::vector< std::vector<IndexType> > edges(2);
    std::vector<IndexType> localInd, nonLocalInd;

    for(IndexType i=0; i<dist->getLocalSize(); i++){ 
        for(IndexType j=ia[i]; j<ia[i+1]; j++){ 
            if( dist->isLocal(ja[j]) ){ 
                IndexType u = localPart[i];         // partition(i)
                IndexType v = localPart[dist->global2local(ja[j])]; // partition(j), 0<j<N so take the local index of j
                assert( u < max +1);
                assert( v < max +1);
                if( u != v){    // the nodes belong to different blocks                  
                        bool add_edge = true;
                        for(IndexType k=0; k<edges[0].size(); k++){ //check that this edge is not already in
                            if( edges[0][k]==u && edges[1][k]==v ){
                                add_edge= false;
                                break;      // the edge (u,v) already exists
                            }
                        }
                        if( add_edge== true){       //if this edge does not exist, add it
                            edges[0].push_back(u);
                            edges[1].push_back(v);
                        }
                }
            } else{  // if(dist->isLocal(j)) 
                // there is an edge between i and j but index j is not local in the partition so we cannot get part[j].
                localInd.push_back(i);
                nonLocalInd.push_back(ja[j]);
            }
            
        }
    }
    SCAI_REGION_END("ParcoRepart.getLocalBlockGraphEdges.addLocalEdge_newVersion");
    
    // TODO: this seems to take quite a long !
    // take care of all the non-local indices found
    assert( localInd.size() == nonLocalInd.size() );
    DenseVector<IndexType> nonLocalDV( nonLocalInd.size(), 0 );
    DenseVector<IndexType> gatheredPart( nonLocalDV.size(),0 );
    
    //get a DenseVector from a vector
    for(IndexType i=0; i<nonLocalInd.size(); i++){
        nonLocalDV.setValue(i, nonLocalInd[i]);
    }
    SCAI_REGION_START("ParcoRepart.getLocalBlockGraphEdges.gatherNonLocal")
        //gather all non-local indexes
        gatheredPart.gather(part, nonLocalDV , scai::common::binary::COPY );
    SCAI_REGION_END("ParcoRepart.getLocalBlockGraphEdges.gatherNonLocal")
    
    assert( gatheredPart.size() == nonLocalInd.size() );
    assert( gatheredPart.size() == localInd.size() );
    
    for(IndexType i=0; i<gatheredPart.size(); i++){
        SCAI_REGION("ParcoRepart.getLocalBlockGraphEdges.addNonLocalEdge");
        IndexType u = localPart[ localInd[i] ];         
        IndexType v = gatheredPart.getValue(i).Scalar::getValue<IndexType>();
        assert( u < max +1);
        assert( v < max +1);
        if( u != v){    // the nodes belong to different blocks                  
            bool add_edge = true;
            for(IndexType k=0; k<edges[0].size(); k++){ //check that this edge is not already in
                if( edges[0][k]==u && edges[1][k]==v ){
                    add_edge= false;
                    break;      // the edge (u,v) already exists
                }
            }
            if( add_edge== true){       //if this edge does not exist, add it
                edges[0].push_back(u);
                edges[1].push_back(v);
            }
        }
    }
    return edges;
}

//-----------------------------------------------------------------------------------------

// in this version the graph is an HArray with size k*k and [i,j] = i*k+j
//
// Not distributed.
//
template<typename IndexType, typename ValueType>
scai::lama::CSRSparseMatrix<ValueType> ParcoRepart<IndexType, ValueType>::getBlockGraph( const CSRSparseMatrix<ValueType> &adjM, const DenseVector<IndexType> &part, const int k) {
    SCAI_REGION("ParcoRepart.getBlockGraph");
    scai::dmemo::CommunicatorPtr comm = scai::dmemo::Communicator::getCommunicatorPtr();
    const scai::dmemo::DistributionPtr distPtr = adjM.getRowDistributionPtr();
    const scai::utilskernel::LArray<IndexType>& localPart= part.getLocalValues();
    
    // there are k blocks in the partition so the adjecency matrix for the block graph has dimensions [k x k]
    scai::dmemo::DistributionPtr distRowBlock ( scai::dmemo::Distribution::getDistributionPtr( "BLOCK", comm, k) );  
    scai::dmemo::DistributionPtr distColBlock ( new scai::dmemo::NoDistribution( k ));
    
    // TODO: memory costly for big k
    IndexType size= k*k;
    // get, on each processor, the edges of the blocks that are local
    std::vector< std::vector<IndexType> > blockEdges = ParcoRepart<int, double>::getLocalBlockGraphEdges( adjM, part);
    assert(blockEdges[0].size() == blockEdges[1].size());
    
    scai::hmemo::HArray<IndexType> sendPart(size, static_cast<ValueType>( 0 ));
    scai::hmemo::HArray<IndexType> recvPart(size);
    
    for(IndexType round=0; round<comm->getSize(); round++){
        SCAI_REGION("ParcoRepart.getBlockGraph.shiftArray");
        {   // write your part 
            scai::hmemo::WriteAccess<IndexType> sendPartWrite( sendPart );
            for(IndexType i=0; i<blockEdges[0].size(); i++){
                IndexType u = blockEdges[0][i];
                IndexType v = blockEdges[1][i];
                sendPartWrite[ u*k + v ] = 1;
            }
        }
        comm->shiftArray(recvPart , sendPart, 1);
        sendPart.swap(recvPart);
    } 
    
    // get numEdges
    IndexType numEdges=0;
    
    scai::hmemo::ReadAccess<IndexType> recvPartRead( recvPart );
    for(IndexType i=0; i<recvPartRead.size(); i++){
        if( recvPartRead[i]>0 )
            ++numEdges;
    }
    
    //convert the k*k HArray to a [k x k] CSRSparseMatrix
    scai::lama::CSRStorage<ValueType> localMatrix;
    localMatrix.allocate( k ,k );
    
    scai::hmemo::HArray<IndexType> csrIA;
    scai::hmemo::HArray<IndexType> csrJA;
    scai::hmemo::HArray<ValueType> csrValues; 
    {
        IndexType numNZ = numEdges;     // this equals the number of edges of the graph
        scai::hmemo::WriteOnlyAccess<IndexType> ia( csrIA, k +1 );
        scai::hmemo::WriteOnlyAccess<IndexType> ja( csrJA, numNZ );
        scai::hmemo::WriteOnlyAccess<ValueType> values( csrValues, numNZ );   
        scai::hmemo::ReadAccess<IndexType> recvPartRead( recvPart );
        ia[0]= 0;
        
        IndexType rowCounter = 0; // count rows
        IndexType nnzCounter = 0; // count non-zero elements
        
        for(IndexType i=0; i<k; i++){
            IndexType rowNums=0;
            // traverse the part of the HArray that represents a row and find how many elements are in this row
            for(IndexType j=0; j<k; j++){
                if( recvPartRead[i*k+j] >0  ){
                    ++rowNums;
                }
            }
            ia[rowCounter+1] = ia[rowCounter] + rowNums;
           
            for(IndexType j=0; j<k; j++){
                if( recvPartRead[i*k +j] >0){   // there exist edge (i,j)
                    ja[nnzCounter] = j;
                    values[nnzCounter] = 1;
                    ++nnzCounter;
                }
            }
            ++rowCounter;
        }
    }
    SCAI_REGION_START("ParcoRepart.getBlockGraph.swapAndAssign");
        scai::lama::CSRSparseMatrix<ValueType> matrix;
        localMatrix.swap( csrIA, csrJA, csrValues );
        matrix.assign(localMatrix);
    SCAI_REGION_END("ParcoRepart.getBlockGraph.swapAndAssign");
    return matrix;
}

//-----------------------------------------------------------------------------------

template<typename IndexType, typename ValueType>
std::vector< std::vector<IndexType>> ParcoRepart<IndexType, ValueType>::getGraphEdgeColoring_local(CSRSparseMatrix<ValueType> &adjM, IndexType &colors) {
    SCAI_REGION("ParcoRepart.coloring");
    using namespace boost;
    IndexType N= adjM.getNumRows();
    assert( N== adjM.getNumColumns() ); // numRows = numColumns
    
    const scai::dmemo::DistributionPtr noDist(new scai::dmemo::NoDistribution(N));
    if (!adjM.getRowDistributionPtr()->isReplicated()) {
    	adjM.redistribute(noDist, noDist);
    	//throw std::runtime_error("Input matrix must be replicated.");
    }

    // use boost::Graph and boost::edge_coloring()
    typedef adjacency_list<vecS, vecS, undirectedS, no_property, size_t, no_property> Graph;
    //typedef std::pair<std::size_t, std::size_t> Pair;
    Graph G(N);
    
    // retG[0][i] the first node, retG[1][i] the second node, retG[2][i] the color of the edge
    std::vector< std::vector<IndexType>> retG(3);
    
	const CSRStorage<ValueType>& localStorage = adjM.getLocalStorage();
	const scai::hmemo::ReadAccess<IndexType> ia(localStorage.getIA());
	const scai::hmemo::ReadAccess<IndexType> ja(localStorage.getJA());

    // create graph G from the input adjacency matrix
    for(IndexType i=0; i<N; i++){
    	//we replicated the matrix, so global indices are local indices
    	const IndexType globalI = i;
    	for (IndexType j = ia[i]; j < ia[i+1]; j++) {
    		if (globalI < ja[j]) {
				boost::add_edge(globalI, ja[j], G);
				retG[0].push_back(globalI);
				retG[1].push_back(ja[j]);
    		}
    	}
    }
    
    colors = boost::edge_coloring(G, boost::get( boost::edge_bundle, G));
    
    scai::dmemo::CommunicatorPtr comm = scai::dmemo::Communicator::getCommunicatorPtr();

    for (size_t i = 0; i <retG[0].size(); i++) {
        retG[2].push_back( G[ boost::edge( retG[0][i],  retG[1][i], G).first] );
    }
    
    return retG;
}

//---------------------------------------------------------------------------------------

template<typename IndexType, typename ValueType>
std::vector<DenseVector<IndexType>> ParcoRepart<IndexType, ValueType>::getCommunicationPairs_local( CSRSparseMatrix<ValueType> &adjM) {
    IndexType N= adjM.getNumRows();
    SCAI_REGION("ParcoRepart.getCommunicationPairs_local");
    // coloring.size()=3: coloring(i,j,c) means that edge with endpoints i and j is colored with color c.
    // and coloring[i].size()= number of edges in input graph

    assert(adjM.getNumColumns() == adjM.getNumRows() );

    IndexType colors;
    std::vector<std::vector<IndexType>> coloring = getGraphEdgeColoring_local( adjM, colors );
    std::vector<DenseVector<IndexType>> retG(colors);
    
    if (adjM.getNumRows()==2) {
    	assert(colors<=1);
    	assert(coloring[0].size()<=1);
    }
    
    for(IndexType i=0; i<colors; i++){        
        retG[i].allocate(N);
        // TODO: although not distributed maybe try to avoid setValue, change to std::vector ?
        // initialize so retG[i][j]= j instead of -1
        for( IndexType j=0; j<N; j++){
            retG[i].setValue( j, j );
        }
    }
    
    // for all the edges:
    // coloring[0][i] = the first block , coloring[1][i] = the second block,
    // coloring[2][i]= the color/round in which the two blocks shall communicate
    for(IndexType i=0; i<coloring[0].size(); i++){
        IndexType color = coloring[2][i]; // the color/round of this edge
        assert(color<colors);
        IndexType firstBlock = coloring[0][i];
        IndexType secondBlock = coloring[1][i];
        retG[color].setValue( firstBlock, secondBlock);
        retG[color].setValue( secondBlock, firstBlock );
    }
    
    return retG;
}
//---------------------------------------------------------------------------------------

/* A 2D or 3D matrix given as a 1D array of size sideLen^dimesion
 * */
template<typename IndexType, typename ValueType>
std::vector<IndexType> ParcoRepart<IndexType, ValueType>::neighbourPixels(const IndexType thisPixel, const IndexType sideLen, const IndexType dimension){
    SCAI_REGION("ParcoRepart.neighbourPixels");
   
    SCAI_ASSERT(thisPixel>=0, "Negative pixel value: " << std::to_string(thisPixel));
    SCAI_ASSERT(sideLen> 0, "Negative or zero side length: " << std::to_string(sideLen));
    SCAI_ASSERT(sideLen> 0, "Negative or zero dimension: " << std::to_string(dimension));
    
    IndexType totalSize = std::pow(sideLen ,dimension);    
    SCAI_ASSERT( thisPixel < totalSize , "Wrong side length or dimension, sideLen=" + std::to_string(sideLen)+ " and dimension= " + std::to_string(dimension) );
    
    std::vector<IndexType> result;
    
    //calculate the index of the neighbouring pixels
    for(IndexType i=0; i<dimension; i++){
        for( int j :{-1, 1} ){
            // possible neighbour
            IndexType ngbrIndex = thisPixel + j*std::pow(sideLen,i );
            // index is within bounds
            if( ngbrIndex < 0 or ngbrIndex >=totalSize){
                continue;
            }
            if(dimension==2){
                IndexType xCoord = thisPixel/sideLen;
                IndexType yCoord = thisPixel%sideLen;
                if( ngbrIndex/sideLen == xCoord or ngbrIndex%sideLen == yCoord){
                    result.push_back(ngbrIndex);
                }
            }else if(dimension==3){
                IndexType planeSize= sideLen*sideLen;
                IndexType xCoord = thisPixel/planeSize;
                IndexType yCoord = (thisPixel%planeSize) /  sideLen;
                IndexType zCoord = (thisPixel%planeSize) % sideLen;
                IndexType ngbrX = ngbrIndex/planeSize;
                IndexType ngbrY = (ngbrIndex%planeSize)/sideLen;
                IndexType ngbrZ = (ngbrIndex%planeSize)%sideLen;
                if( ngbrX == xCoord and  ngbrY == yCoord ){
                    result.push_back(ngbrIndex);
                }else if(ngbrX == xCoord and  ngbrZ == zCoord){
                    result.push_back(ngbrIndex);
                }else if(ngbrY == yCoord and  ngbrZ == zCoord){
                    result.push_back(ngbrIndex);
                }
            }else{
                throw std::runtime_error("Implemented only for 2D and 3D. Dimension given: " + std::to_string(dimension) );
            }
        }
    }
    return result;
}
//---------------------------------------------------------------------------------------

//to force instantiation

template DenseVector<int> ParcoRepart<int, double>::partitionGraph(CSRSparseMatrix<double> &input, std::vector<DenseVector<double>> &coordinates, struct Settings);

template DenseVector<int> ParcoRepart<int, double>::pixelPartition(CSRSparseMatrix<double> &input, std::vector<DenseVector<double>> &coordinates, Settings settings);

template double ParcoRepart<int, double>::computeCut(const CSRSparseMatrix<double> &input, const DenseVector<int> &part, bool ignoreWeights);

template double ParcoRepart<int, double>::computeImbalance(const DenseVector<int> &partition, int k, const DenseVector<int> &nodeWeights);

template std::vector<int> ITI::ParcoRepart<int, double>::nonLocalNeighbors(const CSRSparseMatrix<double>& input);

template std::vector<double> ITI::ParcoRepart<int, double>::distancesFromBlockCenter(const std::vector<DenseVector<double>> &coordinates);

template scai::dmemo::Halo ITI::ParcoRepart<int, double>::buildNeighborHalo(const CSRSparseMatrix<double> &input);

template std::vector<int> ITI::ParcoRepart<int, double>::getNodesWithNonLocalNeighbors(const CSRSparseMatrix<double>& input);

template void ParcoRepart<int, double>::checkLocalDegreeSymmetry(const CSRSparseMatrix<double> &input);

template DenseVector<int> ParcoRepart<int, double>::getBorderNodes( const CSRSparseMatrix<double> &adjM, const DenseVector<int> &part);

template scai::lama::CSRSparseMatrix<double> ParcoRepart<int, double>::getPEGraph( const CSRSparseMatrix<double> &adjM);

template std::vector<std::vector<IndexType>> ParcoRepart<int, double>::getLocalBlockGraphEdges( const CSRSparseMatrix<double> &adjM, const DenseVector<int> &part);

template scai::lama::CSRSparseMatrix<double> ParcoRepart<int, double>::getBlockGraph( const CSRSparseMatrix<double> &adjM, const DenseVector<int> &part, const int k );

template std::vector< std::vector<int>>  ParcoRepart<int, double>::getGraphEdgeColoring_local( CSRSparseMatrix<double> &adjM, int& colors);

template std::vector<DenseVector<int>> ParcoRepart<int, double>::getCommunicationPairs_local( CSRSparseMatrix<double> &adjM);

template std::vector<int> ParcoRepart<int, double>::neighbourPixels(const int thisPixel, const int sideLen, const int dimension);

}<|MERGE_RESOLUTION|>--- conflicted
+++ resolved
@@ -153,14 +153,8 @@
     const IndexType localN = inputDist->getLocalSize();
     const IndexType globalN = inputDist->getGlobalSize();
     
-<<<<<<< HEAD
-    std::vector<ValueType> minCoords(dimensions, std::numeric_limits<ValueType>::max());
-    std::vector<ValueType> maxCoords(dimensions, std::numeric_limits<ValueType>::lowest());
-=======
     std::vector<ValueType> minCoords(dimensions);
     std::vector<ValueType> maxCoords(dimensions);
-    DenseVector<IndexType> result;
->>>>>>> 584d6b06
     
     if( ! inputDist->isEqual(*coordDist) ){
         throw std::runtime_error("Matrix and coordinates should have the same distribution");
@@ -320,12 +314,8 @@
     const IndexType sideLen = settings.pixeledSideLen;
     const IndexType cubeSize = std::pow(sideLen, dimensions);
     
-<<<<<<< HEAD
-    //TODO: generalise this to arbitrary dimensions, do not handle 2D and 3D differently
+    //TODO: generalize this to arbitrary dimensions, do not handle 2D and 3D differently
     //TODO: by a  for(int d=0; d<dimension; d++){ ... }
-=======
-    //TODO: generalize this to arbitrary dimensions, do not handle 2D and 3D differently
->>>>>>> 584d6b06
     // a 2D or 3D arrays as a one dimensional vector
     // [i][j] is in position: i*sideLen + j
     // [i][j][k] is in: i*sideLen*sideLen + j*sideLen + k
