/*
 * ParcoReport.cpp
 *
 *  Created on: 25.10.2016
 *      Author: moritzl
 */

#include <scai/dmemo/HaloBuilder.hpp>
#include <scai/dmemo/Distribution.hpp>
#include <scai/dmemo/BlockDistribution.hpp>
#include <scai/dmemo/GenBlockDistribution.hpp>
#include <scai/sparsekernel/openmp/OpenMPCSRUtils.hpp>
#include <scai/tracing.hpp>

#include <assert.h>
#include <cmath>
#include <climits>
#include <queue>
#include <string>
#include <unordered_set>
#include <numeric>
#include <iterator>
#include <algorithm>
#include <tuple>
#include <chrono>

#include "PrioQueue.h"
#include "ParcoRepart.h"
#include "HilbertCurve.h"
#include "MultiLevel.h"
<<<<<<< HEAD
#include "sort/SchizoQS.hpp"

=======
>>>>>>> 6629fbb0
#include "AuxiliaryFunctions.h"

#include "sort/SchizoQS.hpp"

//#include "quadtree/QuadTreeCartesianEuclid.h"

namespace ITI {

template<typename IndexType, typename ValueType>
DenseVector<IndexType> ParcoRepart<IndexType, ValueType>::partitionGraph(CSRSparseMatrix<ValueType> &input, std::vector<DenseVector<ValueType>> &coordinates, Settings settings)
{
	IndexType k = settings.numBlocks;
	ValueType epsilon = settings.epsilon;
    
	SCAI_REGION( "ParcoRepart.partitionGraph" )

	std::chrono::time_point<std::chrono::steady_clock> start, afterSFC, round;
	start = std::chrono::steady_clock::now();

	SCAI_REGION_START("ParcoRepart.partitionGraph.inputCheck")
	/**
	* check input arguments for sanity
	*/
	IndexType n = input.getNumRows();
	if (n != coordinates[0].size()) {
		throw std::runtime_error("Matrix has " + std::to_string(n) + " rows, but " + std::to_string(coordinates[0].size())
		 + " coordinates are given.");
	}

	if (n != input.getNumColumns()) {
		throw std::runtime_error("Matrix must be quadratic.");
	}

	if (!input.isConsistent()) {
		throw std::runtime_error("Input matrix inconsistent");
	}

	if (k > n) {
		throw std::runtime_error("Creating " + std::to_string(k) + " blocks from " + std::to_string(n) + " elements is impossible.");
	}

	if (epsilon < 0) {
		throw std::runtime_error("Epsilon " + std::to_string(epsilon) + " is invalid.");
	}

	const IndexType dimensions = coordinates.size();
        
	const scai::dmemo::DistributionPtr coordDist = coordinates[0].getDistributionPtr();
	const scai::dmemo::DistributionPtr inputDist = input.getRowDistributionPtr();
	const scai::dmemo::DistributionPtr noDist(new scai::dmemo::NoDistribution(n));
	const scai::dmemo::CommunicatorPtr comm = coordDist->getCommunicatorPtr();

	const IndexType localN = inputDist->getLocalSize();
	const IndexType globalN = inputDist->getGlobalSize();

	if( !coordDist->isEqual( *inputDist) ){
		throw std::runtime_error( "Distributions should be equal.");
	}
	SCAI_REGION_END("ParcoRepart.partitionGraph.inputCheck")
	{
		SCAI_REGION("ParcoRepart.synchronize")
		comm->synchronize();
	}
	
        // get an initial partition
        DenseVector<IndexType> result= ParcoRepart<IndexType, ValueType>::initialPartition(input, coordinates, settings);

        //settings.pixeledDetailLevel = 3;
        //DenseVector<IndexType> result= ParcoRepart<IndexType, ValueType>::pixelPartition(input, coordinates, settings);

	IndexType numRefinementRounds = 0;

	if (comm->getSize() == 1 || comm->getSize() == k) {
		ValueType gain = settings.minGainForNextRound;
		ValueType cut = comm->getSize() == 1 ? computeCut(input, result) : comm->sum(localSumOutgoingEdges(input, false)) / 2;

		DenseVector<IndexType> uniformWeights = DenseVector<IndexType>(input.getRowDistributionPtr(), 1);

		ITI::MultiLevel<IndexType, ValueType>::multiLevelStep(input, result, uniformWeights, coordinates, settings);

	} else {
		std::cout << "Local refinement only implemented sequentially and for one block per process. Called with " << comm->getSize() << " processes and " << k << " blocks." << std::endl;
	}
	return result;
}
//--------------------------------------------------------------------------------------- 

template<typename IndexType, typename ValueType>
DenseVector<IndexType> ParcoRepart<IndexType, ValueType>::initialPartition(CSRSparseMatrix<ValueType> &input, std::vector<DenseVector<ValueType>> &coordinates, Settings settings){    
    SCAI_REGION( "ParcoRepart.initialPartition" );

    std::chrono::time_point<std::chrono::steady_clock> start, afterSFC;
    start = std::chrono::steady_clock::now();
    
    const scai::dmemo::DistributionPtr coordDist = coordinates[0].getDistributionPtr();
    const scai::dmemo::DistributionPtr inputDist = input.getRowDistributionPtr();
    const scai::dmemo::CommunicatorPtr comm = coordDist->getCommunicatorPtr();
    
    IndexType k = settings.numBlocks;
    const IndexType dimensions = coordinates.size();
    const IndexType localN = inputDist->getLocalSize();
    const IndexType globalN = inputDist->getGlobalSize();
    
    std::vector<ValueType> minCoords(dimensions, std::numeric_limits<ValueType>::max());
    std::vector<ValueType> maxCoords(dimensions, std::numeric_limits<ValueType>::lowest());
    DenseVector<IndexType> result;
    
    if( ! inputDist->isEqual(*coordDist) ){
        throw std::runtime_error("Matrix and coordinates should have the same distribution");
    }
    
    /**
     * get minimum / maximum of local coordinates
     */
    {
		SCAI_REGION( "ParcoRepart.initialPartition.minMax" )
		for (IndexType dim = 0; dim < dimensions; dim++) {
			//get local parts of coordinates
			scai::utilskernel::LArray<ValueType>& localPartOfCoords = coordinates[dim].getLocalValues();
			for (IndexType i = 0; i < localN; i++) {
				ValueType coord = localPartOfCoords[i];
				if (coord < minCoords[dim]) minCoords[dim] = coord;
				if (coord > maxCoords[dim]) maxCoords[dim] = coord;
			}
		}

		/**
		 * communicate to get global min / max
		 */
		for (IndexType dim = 0; dim < dimensions; dim++) {
			minCoords[dim] = comm->min(minCoords[dim]);
			maxCoords[dim] = comm->max(maxCoords[dim]);
		}
    }
    
    /**
     * Several possibilities exist for choosing the recursion depth.
     * Either by user choice, or by the maximum fitting into the datatype, or by the minimum distance between adjacent points.
     */
    const IndexType recursionDepth = settings.sfcResolution > 0 ? settings.sfcResolution : std::min(std::log2(globalN), double(21));
    
    /**
     *	create space filling curve indices.
     */
    
    scai::lama::DenseVector<ValueType> hilbertIndices(inputDist);
    // get local part of hilbert indices
    scai::utilskernel::LArray<ValueType>& hilbertIndicesLocal = hilbertIndices.getLocalValues();
    
    {
        SCAI_REGION("ParcoRepart.initialPartition.spaceFillingCurve")
        // get read access to the local part of the coordinates
        // TODO: should be coordAccess[dimension] but I don't know how ... maybe HArray::acquireReadAccess? (harry)
        scai::hmemo::ReadAccess<ValueType> coordAccess0( coordinates[0].getLocalValues() );
        scai::hmemo::ReadAccess<ValueType> coordAccess1( coordinates[1].getLocalValues() );
        // this is faulty, if dimensions=2 coordAccess2 is equal to coordAccess1
        scai::hmemo::ReadAccess<ValueType> coordAccess2( coordinates[dimensions-1].getLocalValues() );
        
        ValueType point[dimensions];
        for (IndexType i = 0; i < localN; i++) {
            coordAccess0.getValue(point[0], i);
            coordAccess1.getValue(point[1], i);
            // TODO change how I treat different dimensions
            if(dimensions == 3){
                coordAccess2.getValue(point[2], i);
            }
            ValueType globalHilbertIndex = HilbertCurve<IndexType, ValueType>::getHilbertIndex( point, dimensions, recursionDepth, minCoords, maxCoords);
            hilbertIndicesLocal[i] = globalHilbertIndex;
        }
    }
    
    
    /**
     * now sort the global indices by where they are on the space-filling curve.
     */
    scai::dmemo::DistributionPtr blockDist(new scai::dmemo::BlockDistribution(globalN, comm));
    scai::lama::DenseVector<IndexType> permutation(blockDist);
    {
        SCAI_REGION( "ParcoRepart.initialPartition.sorting" );
<<<<<<< HEAD

        sort_pair localPairs[localN];
        scai::hmemo::ReadAccess<ValueType> localIndices(hilbertIndices.getLocalValues());
        for (IndexType i = 0; i < localN; i++) {
        	localPairs[i].value = localIndices[i];
		localPairs[i].index = inputDist->local2global(i);
        }
	std::cout << "Prepared " << localN << " indices. Begin sorting." << std::endl;
        SchizoQS::sort<sort_pair>(localPairs, localN);
	std::cout << "Completed sorting." << std::endl;
=======
        std::pair<ValueType, IndexType> localPairs[localN];
        scai::hmemo::ReadAccess<ValueType> localIndices(hilbertIndices.getLocalValues());
        for (IndexType i = 0; i < localN; i++) {
        	localPairs[i] = {localIndices[i], inputDist->local2global(i)};
        }
        SchizoQS::sort<std::pair<ValueType, IndexType>>(localPairs, localN);
>>>>>>> 6629fbb0

        scai::hmemo::WriteAccess<IndexType> wPermutation(permutation.getLocalValues(), localN);

        for (IndexType i = 0; i < localN; i++) {
<<<<<<< HEAD
        	wPermutation[i] = localPairs[i].index;
        }
	std::cout << "Derived Permutation." << std::endl;
=======
        	wPermutation[i] = localPairs[i].second;
        }
>>>>>>> 6629fbb0
    }
    
    if (!inputDist->isReplicated() && comm->getSize() == k) {
        SCAI_REGION( "ParcoRepart.initialPartition.redistribute" )
        
        permutation.redistribute(blockDist);
        scai::hmemo::WriteAccess<IndexType> wPermutation( permutation.getLocalValues() );
        std::sort(wPermutation.get(), wPermutation.get()+wPermutation.size());
        wPermutation.release();
        
        scai::dmemo::DistributionPtr newDistribution(new scai::dmemo::GeneralDistribution(globalN, permutation.getLocalValues(), comm));
        
        input.redistribute(newDistribution, input.getColDistributionPtr());
        result = DenseVector<IndexType>(newDistribution, comm->getRank());
        
        if (settings.useGeometricTieBreaking) {
            for (IndexType dim = 0; dim < dimensions; dim++) {
                coordinates[dim].redistribute(newDistribution);
            }
        }
        
    } else {
        scai::lama::DenseVector<IndexType> inversePermutation;
        DenseVector<IndexType> tmpPerm = permutation;
        tmpPerm.sort( inversePermutation, true);
        
        result.allocate(inputDist);
        
        for (IndexType i = 0; i < localN; i++) {
            result.getLocalValues()[i] = int( inversePermutation.getLocalValues()[i] *k/globalN);
        }
    }
    
    ValueType cut = comm->getSize() == 1 ? computeCut(input, result) : comm->sum(localSumOutgoingEdges(input, false)) / 2;
    ValueType imbalance = ParcoRepart<IndexType, ValueType>::computeImbalance(result, k);
    if (comm->getRank() == 0) {
        afterSFC = std::chrono::steady_clock::now();
        std::chrono::duration<double> elapsedSeconds = afterSFC-start;
        std::cout << "\033[1;31mWith SFC (" << elapsedSeconds.count() << " seconds), cut is " << cut << std::endl;
        std::cout<< "and imbalance= "<< imbalance << "\033[0m" << std::endl;
    }
    return result;
}
//--------------------------------------------------------------------------------------- 

template<typename IndexType, typename ValueType>
DenseVector<IndexType> ParcoRepart<IndexType, ValueType>::pixelPartition(CSRSparseMatrix<ValueType> &input, std::vector<DenseVector<ValueType>> &coordinates, Settings settings){    
    SCAI_REGION( "ParcoRepart.pixelPartition" )
    	
    std::chrono::time_point<std::chrono::steady_clock> start, round;
    start = std::chrono::steady_clock::now();
    
    const scai::dmemo::DistributionPtr coordDist = coordinates[0].getDistributionPtr();
    const scai::dmemo::DistributionPtr inputDist = input.getRowDistributionPtr();
    const scai::dmemo::CommunicatorPtr comm = coordDist->getCommunicatorPtr();
    
    IndexType k = settings.numBlocks;
    const IndexType dimensions = coordinates.size();
    const IndexType localN = inputDist->getLocalSize();
    const IndexType globalN = inputDist->getGlobalSize();
    
    std::vector<ValueType> minCoords(dimensions, std::numeric_limits<ValueType>::max());
    std::vector<ValueType> maxCoords(dimensions, std::numeric_limits<ValueType>::lowest());
    DenseVector<IndexType> result(inputDist, 0);
    
    //TODO: probably minimum is not needed
    //TODO: if we know maximum from the input we could save that although is not too costly
    
    /**
     * get minimum / maximum of local coordinates
     */
    for (IndexType dim = 0; dim < dimensions; dim++) {
        //get local parts of coordinates
        scai::utilskernel::LArray<ValueType>& localPartOfCoords = coordinates[dim].getLocalValues();
        for (IndexType i = 0; i < localN; i++) {
            ValueType coord = localPartOfCoords[i];
            if (coord < minCoords[dim]) minCoords[dim] = coord;
            if (coord > maxCoords[dim]) maxCoords[dim] = coord;
        }
    }
    
    /**
     * communicate to get global min / max
     */
    for (IndexType dim = 0; dim < dimensions; dim++) {
        minCoords[dim] = comm->min(minCoords[dim]);
        maxCoords[dim] = comm->max(maxCoords[dim]);
    }
   
    // measure density with rounding
    // have to handle 2D and 3D cases seperately
    const IndexType detailLvl = settings.pixeledDetailLevel;
    const IndexType sideLen = std::pow(2,detailLvl);
    const IndexType cubeSize = std::pow(sideLen, dimensions);
    
    //TODO: generalise this to arbitrary dimensions, do not handle 2D and 3D differently
    // a 2D or 3D arrays as a one dimensional vector
    // [i][j] is in position: i*sideLen + j
    // [i][j][k] is in: i*sideLen*sideLen + j*sideLen + k
    
    std::vector<IndexType> density( cubeSize ,0);
    
    //std::cout<< "detailLvl= " << detailLvl <<", sideLen= " << sideLen << ", " << "density.size= " << density.size() << std::endl;
    
    if(dimensions==2){
        SCAI_REGION( "ParcoRepart.pixelPartition.localDensity" )
        scai::hmemo::ReadAccess<ValueType> coordAccess0( coordinates[0].getLocalValues() );
        scai::hmemo::ReadAccess<ValueType> coordAccess1( coordinates[1].getLocalValues() );

        IndexType scaledX, scaledY;
        //the +1 is needed
        IndexType maxX = maxCoords[0]+1;
        IndexType maxY = maxCoords[1]+1;
        
        for(IndexType i=0; i<localN; i++){
            scaledX = coordAccess0[i]/maxX * sideLen;
            scaledY = coordAccess1[i]/maxY * sideLen;
            IndexType pixelInd = scaledX*sideLen + scaledY;      
            SCAI_ASSERT( pixelInd < density.size(), "Index too big: "<< std::to_string(pixelInd) );
            ++density[pixelInd];
        }
    }else if(dimensions==3){
        SCAI_REGION( "ParcoRepart.pixelPartition.localDensity" )
        scai::hmemo::ReadAccess<ValueType> coordAccess0( coordinates[0].getLocalValues() );
        scai::hmemo::ReadAccess<ValueType> coordAccess1( coordinates[1].getLocalValues() );
        scai::hmemo::ReadAccess<ValueType> coordAccess2( coordinates[2].getLocalValues() );
        
        IndexType scaledX, scaledY, scaledZ;
        
        IndexType maxX = maxCoords[0]+1;
        IndexType maxY = maxCoords[1]+1;
        IndexType maxZ = maxCoords[2]+1;
        
        for(IndexType i=0; i<localN; i++){
            scaledX = coordAccess0[i]/maxX * sideLen;
            scaledY = coordAccess1[i]/maxY * sideLen;
            scaledZ = coordAccess2[i]/maxZ * sideLen;
            IndexType pixelInd = scaledX*sideLen*sideLen + scaledY*sideLen + scaledZ;
            
            SCAI_ASSERT( pixelInd < density.size(), "Index too big: "<< std::to_string(pixelInd) );
            ++density[pixelInd];        
        }
    }else{
        throw std::runtime_error("Available only for 2D and 3D. Data given have dimension:" + std::to_string(dimensions) );
    }

    // sum density from all PEs
    std::vector<IndexType> sumDensity( density.size() , 0);
    for(int i=0; i<density.size(); i++){
        SCAI_REGION( "ParcoRepart.pixelPartition.sumDensity" )
        sumDensity[i] = comm->sum(density[i]);
    }
    
    //using the summed density get an intial pixeled partition
    
    std::vector<IndexType> pixeledPartition( density.size() , -1);
    
    IndexType pointsLeft= globalN;
    IndexType pixelsLeft= cubeSize;
    IndexType maxBlockSize = globalN/k * 1.02; // allowing some imbalance
    PRINT0("max allowed block size: " << maxBlockSize );         
    IndexType thisBlockSize;
    
    //for all the blocks
    for(IndexType block=0; block<k; block++){
           
        ValueType averagePointsPerPixel = ValueType(pointsLeft)/pixelsLeft;
        ValueType spreadFactor;
        ValueType geomSpread;
        
        // start from the densest pixel
        IndexType maxDensityPixel = std::distance( sumDensity.begin(), std::max_element(sumDensity.begin(), sumDensity.end()) );
        SCAI_ASSERT(maxDensityPixel < sumDensity.size(), "Too big index: " + std::to_string(maxDensityPixel));
        SCAI_ASSERT(maxDensityPixel >= 0, "Negative index: " + std::to_string(maxDensityPixel));
        spreadFactor = averagePointsPerPixel/sumDensity[ maxDensityPixel ];

        //TODO: change to more appropriate data type
        // insert all the neighbouring pixels
        std::vector<std::pair<IndexType, ValueType>> border; 
        std::vector<IndexType> neighbours = ParcoRepart<IndexType, ValueType>::neighbourPixels( maxDensityPixel, sideLen, dimensions);

        // insert in border if not already picked
        for(IndexType j=0; j<neighbours.size(); j++){
            // make sure this neighbour does not belong to another block
            if(sumDensity[ neighbours[j]] != -1 ){
                std::pair<IndexType, ValueType> toInsert;
                toInsert.first = neighbours[j];
                SCAI_ASSERT(neighbours[j] < sumDensity.size(), "Too big index: " + std::to_string(neighbours[j]));
                SCAI_ASSERT(neighbours[j] >= 0, "Negative index: " + std::to_string(neighbours[j]));
                geomSpread = 1 + 1/detailLvl*( std::abs(sideLen/2 - neighbours[j]/sideLen)/(0.8*sideLen/2) + std::abs(sideLen/2 - neighbours[j]%sideLen)/(0.8*sideLen/2) );
                //PRINT0( geomSpread );            
                // value to pick a border node
                toInsert.second = geomSpread * ( spreadFactor*(std::pow(sumDensity[neighbours[j]], 0.5)) + std::pow(sumDensity[maxDensityPixel], 0.5) );
                border.push_back(toInsert);
            }
        }
        thisBlockSize = sumDensity[maxDensityPixel];
        
        pixeledPartition[maxDensityPixel] = block;
        
        // set this pixel to -1 so it is not picked again
        sumDensity[maxDensityPixel] = -1;
        

        while(border.size() !=0 ){      // there are still pixels to check
            
            //TODO: different data type to avoid that
            // sort border by the value in increasing order 
            std::sort( border.begin(), border.end(),
                       [](const std::pair<IndexType, ValueType> &left, const std::pair<IndexType, ValueType> &right){
                           return left.second < right.second; });
             
            std::pair<IndexType, ValueType> bestPixel;
            IndexType bestIndex=-1;
            do{
                bestPixel = border.back();                
                border.pop_back();
                bestIndex = bestPixel.first;
                
            }while( sumDensity[ bestIndex] +thisBlockSize > maxBlockSize and border.size()>0); // this pixel is too big
             
            // picked last pixel in border but is too big
            if(sumDensity[ bestIndex] +thisBlockSize > maxBlockSize ){
                break;
            }
            SCAI_ASSERT(sumDensity[ bestIndex ] != -1, "Wrong pixel choice.");
            
            // this pixel now belongs in this block
            SCAI_ASSERT(bestIndex < sumDensity.size(), "Wrong pixel index: " + std::to_string(bestIndex));
            pixeledPartition[ bestIndex ] = block;
            thisBlockSize += sumDensity[ bestIndex ];
            --pixelsLeft;
            pointsLeft -= sumDensity[ bestIndex ];
            
            //averagePointsPerPixel = ValueType(pointsLeft)/pixelsLeft;
            //spreadFactor = sumDensity[ bestIndex ]/averagePointsPerPixel;
            //spreadFactor = (k-block)*averagePointsPerPixel/sumDensity[ bestIndex ];
            spreadFactor = averagePointsPerPixel/sumDensity[ bestIndex ];

            //get the neighbours of the new pixel
            std::vector<IndexType> neighbours = ParcoRepart<IndexType, ValueType>::neighbourPixels( bestIndex, sideLen, dimensions);
            
            //insert neighbour in border or update value if already there
            for(IndexType j=0; j<neighbours.size(); j++){

                SCAI_ASSERT(neighbours[j] < sumDensity.size(), "Too big index: " + std::to_string(neighbours[j]));
                SCAI_ASSERT(neighbours[j] >= 0, "Negative index: " + std::to_string(neighbours[j]));
                
                //geomSpread = 1 + 1.0/detailLvl*( std::abs(sideLen/2.0 - neighbours[j]/sideLen)/(0.8*sideLen/2.0) + std::abs(sideLen/2.0 - neighbours[j]%sideLen)/(0.8*sideLen/2.0) );
                IndexType ngbrX = neighbours[j]/sideLen;
                IndexType ngbrY = neighbours[j]%sideLen;

                geomSpread= 1+ (std::pow(ngbrX-sideLen/2, 2) + std::pow(ngbrY-sideLen/2, 2))*(2/std::pow(sideLen,2));
                geomSpread = geomSpread * geomSpread;// std::pow(geomSpread, 0.5);

                if( sumDensity[ neighbours[j]] == -1){ // this pixel is already picked by a block (maybe this)
                    continue;
                }else{
                    bool inBorder = false;
                    for(IndexType l=0; l<border.size(); l++){                        
                        if( border[l].first == neighbours[j]){ // its already in border, update value
                            border[l].second = 1.3*border[l].second + geomSpread * (spreadFactor*(std::pow(sumDensity[neighbours[j]], 0.5)) + std::pow(sumDensity[bestIndex], 0.5) );
                            inBorder= true;
                        }
                    }
                    if(!inBorder){
                        std::pair<IndexType, ValueType> toInsert;
                        toInsert.first = neighbours[j];
                        //toInsert.second = geomSpread * (spreadFactor* (std::pow(sumDensity[neighbours[j]], 0.5)) + std::pow(sumDensity[bestIndex], 0.5));
                        toInsert.second = geomSpread * (spreadFactor* (std::pow(sumDensity[neighbours[j]], 0.5)) + std::pow(sumDensity[bestIndex], 0.5));
                        //toInsert.second = geomSpread * (spreadFactor* (std::pow(sumDensity[neighbours[j]], 0.5)) + std::pow(sumDensity[bestIndex], 0.5))/(std::pow( std::abs( sumDensity[bestIndex] - sumDensity[neighbours[j]]),0.5));
                        border.push_back(toInsert);
                    }
                }
            }
            
            sumDensity[ bestIndex ] = -1;
        }
        //PRINT0("##### final blockSize for block "<< block << ": "<< thisBlockSize);      
    } // for(IndexType block=0; block<k; block++)
    
    // assign all orphan pixels to last block
    for(int pp=0; pp<pixeledPartition.size(); pp++){        
        if(pixeledPartition[pp] == -1){
            pixeledPartition[pp] = k-1;     
            thisBlockSize += sumDensity[pp];
        }
    }   

    // here all pixels should have a partition 
    
    //=========
    
    // set your local part of the partition/result
    scai::hmemo::WriteOnlyAccess<IndexType> wLocalPart ( result.getLocalValues() );
    
    if(dimensions==2){
        SCAI_REGION( "ParcoRepart.pixelPartition.localDensity" )
        scai::hmemo::ReadAccess<ValueType> coordAccess0( coordinates[0].getLocalValues() );
        scai::hmemo::ReadAccess<ValueType> coordAccess1( coordinates[1].getLocalValues() );
        
        IndexType scaledX, scaledY;
        //the +1 is needed
        IndexType maxX = maxCoords[0]+1;
        IndexType maxY = maxCoords[1]+1;
     
        for(IndexType i=0; i<localN; i++){
            scaledX = coordAccess0[i]/maxX * sideLen;
            scaledY = coordAccess1[i]/maxY * sideLen;
            IndexType densInd = scaledX*sideLen + scaledY;
            //PRINT(densInd << " # " << coordAccess0[i] << " _ " << coordAccess1[i] );            
            SCAI_ASSERT( densInd < density.size(), "Index too big: "<< std::to_string(densInd) );

            wLocalPart[i] = pixeledPartition[densInd];
            SCAI_ASSERT(wLocalPart[i] < k, " Wrong block number: " + std::to_string(wLocalPart[i] ) );
        }
    }else if(dimensions==3){
        SCAI_REGION( "ParcoRepart.pixelPartition.localDensity" )
        scai::hmemo::ReadAccess<ValueType> coordAccess0( coordinates[0].getLocalValues() );
        scai::hmemo::ReadAccess<ValueType> coordAccess1( coordinates[1].getLocalValues() );
        scai::hmemo::ReadAccess<ValueType> coordAccess2( coordinates[2].getLocalValues() );
        
        IndexType scaledX, scaledY, scaledZ;
        
        IndexType maxX = maxCoords[0]+1;
        IndexType maxY = maxCoords[1]+1;
        IndexType maxZ = maxCoords[2]+1;
        
        for(IndexType i=0; i<localN; i++){
            scaledX = coordAccess0[i]/maxX * sideLen;
            scaledY = coordAccess1[i]/maxY * sideLen;
            scaledZ = coordAccess2[i]/maxZ * sideLen;
            IndexType densInd = scaledX*sideLen*sideLen + scaledY*sideLen + scaledZ;
            
            SCAI_ASSERT( densInd < density.size(), "Index too big: "<< std::to_string(densInd) );
            wLocalPart[i] = pixeledPartition[densInd];  
            SCAI_ASSERT(wLocalPart[i] < k, " Wrong block number: " + std::to_string(wLocalPart[i] ) );
        }
    }else{
        throw std::runtime_error("Available only for 2D and 3D. Data given have dimension:" + std::to_string(dimensions) );
    }
    wLocalPart.release();
    
    //get new distribution
    // must gather in one PE and create partition by owners

    //TODO: should change this
    //replicate in every PE to make the new distribution
    scai::dmemo::DistributionPtr noDist (new scai::dmemo::NoDistribution( globalN ));
    result.redistribute(noDist);
    assert( result.getDistribution().isReplicated() );

    scai::dmemo::DistributionPtr newDist(new scai::dmemo::GeneralDistribution( result.getLocalValues(), comm));
    result.redistribute( newDist);

    input.redistribute(newDist, input.getColDistributionPtr());
    
    // redistibute coordinates
    for (IndexType dim = 0; dim < dimensions; dim++) {
          coordinates[dim].redistribute( newDist );
    }
    // check coordinates size
    for (IndexType dim = 0; dim < dimensions; dim++) {
        assert( coordinates[dim].size() == globalN);
        assert( coordinates[dim].getLocalValues().size() == newDist->getLocalSize() );
    }
   
    ValueType cut = comm->getSize() == 1 ? computeCut(input, result) : comm->sum(localSumOutgoingEdges(input, false)) / 2;
    ValueType imbalance = ParcoRepart<IndexType, ValueType>::computeImbalance(result, k);
    if (comm->getRank() == 0) {
        std::chrono::duration<double> elapsedSeconds = std::chrono::steady_clock::now() -start;
        std::cout << "\033[1;35mWith pixel detail level= "<< detailLvl<<" (" << elapsedSeconds.count() << " seconds), cut is " << cut << std::endl;
        std::cout<< "and imbalance= " << imbalance << "\033[0m"<< std::endl;
    }
    
    return result;
}
//--------------------------------------------------------------------------------------- 

template<typename IndexType, typename ValueType>
ValueType ParcoRepart<IndexType, ValueType>::computeCut(const CSRSparseMatrix<ValueType> &input, const DenseVector<IndexType> &part, const bool weighted) {
	SCAI_REGION( "ParcoRepart.computeCut" )
	const scai::dmemo::DistributionPtr inputDist = input.getRowDistributionPtr();
	const scai::dmemo::DistributionPtr partDist = part.getDistributionPtr();

	const IndexType n = inputDist->getGlobalSize();
	const IndexType localN = inputDist->getLocalSize();
	const Scalar maxBlockScalar = part.max();
	const IndexType maxBlockID = maxBlockScalar.getValue<IndexType>();

	if (partDist->getLocalSize() != localN) {
		throw std::runtime_error("partition has " + std::to_string(partDist->getLocalSize()) + " local values, but matrix has " + std::to_string(localN));
	}

	const CSRStorage<ValueType>& localStorage = input.getLocalStorage();
	scai::hmemo::ReadAccess<IndexType> ia(localStorage.getIA());
	scai::hmemo::ReadAccess<IndexType> ja(localStorage.getJA());
	scai::hmemo::HArray<IndexType> localData = part.getLocalValues();
	scai::hmemo::ReadAccess<IndexType> partAccess(localData);

	scai::hmemo::ReadAccess<ValueType> values(localStorage.getValues());

	scai::dmemo::Halo partHalo = buildNeighborHalo(input);
	scai::utilskernel::LArray<IndexType> haloData;
	partDist->getCommunicatorPtr()->updateHalo( haloData, localData, partHalo );

	ValueType result = 0;
	for (IndexType i = 0; i < localN; i++) {
		const IndexType beginCols = ia[i];
		const IndexType endCols = ia[i+1];
		assert(ja.size() >= endCols);

		const IndexType globalI = inputDist->local2global(i);
		assert(partDist->isLocal(globalI));
		IndexType thisBlock = partAccess[i];
		
		for (IndexType j = beginCols; j < endCols; j++) {
			IndexType neighbor = ja[j];
			assert(neighbor >= 0);
			assert(neighbor < n);

			IndexType neighborBlock;
			if (partDist->isLocal(neighbor)) {
				neighborBlock = partAccess[partDist->global2local(neighbor)];
			} else {
				neighborBlock = haloData[partHalo.global2halo(neighbor)];
			}

			if (neighborBlock != thisBlock) {
				if (weighted) {
					result += values[j];
				} else {
					result++;
                                }
			}
		}
	}

	if (!inputDist->isReplicated()) {
            //sum values over all processes
            result = inputDist->getCommunicatorPtr()->sum(result);
        }

  return result / 2; //counted each edge from both sides
}
//--------------------------------------------------------------------------------------- 
 
template<typename IndexType, typename ValueType>
ValueType ParcoRepart<IndexType, ValueType>::localSumOutgoingEdges(const CSRSparseMatrix<ValueType> &input, const bool weighted) {
	SCAI_REGION( "ParcoRepart.localSumOutgoingEdges" )
	const CSRStorage<ValueType>& localStorage = input.getLocalStorage();
	const scai::hmemo::ReadAccess<IndexType> ja(localStorage.getJA());
        const scai::hmemo::ReadAccess<ValueType> values(localStorage.getValues());

	IndexType sumOutgoingEdgeWeights = 0;
	for (IndexType j = 0; j < ja.size(); j++) {
		if (!input.getRowDistributionPtr()->isLocal(ja[j])) sumOutgoingEdgeWeights += weighted ? values[j] : 1;
	}

	return sumOutgoingEdgeWeights;
}
//--------------------------------------------------------------------------------------- 
 
template<typename IndexType, typename ValueType>
IndexType ParcoRepart<IndexType, ValueType>::localBlockSize(const DenseVector<IndexType> &part, IndexType blockID) {
	SCAI_REGION( "ParcoRepart.localBlockSize" )
	IndexType result = 0;
	scai::hmemo::ReadAccess<IndexType> localPart(part.getLocalValues());

	for (IndexType i = 0; i < localPart.size(); i++) {
		if (localPart[i] == blockID) {
			result++;
		}
	}

	return result;
}
//--------------------------------------------------------------------------------------- 
 
template<typename IndexType, typename ValueType>
ValueType ParcoRepart<IndexType, ValueType>::computeImbalance(const DenseVector<IndexType> &part, IndexType k, const DenseVector<IndexType> &nodeWeights) {
	SCAI_REGION( "ParcoRepart.computeImbalance" )
	const IndexType globalN = part.getDistributionPtr()->getGlobalSize();
	const IndexType localN = part.getDistributionPtr()->getLocalSize();
	const IndexType weightsSize = nodeWeights.getDistributionPtr()->getGlobalSize();
	const bool weighted = (weightsSize != 0);

	IndexType minWeight, maxWeight;
	if (weighted) {
		assert(weightsSize == globalN);
		assert(nodeWeights.getDistributionPtr()->getLocalSize() == localN);
		minWeight = nodeWeights.min().Scalar::getValue<IndexType>();
		maxWeight = nodeWeights.max().Scalar::getValue<IndexType>();
	} else {
		minWeight = 1;
		maxWeight = 1;
	}

	if (maxWeight <= 0) {
		throw std::runtime_error("Node weight vector given, but all weights non-positive.");
	}

	if (minWeight < 0) {
		throw std::runtime_error("Negative node weights not supported.");
	}

	std::vector<IndexType> subsetSizes(k, 0);
	const IndexType minK = part.min().Scalar::getValue<IndexType>();
	const IndexType maxK = part.max().Scalar::getValue<IndexType>();

	if (minK < 0) {
		throw std::runtime_error("Block id " + std::to_string(minK) + " found in partition with supposedly" + std::to_string(k) + " blocks.");
	}

	if (maxK >= k) {
		throw std::runtime_error("Block id " + std::to_string(maxK) + " found in partition with supposedly" + std::to_string(k) + " blocks.");
	}

	scai::hmemo::ReadAccess<IndexType> localPart(part.getLocalValues());
	scai::hmemo::ReadAccess<IndexType> localWeight(nodeWeights.getLocalValues());
	assert(localPart.size() == localN);
 	
	IndexType weightSum = 0;
	for (IndexType i = 0; i < localN; i++) {
		IndexType partID = localPart[i];
		IndexType weight = weighted ? localWeight[i] : 1;
		subsetSizes[partID] += weight;
		weightSum += weight;
	}

	IndexType optSize;
	scai::dmemo::CommunicatorPtr comm = part.getDistributionPtr()->getCommunicatorPtr();
	if (weighted) {
		//get global weight sum
		weightSum = comm->sum(weightSum);
                //PRINT(weightSum);                
                //TODO: why not just weightSum/k ?
                // changed for now so that the test cases can agree
		//optSize = std::ceil(weightSum / k + (maxWeight - minWeight));
                optSize = std::ceil(weightSum / k );
	} else {
		optSize = std::ceil(globalN / k);
	}

	if (!part.getDistribution().isReplicated()) {
	  //sum block sizes over all processes
	  for (IndexType partID = 0; partID < k; partID++) {
	    subsetSizes[partID] = comm->sum(subsetSizes[partID]);
	  }
	}
	
	IndexType maxBlockSize = *std::max_element(subsetSizes.begin(), subsetSizes.end());
	if (!weighted) {
		assert(maxBlockSize >= optSize);
	}
PRINT0("optSize= "<< optSize << " and maxBlockSize= "<< maxBlockSize );	
	return (ValueType(maxBlockSize - optSize)/ optSize);
}
//--------------------------------------------------------------------------------------- 

template<typename IndexType, typename ValueType>
std::vector<IndexType> ITI::ParcoRepart<IndexType, ValueType>::nonLocalNeighbors(const CSRSparseMatrix<ValueType>& input) {
	SCAI_REGION( "ParcoRepart.nonLocalNeighbors" )
	const scai::dmemo::DistributionPtr inputDist = input.getRowDistributionPtr();
	const IndexType n = inputDist->getGlobalSize();
	const IndexType localN = inputDist->getLocalSize();

	const CSRStorage<ValueType>& localStorage = input.getLocalStorage();
	scai::hmemo::ReadAccess<IndexType> ia(localStorage.getIA());
	scai::hmemo::ReadAccess<IndexType> ja(localStorage.getJA());

	std::set<IndexType> neighborSet;

	for (IndexType i = 0; i < localN; i++) {
		const IndexType beginCols = ia[i];
		const IndexType endCols = ia[i+1];

		for (IndexType j = beginCols; j < endCols; j++) {
			IndexType neighbor = ja[j];
			assert(neighbor >= 0);
			assert(neighbor < n);

			if (!inputDist->isLocal(neighbor)) {
				neighborSet.insert(neighbor);
			}
		}
	}
	return std::vector<IndexType>(neighborSet.begin(), neighborSet.end()) ;
}
//--------------------------------------------------------------------------------------- 

template<typename IndexType, typename ValueType>
std::vector<ValueType> ITI::ParcoRepart<IndexType, ValueType>::distancesFromBlockCenter(const std::vector<DenseVector<ValueType>> &coordinates) {
	SCAI_REGION("ParcoRepart.distanceFromBlockCenter");

	const IndexType localN = coordinates[0].getDistributionPtr()->getLocalSize();
	const IndexType dimensions = coordinates.size();

	std::vector<ValueType> geometricCenter(dimensions);
	for (IndexType dim = 0; dim < dimensions; dim++) {
		const scai::utilskernel::LArray<ValueType>& localValues = coordinates[dim].getLocalValues();
		assert(localValues.size() == localN);
		geometricCenter[dim] = localValues.sum() / localN;
	}

	std::vector<ValueType> result(localN);
	for (IndexType i = 0; i < localN; i++) {
		ValueType distanceSquared = 0;
		for (IndexType dim = 0; dim < dimensions; dim++) {
			const ValueType diff = coordinates[dim].getLocalValues()[i] - geometricCenter[dim];
			distanceSquared += diff*diff;
		}
		result[i] = pow(distanceSquared, 0.5);
	}
	return result;
}
//--------------------------------------------------------------------------------------- 

template<typename IndexType, typename ValueType>
scai::dmemo::Halo ITI::ParcoRepart<IndexType, ValueType>::buildNeighborHalo(const CSRSparseMatrix<ValueType>& input) {

	SCAI_REGION( "ParcoRepart.buildPartHalo" )

	const scai::dmemo::DistributionPtr inputDist = input.getRowDistributionPtr();

	std::vector<IndexType> requiredHaloIndices = nonLocalNeighbors(input);

	scai::dmemo::Halo Halo;
	{
		scai::hmemo::HArrayRef<IndexType> arrRequiredIndexes( requiredHaloIndices );
		scai::dmemo::HaloBuilder::build( *inputDist, arrRequiredIndexes, Halo );
	}

	return Halo;
}
//--------------------------------------------------------------------------------------- 

template<typename IndexType, typename ValueType>
inline bool ITI::ParcoRepart<IndexType, ValueType>::hasNonLocalNeighbors(const CSRSparseMatrix<ValueType> &input, IndexType globalID) {
	SCAI_REGION( "ParcoRepart.hasNonLocalNeighbors" )
	/**
	 * this could be inlined physically to reduce the overhead of creating read access locks
	 */
	const scai::dmemo::DistributionPtr inputDist = input.getRowDistributionPtr();

	const CSRStorage<ValueType>& localStorage = input.getLocalStorage();
	const scai::hmemo::ReadAccess<IndexType> ia(localStorage.getIA());
	const scai::hmemo::ReadAccess<IndexType> ja(localStorage.getJA());

	const IndexType localID = inputDist->global2local(globalID);
	assert(localID != nIndex);

	const IndexType beginCols = ia[localID];
	const IndexType endCols = ia[localID+1];

	for (IndexType j = beginCols; j < endCols; j++) {
		if (!inputDist->isLocal(ja[j])) {
			return true;
		}
	}
	return false;
}
//--------------------------------------------------------------------------------------- 

template<typename IndexType, typename ValueType>
std::vector<IndexType> ITI::ParcoRepart<IndexType, ValueType>::getNodesWithNonLocalNeighbors(const CSRSparseMatrix<ValueType>& input) {
	SCAI_REGION( "ParcoRepart.getNodesWithNonLocalNeighbors" )
	std::vector<IndexType> result;

	const scai::dmemo::DistributionPtr inputDist = input.getRowDistributionPtr();
	if (inputDist->isReplicated()) {
		//everything is local
		return result;
	}

	const CSRStorage<ValueType>& localStorage = input.getLocalStorage();
	const scai::hmemo::ReadAccess<IndexType> ia(localStorage.getIA());
	const scai::hmemo::ReadAccess<IndexType> ja(localStorage.getJA());
	const IndexType localN = inputDist->getLocalSize();

	//iterate over all nodes
	for (IndexType localI = 0; localI < localN; localI++) {
		const IndexType beginCols = ia[localI];
		const IndexType endCols = ia[localI+1];

		//over all edges
		for (IndexType j = beginCols; j < endCols; j++) {
			if (!inputDist->isLocal(ja[j])) {
				IndexType globalI = inputDist->local2global(localI);
				result.push_back(globalI);
				break;
			}
		}
	}

	//nodes should have been sorted to begin with, so a subset of them will be sorted as well
	assert(std::is_sorted(result.begin(), result.end()));
	return result;
}
//--------------------------------------------------------------------------------------- 

template<typename IndexType, typename ValueType>
void ITI::ParcoRepart<IndexType, ValueType>::checkLocalDegreeSymmetry(const CSRSparseMatrix<ValueType> &input) {
	SCAI_REGION( "ParcoRepart.checkLocalDegreeSymmetry" )

	const scai::dmemo::DistributionPtr inputDist = input.getRowDistributionPtr();
	const IndexType localN = inputDist->getLocalSize();

	const CSRStorage<ValueType>& storage = input.getLocalStorage();
	const scai::hmemo::ReadAccess<IndexType> localIa(storage.getIA());
	const scai::hmemo::ReadAccess<IndexType> localJa(storage.getJA());

	std::vector<IndexType> inDegree(localN, 0);
	std::vector<IndexType> outDegree(localN, 0);
	for (IndexType i = 0; i < localN; i++) {
		IndexType globalI = inputDist->local2global(i);
		const IndexType beginCols = localIa[i];
		const IndexType endCols = localIa[i+1];

		for (IndexType j = beginCols; j < endCols; j++) {
			IndexType globalNeighbor = localJa[j];

			if (globalNeighbor != globalI && inputDist->isLocal(globalNeighbor)) {
				IndexType localNeighbor = inputDist->global2local(globalNeighbor);
				outDegree[i]++;
				inDegree[localNeighbor]++;
			}
		}
	}

	for (IndexType i = 0; i < localN; i++) {
		if (inDegree[i] != outDegree[i]) {
			//now check in detail:
			IndexType globalI = inputDist->local2global(i);
			for (IndexType j = localIa[i]; j < localIa[i+1]; j++) {
				IndexType globalNeighbor = localJa[j];
				if (inputDist->isLocal(globalNeighbor)) {
					IndexType localNeighbor = inputDist->global2local(globalNeighbor);
					bool foundBackEdge = false;
					for (IndexType y = localIa[localNeighbor]; y < localIa[localNeighbor+1]; y++) {
						if (localJa[y] == globalI) {
							foundBackEdge = true;
						}
					}
					if (!foundBackEdge) {
						throw std::runtime_error("Local node " + std::to_string(globalI) + " has edge to local node " + std::to_string(globalNeighbor)
											+ " but no back edge found.");
					}
				}
			}
		}
	}
}
//--------------------------------------------------------------------------------------- 

template<typename IndexType, typename ValueType>
DenseVector<IndexType> ParcoRepart<IndexType, ValueType>::getBorderNodes( const CSRSparseMatrix<ValueType> &adjM, const DenseVector<IndexType> &part) {

    scai::dmemo::CommunicatorPtr comm = scai::dmemo::Communicator::getCommunicatorPtr();
    const scai::dmemo::DistributionPtr dist = adjM.getRowDistributionPtr();
    const IndexType localN = dist->getLocalSize();
    const scai::utilskernel::LArray<IndexType>& localPart= part.getLocalValues();
    DenseVector<IndexType> border(dist,0);
    scai::utilskernel::LArray<IndexType>& localBorder= border.getLocalValues();
    
    IndexType globalN = dist->getGlobalSize();
    IndexType max = part.max().Scalar::getValue<IndexType>();
    
    if( !dist->isEqual( part.getDistribution() ) ){
        std::cout<< __FILE__<< "  "<< __LINE__<< ", matrix dist: " << *dist<< " and partition dist: "<< part.getDistribution() << std::endl;
        throw std::runtime_error( "Distributions: should (?) be equal.");
    }

    const CSRStorage<ValueType>& localStorage = adjM.getLocalStorage();
	const scai::hmemo::ReadAccess<IndexType> ia(localStorage.getIA());
	const scai::hmemo::ReadAccess<IndexType> ja(localStorage.getJA());
	const scai::hmemo::ReadAccess<IndexType> partAccess(localPart);

	scai::dmemo::Halo partHalo = buildNeighborHalo(adjM);
	scai::utilskernel::LArray<IndexType> haloData;
	dist->getCommunicatorPtr()->updateHalo( haloData, localPart, partHalo );

    for(IndexType i=0; i<localN; i++){    // for all local nodes
    	IndexType thisBlock = localPart[i];
    	for(IndexType j=ia[i]; j<ia[i+1]; j++){                   // for all the edges of a node
    		IndexType neighbor = ja[j];
    		IndexType neighborBlock;
			if (dist->isLocal(neighbor)) {
				neighborBlock = partAccess[dist->global2local(neighbor)];
			} else {
				neighborBlock = haloData[partHalo.global2halo(neighbor)];
			}
			assert( neighborBlock < max +1 );
			if (thisBlock != neighborBlock) {
				localBorder[i] = 1;
				break;
			}
    	}
    }

    assert(border.getDistributionPtr()->getLocalSize() == localN);
    return border;
}

//----------------------------------------------------------------------------------------

template<typename IndexType, typename ValueType>
scai::lama::CSRSparseMatrix<ValueType> ParcoRepart<IndexType, ValueType>::getPEGraph( const CSRSparseMatrix<ValueType> &adjM) {
    SCAI_REGION("ParcoRepart.getPEGraph");
    scai::dmemo::CommunicatorPtr comm = scai::dmemo::Communicator::getCommunicatorPtr();
    const scai::dmemo::DistributionPtr dist = adjM.getRowDistributionPtr(); 
    const IndexType numPEs = comm->getSize();
    
    const std::vector<IndexType> nonLocalIndices = nonLocalNeighbors(adjM);
    
    SCAI_REGION_START("ParcoRepart.getPEGraph.getOwners");
    scai::utilskernel::LArray<IndexType> indexTransport(nonLocalIndices.size(), nonLocalIndices.data());
    // find the PEs that own every non-local index
    scai::hmemo::HArray<IndexType> owners(nonLocalIndices.size() , -1);
    dist->computeOwners( owners, indexTransport);
    SCAI_REGION_END("ParcoRepart.getPEGraph.getOwners");
    
    scai::hmemo::ReadAccess<IndexType> rOwners(owners);
    std::vector<IndexType> neighborPEs(rOwners.get(), rOwners.get()+rOwners.size());
    rOwners.release();
    std::sort(neighborPEs.begin(), neighborPEs.end());
    //remove duplicates
    neighborPEs.erase(std::unique(neighborPEs.begin(), neighborPEs.end()), neighborPEs.end());
    const IndexType numNeighbors = neighborPEs.size();

    // create the PE adjacency matrix to be returned
    scai::dmemo::DistributionPtr distPEs ( scai::dmemo::Distribution::getDistributionPtr( "BLOCK", comm, numPEs) );
    assert(distPEs->getLocalSize() == 1);
    scai::dmemo::DistributionPtr noDistPEs (new scai::dmemo::NoDistribution( numPEs ));

    SCAI_REGION_START("ParcoRepart.getPEGraph.buildMatrix");
    scai::utilskernel::LArray<IndexType> ia(2, 0, numNeighbors);
    scai::utilskernel::LArray<IndexType> ja(numNeighbors, neighborPEs.data());
    scai::utilskernel::LArray<ValueType> values(numNeighbors, 1);
    scai::lama::CSRStorage<ValueType> myStorage(1, numPEs, neighborPEs.size(), ia, ja, values);
    SCAI_REGION_END("ParcoRepart.getPEGraph.buildMatrix");
    
    //could be optimized with move semantics
    scai::lama::CSRSparseMatrix<ValueType> PEgraph(myStorage, distPEs, noDistPEs);

    return PEgraph;
}
//-----------------------------------------------------------------------------------------

//return: there is an edge in the block graph between blocks ret[0][i]-ret[1][i]
template<typename IndexType, typename ValueType>
std::vector<std::vector<IndexType>> ParcoRepart<IndexType, ValueType>::getLocalBlockGraphEdges( const CSRSparseMatrix<ValueType> &adjM, const DenseVector<IndexType> &part) {
    SCAI_REGION("ParcoRepart.getLocalBlockGraphEdges");
    SCAI_REGION_START("ParcoRepart.getLocalBlockGraphEdges.initialise");
    scai::dmemo::CommunicatorPtr comm = scai::dmemo::Communicator::getCommunicatorPtr();
    const scai::dmemo::DistributionPtr dist = adjM.getRowDistributionPtr();
    const scai::utilskernel::LArray<IndexType>& localPart= part.getLocalValues();
    IndexType N = adjM.getNumColumns();
    IndexType max = part.max().Scalar::getValue<IndexType>();
   
    if( !dist->isEqual( part.getDistribution() ) ){
        std::cout<< __FILE__<< "  "<< __LINE__<< ", matrix dist: " << *dist<< " and partition dist: "<< part.getDistribution() << std::endl;
        throw std::runtime_error( "Distributions: should (?) be equal.");
    }
    SCAI_REGION_END("ParcoRepart.getLocalBlockGraphEdges.initialise");
    
    
    SCAI_REGION_START("ParcoRepart.getLocalBlockGraphEdges.addLocalEdge_newVersion");
    
    scai::hmemo::HArray<IndexType> nonLocalIndices( dist->getLocalSize() ); 
    scai::hmemo::WriteAccess<IndexType> writeNLI(nonLocalIndices, dist->getLocalSize() );
    IndexType actualNeighbours = 0;

    const CSRStorage<ValueType> localStorage = adjM.getLocalStorage();
    const scai::hmemo::ReadAccess<IndexType> ia(localStorage.getIA());
    const scai::hmemo::ReadAccess<IndexType> ja(localStorage.getJA());
    scai::hmemo::ReadAccess<ValueType> values(localStorage.getValues());
    
    // we do not know the size of the non-local indices that is why we use an std::vector
    // with push_back, then convert that to a DenseVector in order to call DenseVector::gather
    // TODO: skip the std::vector to DenseVector conversion. maybe use HArray or LArray
    std::vector< std::vector<IndexType> > edges(2);
    std::vector<IndexType> localInd, nonLocalInd;

    for(IndexType i=0; i<dist->getLocalSize(); i++){ 
        for(IndexType j=ia[i]; j<ia[i+1]; j++){ 
            if( dist->isLocal(ja[j]) ){ 
                IndexType u = localPart[i];         // partition(i)
                IndexType v = localPart[dist->global2local(ja[j])]; // partition(j), 0<j<N so take the local index of j
                assert( u < max +1);
                assert( v < max +1);
                if( u != v){    // the nodes belong to different blocks                  
                        bool add_edge = true;
                        for(IndexType k=0; k<edges[0].size(); k++){ //check that this edge is not already in
                            if( edges[0][k]==u && edges[1][k]==v ){
                                add_edge= false;
                                break;      // the edge (u,v) already exists
                            }
                        }
                        if( add_edge== true){       //if this edge does not exist, add it
                            edges[0].push_back(u);
                            edges[1].push_back(v);
                        }
                }
            } else{  // if(dist->isLocal(j)) 
                // there is an edge between i and j but index j is not local in the partition so we cannot get part[j].
                localInd.push_back(i);
                nonLocalInd.push_back(ja[j]);
            }
            
        }
    }
    SCAI_REGION_END("ParcoRepart.getLocalBlockGraphEdges.addLocalEdge_newVersion");
    
    // TODO: this seems to take quite a long !
    // take care of all the non-local indices found
    assert( localInd.size() == nonLocalInd.size() );
    DenseVector<IndexType> nonLocalDV( nonLocalInd.size(), 0 );
    DenseVector<IndexType> gatheredPart( nonLocalDV.size(),0 );
    
    //get a DenseVector from a vector
    for(IndexType i=0; i<nonLocalInd.size(); i++){
        nonLocalDV.setValue(i, nonLocalInd[i]);
    }
    SCAI_REGION_START("ParcoRepart.getLocalBlockGraphEdges.gatherNonLocal")
        //gather all non-local indexes
        gatheredPart.gather(part, nonLocalDV , scai::common::binary::COPY );
    SCAI_REGION_END("ParcoRepart.getLocalBlockGraphEdges.gatherNonLocal")
    
    assert( gatheredPart.size() == nonLocalInd.size() );
    assert( gatheredPart.size() == localInd.size() );
    
    for(IndexType i=0; i<gatheredPart.size(); i++){
        SCAI_REGION("ParcoRepart.getLocalBlockGraphEdges.addNonLocalEdge");
        IndexType u = localPart[ localInd[i] ];         
        IndexType v = gatheredPart.getValue(i).Scalar::getValue<IndexType>();
        assert( u < max +1);
        assert( v < max +1);
        if( u != v){    // the nodes belong to different blocks                  
            bool add_edge = true;
            for(IndexType k=0; k<edges[0].size(); k++){ //check that this edge is not already in
                if( edges[0][k]==u && edges[1][k]==v ){
                    add_edge= false;
                    break;      // the edge (u,v) already exists
                }
            }
            if( add_edge== true){       //if this edge does not exist, add it
                edges[0].push_back(u);
                edges[1].push_back(v);
            }
        }
    }
    return edges;
}

//-----------------------------------------------------------------------------------------

// in this version the graph is an HArray with size k*k and [i,j] = i*k+j
//
// Not distributed.
//
template<typename IndexType, typename ValueType>
scai::lama::CSRSparseMatrix<ValueType> ParcoRepart<IndexType, ValueType>::getBlockGraph( const CSRSparseMatrix<ValueType> &adjM, const DenseVector<IndexType> &part, const int k) {
    SCAI_REGION("ParcoRepart.getBlockGraph");
    scai::dmemo::CommunicatorPtr comm = scai::dmemo::Communicator::getCommunicatorPtr();
    const scai::dmemo::DistributionPtr distPtr = adjM.getRowDistributionPtr();
    const scai::utilskernel::LArray<IndexType>& localPart= part.getLocalValues();
    
    // there are k blocks in the partition so the adjecency matrix for the block graph has dimensions [k x k]
    scai::dmemo::DistributionPtr distRowBlock ( scai::dmemo::Distribution::getDistributionPtr( "BLOCK", comm, k) );  
    scai::dmemo::DistributionPtr distColBlock ( new scai::dmemo::NoDistribution( k ));
    
    // TODO: memory costly for big k
    IndexType size= k*k;
    // get, on each processor, the edges of the blocks that are local
    std::vector< std::vector<IndexType> > blockEdges = ParcoRepart<int, double>::getLocalBlockGraphEdges( adjM, part);
    assert(blockEdges[0].size() == blockEdges[1].size());
    
    scai::hmemo::HArray<IndexType> sendPart(size, static_cast<ValueType>( 0 ));
    scai::hmemo::HArray<IndexType> recvPart(size);
    
    for(IndexType round=0; round<comm->getSize(); round++){
        SCAI_REGION("ParcoRepart.getBlockGraph.shiftArray");
        {   // write your part 
            scai::hmemo::WriteAccess<IndexType> sendPartWrite( sendPart );
            for(IndexType i=0; i<blockEdges[0].size(); i++){
                IndexType u = blockEdges[0][i];
                IndexType v = blockEdges[1][i];
                sendPartWrite[ u*k + v ] = 1;
            }
        }
        comm->shiftArray(recvPart , sendPart, 1);
        sendPart.swap(recvPart);
    } 
    
    // get numEdges
    IndexType numEdges=0;
    
    scai::hmemo::ReadAccess<IndexType> recvPartRead( recvPart );
    for(IndexType i=0; i<recvPartRead.size(); i++){
        if( recvPartRead[i]>0 )
            ++numEdges;
    }
    
    //convert the k*k HArray to a [k x k] CSRSparseMatrix
    scai::lama::CSRStorage<ValueType> localMatrix;
    localMatrix.allocate( k ,k );
    
    scai::hmemo::HArray<IndexType> csrIA;
    scai::hmemo::HArray<IndexType> csrJA;
    scai::hmemo::HArray<ValueType> csrValues; 
    {
        IndexType numNZ = numEdges;     // this equals the number of edges of the graph
        scai::hmemo::WriteOnlyAccess<IndexType> ia( csrIA, k +1 );
        scai::hmemo::WriteOnlyAccess<IndexType> ja( csrJA, numNZ );
        scai::hmemo::WriteOnlyAccess<ValueType> values( csrValues, numNZ );   
        scai::hmemo::ReadAccess<IndexType> recvPartRead( recvPart );
        ia[0]= 0;
        
        IndexType rowCounter = 0; // count rows
        IndexType nnzCounter = 0; // count non-zero elements
        
        for(IndexType i=0; i<k; i++){
            IndexType rowNums=0;
            // traverse the part of the HArray that represents a row and find how many elements are in this row
            for(IndexType j=0; j<k; j++){
                if( recvPartRead[i*k+j] >0  ){
                    ++rowNums;
                }
            }
            ia[rowCounter+1] = ia[rowCounter] + rowNums;
           
            for(IndexType j=0; j<k; j++){
                if( recvPartRead[i*k +j] >0){   // there exist edge (i,j)
                    ja[nnzCounter] = j;
                    values[nnzCounter] = 1;
                    ++nnzCounter;
                }
            }
            ++rowCounter;
        }
    }
    SCAI_REGION_START("ParcoRepart.getBlockGraph.swapAndAssign");
        scai::lama::CSRSparseMatrix<ValueType> matrix;
        localMatrix.swap( csrIA, csrJA, csrValues );
        matrix.assign(localMatrix);
    SCAI_REGION_END("ParcoRepart.getBlockGraph.swapAndAssign");
    return matrix;
}

//-----------------------------------------------------------------------------------

template<typename IndexType, typename ValueType>
std::vector< std::vector<IndexType>> ParcoRepart<IndexType, ValueType>::getGraphEdgeColoring_local(CSRSparseMatrix<ValueType> &adjM, IndexType &colors) {
    SCAI_REGION("ParcoRepart.coloring");
    using namespace boost;
    IndexType N= adjM.getNumRows();
    assert( N== adjM.getNumColumns() ); // numRows = numColumns
    
    const scai::dmemo::DistributionPtr noDist(new scai::dmemo::NoDistribution(N));
    if (!adjM.getRowDistributionPtr()->isReplicated()) {
    	adjM.redistribute(noDist, noDist);
    	//throw std::runtime_error("Input matrix must be replicated.");
    }

    // use boost::Graph and boost::edge_coloring()
    typedef adjacency_list<vecS, vecS, undirectedS, no_property, size_t, no_property> Graph;
    //typedef std::pair<std::size_t, std::size_t> Pair;
    Graph G(N);
    
    // retG[0][i] the first node, retG[1][i] the second node, retG[2][i] the color of the edge
    std::vector< std::vector<IndexType>> retG(3);
    
	const CSRStorage<ValueType>& localStorage = adjM.getLocalStorage();
	const scai::hmemo::ReadAccess<IndexType> ia(localStorage.getIA());
	const scai::hmemo::ReadAccess<IndexType> ja(localStorage.getJA());

    // create graph G from the input adjacency matrix
    for(IndexType i=0; i<N; i++){
    	//we replicated the matrix, so global indices are local indices
    	const IndexType globalI = i;
    	for (IndexType j = ia[i]; j < ia[i+1]; j++) {
    		if (globalI < ja[j]) {
				boost::add_edge(globalI, ja[j], G);
				retG[0].push_back(globalI);
				retG[1].push_back(ja[j]);
    		}
    	}
    }
    
    colors = boost::edge_coloring(G, boost::get( boost::edge_bundle, G));
    
    scai::dmemo::CommunicatorPtr comm = scai::dmemo::Communicator::getCommunicatorPtr();

    for (size_t i = 0; i <retG[0].size(); i++) {
        retG[2].push_back( G[ boost::edge( retG[0][i],  retG[1][i], G).first] );
    }
    
    return retG;
}

//---------------------------------------------------------------------------------------

template<typename IndexType, typename ValueType>
std::vector<DenseVector<IndexType>> ParcoRepart<IndexType, ValueType>::getCommunicationPairs_local( CSRSparseMatrix<ValueType> &adjM) {
    IndexType N= adjM.getNumRows();
    SCAI_REGION("ParcoRepart.getCommunicationPairs_local");
    // coloring.size()=3: coloring(i,j,c) means that edge with endpoints i and j is colored with color c.
    // and coloring[i].size()= number of edges in input graph

    assert(adjM.getNumColumns() == adjM.getNumRows() );

    IndexType colors;
    std::vector<std::vector<IndexType>> coloring = getGraphEdgeColoring_local( adjM, colors );
    std::vector<DenseVector<IndexType>> retG(colors);
    
    if (adjM.getNumRows()==2) {
    	assert(colors<=1);
    	assert(coloring[0].size()<=1);
    }
    
    for(IndexType i=0; i<colors; i++){        
        retG[i].allocate(N);
        // TODO: although not distributed maybe try to avoid setValue, change to std::vector ?
        // initialize so retG[i][j]= j instead of -1
        for( IndexType j=0; j<N; j++){
            retG[i].setValue( j, j );
        }
    }
    
    // for all the edges:
    // coloring[0][i] = the first block , coloring[1][i] = the second block,
    // coloring[2][i]= the color/round in which the two blocks shall communicate
    for(IndexType i=0; i<coloring[0].size(); i++){
        IndexType color = coloring[2][i]; // the color/round of this edge
        assert(color<colors);
        IndexType firstBlock = coloring[0][i];
        IndexType secondBlock = coloring[1][i];
        retG[color].setValue( firstBlock, secondBlock);
        retG[color].setValue( secondBlock, firstBlock );
    }
    
    return retG;
}
//---------------------------------------------------------------------------------------

/* A 2D or 3D matrix given as a 1D array of size sideLen^dimesion
 * */
template<typename IndexType, typename ValueType>
std::vector<IndexType> ParcoRepart<IndexType, ValueType>::neighbourPixels(const IndexType thisPixel, const IndexType sideLen, const IndexType dimension){
    SCAI_REGION("ParcoRepart.neighbourPixels");
   
    SCAI_ASSERT(thisPixel>=0, "Negative pixel value: " << std::to_string(thisPixel));
    SCAI_ASSERT(sideLen> 0, "Negative or zero side length: " << std::to_string(sideLen));
    SCAI_ASSERT(sideLen> 0, "Negative or zero dimension: " << std::to_string(dimension));
    
    IndexType totalSize = std::pow(sideLen ,dimension);    
    SCAI_ASSERT( thisPixel < totalSize , "Wrong side length or dimension, sideLen=" + std::to_string(sideLen)+ " and dimension= " + std::to_string(dimension) );
    
    std::vector<IndexType> result;
    
    //calculate the index of the neighbouring pixels
    for(IndexType i=0; i<dimension; i++){
        for( int j :{-1, 1} ){
            // possible neighbour
            IndexType ngbrIndex = thisPixel + j*std::pow(sideLen,i );
            // index is within bounds
            if( ngbrIndex < 0 or ngbrIndex >=totalSize){
                continue;
            }
            if(dimension==2){
                IndexType xCoord = thisPixel/sideLen;
                IndexType yCoord = thisPixel%sideLen;
                if( ngbrIndex/sideLen == xCoord or ngbrIndex%sideLen == yCoord){
                    result.push_back(ngbrIndex);
                }
            }else if(dimension==3){
                IndexType planeSize= sideLen*sideLen;
                IndexType xCoord = thisPixel/planeSize;
                IndexType yCoord = (thisPixel%planeSize) /  sideLen;
                IndexType zCoord = (thisPixel%planeSize) % sideLen;
                IndexType ngbrX = ngbrIndex/planeSize;
                IndexType ngbrY = (ngbrIndex%planeSize)/sideLen;
                IndexType ngbrZ = (ngbrIndex%planeSize)%sideLen;
                if( ngbrX == xCoord and  ngbrY == yCoord ){
                    result.push_back(ngbrIndex);
                }else if(ngbrX == xCoord and  ngbrZ == zCoord){
                    result.push_back(ngbrIndex);
                }else if(ngbrY == yCoord and  ngbrZ == zCoord){
                    result.push_back(ngbrIndex);
                }
            }else{
                throw std::runtime_error("Implemented only for 2D and 3D. Dimension given: " + std::to_string(dimension) );
            }
        }
    }
    return result;
}
//---------------------------------------------------------------------------------------

//to force instantiation

template DenseVector<int> ParcoRepart<int, double>::partitionGraph(CSRSparseMatrix<double> &input, std::vector<DenseVector<double>> &coordinates, struct Settings);

template DenseVector<int> ParcoRepart<int, double>::pixelPartition(CSRSparseMatrix<double> &input, std::vector<DenseVector<double>> &coordinates, Settings settings);

template double ParcoRepart<int, double>::computeCut(const CSRSparseMatrix<double> &input, const DenseVector<int> &part, bool ignoreWeights);

template double ParcoRepart<int, double>::computeImbalance(const DenseVector<int> &partition, int k, const DenseVector<int> &nodeWeights);

template std::vector<int> ITI::ParcoRepart<int, double>::nonLocalNeighbors(const CSRSparseMatrix<double>& input);

template std::vector<double> ITI::ParcoRepart<int, double>::distancesFromBlockCenter(const std::vector<DenseVector<double>> &coordinates);

template scai::dmemo::Halo ITI::ParcoRepart<int, double>::buildNeighborHalo(const CSRSparseMatrix<double> &input);

template std::vector<int> ITI::ParcoRepart<int, double>::getNodesWithNonLocalNeighbors(const CSRSparseMatrix<double>& input);

template void ParcoRepart<int, double>::checkLocalDegreeSymmetry(const CSRSparseMatrix<double> &input);

template DenseVector<int> ParcoRepart<int, double>::getBorderNodes( const CSRSparseMatrix<double> &adjM, const DenseVector<int> &part);

template scai::lama::CSRSparseMatrix<double> ParcoRepart<int, double>::getPEGraph( const CSRSparseMatrix<double> &adjM);

template std::vector<std::vector<IndexType>> ParcoRepart<int, double>::getLocalBlockGraphEdges( const CSRSparseMatrix<double> &adjM, const DenseVector<int> &part);

template scai::lama::CSRSparseMatrix<double> ParcoRepart<int, double>::getBlockGraph( const CSRSparseMatrix<double> &adjM, const DenseVector<int> &part, const int k );

template std::vector< std::vector<int>>  ParcoRepart<int, double>::getGraphEdgeColoring_local( CSRSparseMatrix<double> &adjM, int& colors);

template std::vector<DenseVector<int>> ParcoRepart<int, double>::getCommunicationPairs_local( CSRSparseMatrix<double> &adjM);

template std::vector<int> ParcoRepart<int, double>::neighbourPixels(const int thisPixel, const int sideLen, const int dimension);

}<|MERGE_RESOLUTION|>--- conflicted
+++ resolved
@@ -28,11 +28,6 @@
 #include "ParcoRepart.h"
 #include "HilbertCurve.h"
 #include "MultiLevel.h"
-<<<<<<< HEAD
-#include "sort/SchizoQS.hpp"
-
-=======
->>>>>>> 6629fbb0
 #include "AuxiliaryFunctions.h"
 
 #include "sort/SchizoQS.hpp"
@@ -212,7 +207,6 @@
     scai::lama::DenseVector<IndexType> permutation(blockDist);
     {
         SCAI_REGION( "ParcoRepart.initialPartition.sorting" );
-<<<<<<< HEAD
 
         sort_pair localPairs[localN];
         scai::hmemo::ReadAccess<ValueType> localIndices(hilbertIndices.getLocalValues());
@@ -220,29 +214,16 @@
         	localPairs[i].value = localIndices[i];
 		localPairs[i].index = inputDist->local2global(i);
         }
-	std::cout << "Prepared " << localN << " indices. Begin sorting." << std::endl;
+		std::cout << "Prepared " << localN << " indices. Begin sorting." << std::endl;
         SchizoQS::sort<sort_pair>(localPairs, localN);
-	std::cout << "Completed sorting." << std::endl;
-=======
-        std::pair<ValueType, IndexType> localPairs[localN];
-        scai::hmemo::ReadAccess<ValueType> localIndices(hilbertIndices.getLocalValues());
+		std::cout << "Completed sorting." << std::endl;
+
+        scai::hmemo::WriteAccess<IndexType> wPermutation(permutation.getLocalValues(), localN);
+
         for (IndexType i = 0; i < localN; i++) {
-        	localPairs[i] = {localIndices[i], inputDist->local2global(i)};
-        }
-        SchizoQS::sort<std::pair<ValueType, IndexType>>(localPairs, localN);
->>>>>>> 6629fbb0
-
-        scai::hmemo::WriteAccess<IndexType> wPermutation(permutation.getLocalValues(), localN);
-
-        for (IndexType i = 0; i < localN; i++) {
-<<<<<<< HEAD
         	wPermutation[i] = localPairs[i].index;
         }
 	std::cout << "Derived Permutation." << std::endl;
-=======
-        	wPermutation[i] = localPairs[i].second;
-        }
->>>>>>> 6629fbb0
     }
     
     if (!inputDist->isReplicated() && comm->getSize() == k) {
