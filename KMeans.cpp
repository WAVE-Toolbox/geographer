--- conflicted
+++ resolved
@@ -14,7 +14,8 @@
 #include <scai/dmemo/GenBlockDistribution.hpp>
 
 #include "KMeans.h"
-
+#include "HilbertCurve.h"
+#include "AuxiliaryFunctions.h"
 
 namespace ITI {
 namespace KMeans {
@@ -23,8 +24,7 @@
 
 template<typename IndexType, typename ValueType>
 std::vector<std::vector<ValueType> > findInitialCentersSFC(
-		const std::vector<DenseVector<ValueType> >& coordinates, IndexType k, const std::vector<ValueType> &minCoords,
-		const std::vector<ValueType> &maxCoords, Settings settings) {
+		const std::vector<DenseVector<ValueType> >& coordinates, IndexType k, const std::vector<ValueType> &minCoords, const std::vector<ValueType> &maxCoords, Settings settings) {
 
 	SCAI_REGION( "KMeans.findInitialCentersSFC" );
 	const IndexType localN = coordinates[0].getLocalValues().size();
@@ -46,7 +46,12 @@
 	}
 
 	//get local hilbert indices
-
+	/*
+	std::vector<ValueType> sfcIndices(localN);
+	for (IndexType i = 0; i < localN; i++) {
+		sfcIndices[i] = HilbertCurve<IndexType, ValueType>::getHilbertIndex(convertedCoords[i].data(), dimensions, settings.sfcResolution, minCoords, maxCoords);
+	}
+	*/
 	std::vector<ValueType> sfcIndices = HilbertCurve<IndexType, ValueType>::getHilbertIndexVector( coordinates, settings.sfcResolution, settings.dimensions);
 	SCAI_ASSERT_EQ_ERROR( sfcIndices.size(), localN, "wrong local number of indices (?) ");
 
@@ -355,7 +360,6 @@
 	const scai::dmemo::CommunicatorPtr comm = dist->getCommunicatorPtr();
 //	const IndexType localN = nodeWeights.getLocalValues().size();
 	const IndexType k = targetBlockSizes.size();
-
 	assert(influence.size() == k);
 
 	//compute assignment and balance
@@ -488,21 +492,11 @@
 				}
 				blockWeights[wAssignment[i]] += rWeights[i];
 			}
-<<<<<<< HEAD
-/*
-if (settings.verbose) {
-std::chrono::duration<ValueType,std::ratio<1>> balanceTime = std::chrono::high_resolution_clock::now() - balanceStart;			
-ValueType time = balanceTime.count() ;
- std::cout<< comm->getRank()<< ": time " << time << std::endl;
-}
-*/
-=======
 			if (settings.verbose) {
 			std::chrono::duration<ValueType,std::ratio<1>> balanceTime = std::chrono::high_resolution_clock::now() - balanceStart;			
 			ValueType time = balanceTime.count() ;
 			 std::cout<< comm->getRank()<< ": time " << time << std::endl;
 			}
->>>>>>> 9945113c
 			comm->synchronize();
 		}
 
@@ -759,9 +753,12 @@
 template std::vector<std::vector<ValueType> > findInitialCentersFromSFCOnly( const IndexType k,  const std::vector<ValueType> &maxCoords, Settings settings);
 
 template std::vector<std::vector<ValueType> > findInitialCenters(const std::vector<DenseVector<ValueType>> &coordinates, IndexType k, const DenseVector<ValueType> &nodeWeights);
-template std::vector<std::vector<ValueType> > findCenters(const std::vector<DenseVector<ValueType>> &coordinates, const DenseVector<IndexType> &partition, const IndexType k,
-        std::vector<IndexType>::iterator firstIndex, std::vector<IndexType>::iterator lastIndex, const DenseVector<ValueType> &nodeWeights);
-template DenseVector<IndexType> assignBlocks(const std::vector<std::vector<ValueType>> &coordinates, const std::vector<std::vector<ValueType> > &centers,
+
+template std::vector<std::vector<ValueType> > findCenters(const std::vector<DenseVector<ValueType>> &coordinates, const DenseVector<IndexType> &partition, const IndexType k, std::vector<IndexType>::iterator firstIndex, std::vector<IndexType>::iterator lastIndex, const DenseVector<ValueType> &nodeWeights);
+
+template DenseVector<IndexType> assignBlocks(
+		const std::vector<std::vector<ValueType>> &coordinates,
+		const std::vector<std::vector<ValueType> > &centers,
         std::vector<IndexType>::iterator firstIndex, std::vector<IndexType>::iterator lastIndex,
         const DenseVector<ValueType> &nodeWeights, const DenseVector<IndexType> &previousAssignment, const std::vector<IndexType> &blockSizes, const SpatialCell &boundingBox,
         std::vector<ValueType> &upperBoundOwnCenter, std::vector<ValueType> &lowerBoundNextCenter, std::vector<ValueType> &influence, Settings settings);
@@ -774,4 +771,5 @@
 
 }
 
+
 } /* namespace ITI */