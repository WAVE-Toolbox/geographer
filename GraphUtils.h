/*
 * GraphUtils.h
 *
 *  Created on: 29.06.2017
 *      Author: moritzl
 */

#ifndef GRAPHUTILS_H_
#define GRAPHUTILS_H_

#include <set>
#include <tuple>
#include <unordered_set>

#include <scai/lama/matrix/CSRSparseMatrix.hpp>
#include <scai/dmemo/Distribution.hpp>
#include <scai/dmemo/BlockDistribution.hpp>
#include <scai/dmemo/GeneralDistribution.hpp>

#ifndef SETTINGS_H
#include "Settings.h"
#endif

namespace ITI {

namespace GraphUtils {

template<typename IndexType, typename ValueType>
IndexType getFarthestLocalNode(const scai::lama::CSRSparseMatrix<ValueType> graph, std::vector<IndexType> seedNodes);

/**
 * This method takes a (possibly distributed) partition and computes its global cut.
 *
 * @param[in] input The adjacency matrix of the graph.
 * @param[in] part The partition vector for the input graph.
 * @param[in] weighted If edges are weighted or not.
 */
template<typename IndexType, typename ValueType>
ValueType computeCut(const scai::lama::CSRSparseMatrix<ValueType> &input, const scai::lama::DenseVector<IndexType> &part, bool weighted = false);

/**
 * This method takes a (possibly distributed) partition and computes its imbalance.
 * The number of blocks is also a required input, since it cannot be guessed accurately from the partition vector if a block is empty.
 *
 * @param[in] part partition
 * @param[in] k number of blocks in partition.
 */
template<typename IndexType, typename ValueType>
ValueType computeImbalance(const scai::lama::DenseVector<IndexType> &part, IndexType k, const scai::lama::DenseVector<ValueType> &nodeWeights = {});

/**
 * Builds a halo containing all non-local neighbors.
 */
template<typename IndexType, typename ValueType>
scai::dmemo::Halo buildNeighborHalo(const scai::lama::CSRSparseMatrix<ValueType> &input);

/**
 * Returns true if the node identified with globalID has a neighbor that is not local on this process.
 * Since this method acquires reading locks on the CSR structure, it might be expensive to call often
 */
template<typename IndexType, typename ValueType>
bool hasNonLocalNeighbors(const scai::lama::CSRSparseMatrix<ValueType> &input, IndexType globalID);

/**
 * Returns a vector of global indices of nodes which are local on this process, but have neighbors that are not local. They non local neighbors may or may not be in the same block.
 * No communication required, iterates once over the local adjacency matrix
 * @param[in] input Adjacency matrix of the input graph
 */
template<typename IndexType, typename ValueType>
std::vector<IndexType> getNodesWithNonLocalNeighbors(const scai::lama::CSRSparseMatrix<ValueType>& input);

/**
 * Returns a vector of global indices of nodes which are local on this process, but have neighbors that are not local. They non local neighbors may or may not be in the same block.
 * No communication required, iterates once over the local adjacency matrix
 * @param[in] input Adjacency matrix of the input graph
 */
template<typename IndexType, typename ValueType>
std::vector<IndexType> getNodesWithNonLocalNeighbors(const scai::lama::CSRSparseMatrix<ValueType>& input, const std::set<IndexType>& candidates);

/**
 * Computes a list of global IDs of nodes which are adjacent to nodes local on this processor, but are themselves not local.
 */
template<typename IndexType, typename ValueType>
std::vector<IndexType> nonLocalNeighbors(const scai::lama::CSRSparseMatrix<ValueType>& input);

/** Get the borders nodes of each block. Border node: one that has at least one neighbor in different block.
*/
template<typename IndexType, typename ValueType>
scai::lama::DenseVector<IndexType> getBorderNodes( const scai::lama::CSRSparseMatrix<ValueType> &adjM, const scai::lama::DenseVector<IndexType> &part);

/* Returns two vectors each of size k: the first contains the number of border nodes per block and the second one the number of inner nodes per blocks.
 *
 */
template<typename IndexType, typename ValueType>
std::pair<std::vector<IndexType>,std::vector<IndexType>> getNumBorderInnerNodes( const scai::lama::CSRSparseMatrix<ValueType> &adjM, const scai::lama::DenseVector<IndexType> &part, const struct Settings settings);

/* Computes the communication volume for every block. 
 * TODO: Should the result is gathered in the root PE and not be replicated?
 * */
template<typename IndexType, typename ValueType>
std::vector<IndexType> computeCommVolume( const scai::lama::CSRSparseMatrix<ValueType> &adjM, const scai::lama::DenseVector<IndexType> &part , const IndexType numBlocks );

/**Computes the communication volume, boundary and inner nodes in one pass to save time.
 * 
 * @return A tuple with three vectors each od size numBlocks: first vector is the communication volume, second is the number of boundary nodes and third
 * the number of inner nodes pre block.
 */
template<typename IndexType, typename ValueType>
std::tuple<std::vector<IndexType>, std::vector<IndexType>, std::vector<IndexType>> computeCommBndInner( const scai::lama::CSRSparseMatrix<ValueType> &adjM, const scai::lama::DenseVector<IndexType> &part, const IndexType numBlocks);

/** Returns the edges of the block graph only for the local part. Eg. if blocks 1 and 2 are local
 * in this processor it finds the edge (1,2) ( and the edge (2,1)).
 * Also if the other endpoint is in another processor it finds this edge: block 1 is local, it
 * shares an edge with block 3 that is not local, this edge is found and returned.
 *
 * @param[in] adjM The adjacency matrix of the input graph.
 * @param[in] part The partition of the input graph.
 *
 * @return A 2 dimensional vector with the edges of the local parts of the block graph:
 * edge (u,v) is (ret[0][i], ret[1][i]) if block u and block v are connected.
 */
template<typename IndexType, typename ValueType>
std::vector<std::vector<IndexType>> getLocalBlockGraphEdges( const scai::lama::CSRSparseMatrix<ValueType> &adjM, const scai::lama::DenseVector<IndexType> &part);

/** Builds the block graph of the given partition.
 * Creates an HArray that is passed around in numPEs (=comm->getSize()) rounds and every time
 * a processor writes in the array its part.
 *
 * Not distributed.
 *
 * @param[in] adjM The adjacency matric of the input graph.
 * @param[in] part The partition of the input garph.
 * @param[in] k Number of blocks.
 *
 * @return The "adjacency matrix" of the block graph. In this version is a 1-dimensional array
 * with size k*k and [i,j]= i*k+j.
 */
template<typename IndexType, typename ValueType>
scai::lama::CSRSparseMatrix<ValueType> getBlockGraph( const scai::lama::CSRSparseMatrix<ValueType> &adjM, const scai::lama::DenseVector<IndexType> &part, const IndexType k);


/** Get the maximum degree of a graph.
 * */
template<typename IndexType, typename ValueType>
IndexType getGraphMaxDegree( const scai::lama::CSRSparseMatrix<ValueType>& adjM);


/** first = Compute maximum communication = max degree of the block graph.
 *  second = Compute total communication = sum of all edges of the block graph.
 */
template<typename IndexType, typename ValueType>
std::pair<IndexType, IndexType> computeBlockGraphComm( const scai::lama::CSRSparseMatrix<ValueType>& adjM, const scai::lama::DenseVector<IndexType> &part, const IndexType k);

/** Compute maximum and total communication volume= max and sum of number of border nodes
 * WARNING: this works properly only when k=p and the nodes are redistributed so each PE owns nodes from one block.
 */
template<typename IndexType, typename ValueType>
std::pair<IndexType,IndexType> computeCommVolume_p_equals_k( const scai::lama::CSRSparseMatrix<ValueType>& adjM, const scai::lama::DenseVector<IndexType> &part);
    
/**Returns the processor graph. Every processor traverses its local part of adjM: and for every
 * edge (u,v) that one node, say u, is not local it gets the owner processor of u. The returned graph is distributed with a BLOCK distribution.
 *
 * @param[in] adjM The adjacency matrix of the input graph.
 * @return A [#PE x #PE] adjacency matrix of the processor graph.
 */
template<typename IndexType, typename ValueType>
scai::lama::CSRSparseMatrix<ValueType> getPEGraph( const scai::lama::CSRSparseMatrix<ValueType> &adjM);

template<typename IndexType, typename ValueType>
scai::lama::CSRSparseMatrix<ValueType> getPEGraph( const scai::dmemo::Halo& halo);

template<typename IndexType, typename ValueType>
scai::lama::DenseVector<IndexType> getDegreeVector( const scai::lama::CSRSparseMatrix<ValueType>& adjM);
	
template <typename IndexType, typename ValueType>
scai::lama::CSRSparseMatrix<ValueType> getLaplacian( const scai::lama::CSRSparseMatrix<ValueType>& adjM);

template<typename IndexType, typename ValueType>
scai::lama::CSRSparseMatrix<ValueType> getCSRmatrixFromAdjList_NoEgdeWeights( const std::vector<std::set<IndexType>>& adjList);

/** Get an vector of the local edges, sorts the edges and constructs the local part of CSR sparse matrix.
 * @param[in,out] edgeList The local list of edges for this PE. The edge list is sorted and redistributed also.
 * @return The distributed adjacency matrix.
 */
template<typename IndexType, typename ValueType>
scai::lama::CSRSparseMatrix<ValueType> edgeList2CSR( std::vector< std::pair<IndexType, IndexType>>& edgeList );

//taken from https://stackoverflow.com/a/9345144/494085
template<class BidiIter >
static BidiIter FisherYatesShuffle(BidiIter begin, BidiIter end, size_t num_random) {
    size_t left = std::distance(begin, end);
    for (IndexType i = 0; i < num_random; i++) {
        BidiIter r = begin;
        std::advance(r, rand()%left);
        std::swap(*begin, *r);
        ++begin;
        --left;
    }
    return begin;
}

<<<<<<< HEAD

std::vector<IndexType> indexReorder(IndexType maxIndex, IndexType window){
	IndexType index = 0;
	std::vector<IndexType> ret(maxIndex, -1);
	for( IndexType i=0; i<window; i++){
		for( IndexType step=0; step<maxIndex; step+=window){
			if(step+1>=maxIndex) continue;
			//ret.insert( step+i); std::cout<< step+i <<" <> ";
			ret[index++] = step+i;
			if(index>=maxIndex) break;
		}
	}
	
	return ret;
}

=======
/*
template<class T>
maxIndex indexReorder(IndexType maxIndex){
	IndexType index = 0;
	std::unordered_set<T> ret;
	for( T window = maxIndex/2; window>1; window = window/2){
		T v = window;
		while( v<maxIndex ){
			ret.insert(v);
			v += window;
		}
	}
	return ret;
}
 
 */
 
>>>>>>> 4c22f98e
} /*namespace GraphUtils*/

} /* namespace ITI */
#endif /* GRAPHUTILS_H_ */<|MERGE_RESOLUTION|>--- conflicted
+++ resolved
@@ -10,7 +10,6 @@
 
 #include <set>
 #include <tuple>
-#include <unordered_set>
 
 #include <scai/lama/matrix/CSRSparseMatrix.hpp>
 #include <scai/dmemo/Distribution.hpp>
@@ -199,42 +198,7 @@
     return begin;
 }
 
-<<<<<<< HEAD
-
-std::vector<IndexType> indexReorder(IndexType maxIndex, IndexType window){
-	IndexType index = 0;
-	std::vector<IndexType> ret(maxIndex, -1);
-	for( IndexType i=0; i<window; i++){
-		for( IndexType step=0; step<maxIndex; step+=window){
-			if(step+1>=maxIndex) continue;
-			//ret.insert( step+i); std::cout<< step+i <<" <> ";
-			ret[index++] = step+i;
-			if(index>=maxIndex) break;
-		}
-	}
-	
-	return ret;
-}
-
-=======
-/*
-template<class T>
-maxIndex indexReorder(IndexType maxIndex){
-	IndexType index = 0;
-	std::unordered_set<T> ret;
-	for( T window = maxIndex/2; window>1; window = window/2){
-		T v = window;
-		while( v<maxIndex ){
-			ret.insert(v);
-			v += window;
-		}
-	}
-	return ret;
-}
- 
- */
- 
->>>>>>> 4c22f98e
+
 } /*namespace GraphUtils*/
 
 } /* namespace ITI */
