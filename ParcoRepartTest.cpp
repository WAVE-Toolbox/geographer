#include <scai/lama.hpp>

#include <scai/lama/matrix/all.hpp>
#include <scai/lama/matutils/MatrixCreator.hpp>

#include <scai/dmemo/BlockDistribution.hpp>
#include <scai/dmemo/Distribution.hpp>

#include <scai/hmemo/Context.hpp>
#include <scai/hmemo/HArray.hpp>

#include <scai/utilskernel/LArray.hpp>
#include <scai/lama/Vector.hpp>

#include <memory>
#include <cstdlib>

#include "MeshIO.h"
#include "ParcoRepart.h"
#include "gtest/gtest.h"

typedef double ValueType;
typedef int IndexType;

using namespace scai;

namespace ITI {

class ParcoRepartTest : public ::testing::Test {

};


TEST_F(ParcoRepartTest, testMinimumNeighborDistanceDistributed) {
  IndexType nroot = 7;
  IndexType n = nroot * nroot * nroot;
  IndexType dimensions = 3;
  scai::dmemo::CommunicatorPtr comm = scai::dmemo::Communicator::getCommunicatorPtr();

<<<<<<< HEAD
  //scai::lama::CSRSparseMatrix<ValueType>a(dist, noDistPointer);
  scai::lama::CSRSparseMatrix<ValueType>a( n, n );  // the create3DMesh doen not work
=======

  scai::lama::CSRSparseMatrix<ValueType>a(n, n);
>>>>>>> 18419bf6
  std::vector<ValueType> maxCoord(dimensions, nroot);
  std::vector<IndexType> numPoints(dimensions, nroot);
  
  std::vector<DenseVector<ValueType>> coordinates(dimensions);
  for(IndexType i=0; i<dimensions; i++){ 
<<<<<<< HEAD
	  coordinates[i].allocate(n);
	  coordinates[i] = static_cast<ValueType>( 0 );
=======
	  coordinates[i] = DenseVector<IndexType>(n, 0);
>>>>>>> 18419bf6
  }

  MeshIO<IndexType, ValueType>::createStructured3DMesh(a, coordinates, maxCoord, numPoints);
<<<<<<< HEAD
  a.redistribute(dist, noDistPointer);
  for(IndexType i=0; i<dimensions; i++){ 
	  coordinates[i].redistribute(coordDist);
  }
//  for (IndexType i = 0; i < nroot; i++) {
//    for (IndexType j = 0; j < nroot; j++) {
//      //this is slightly wasteful, since it also iterates over indices of other processors
//      // no need to check if local, since setValue skips non-local coordinates. index must always use the global value
//        coordinates[0].setValue(i*nroot + j, i);
//        coordinates[1].setValue(i*nroot + j, j);
//    }
//  }
=======

  scai::dmemo::DistributionPtr dist ( scai::dmemo::Distribution::getDistributionPtr( "BLOCK", comm, n) );
  scai::dmemo::DistributionPtr noDistPointer(new scai::dmemo::NoDistribution(n));

  a.redistribute(dist, noDistPointer);
  
  for(IndexType i=0; i<dimensions; i++){
  	  coordinates[i].redistribute(dist);
  }
>>>>>>> 18419bf6

  const ValueType minDistance = ParcoRepart<IndexType, ValueType>::getMinimumNeighbourDistance(a, coordinates, dimensions);

  EXPECT_LE(minDistance, nroot*1.5);
  EXPECT_GE(minDistance, 1);
}


TEST_F(ParcoRepartTest, testPartitionBalanceLocal) {
  IndexType nroot = 8;
  IndexType n = nroot * nroot * nroot;
  IndexType k = 8;
  IndexType dimensions = 3;
  const ValueType epsilon = 0.05;

  scai::dmemo::DistributionPtr noDistPointer(new scai::dmemo::NoDistribution(n));
  
  scai::lama::CSRSparseMatrix<ValueType>a(noDistPointer, noDistPointer);
  std::vector<ValueType> maxCoord(dimensions, nroot);
  std::vector<IndexType> numPoints(dimensions, nroot);

  std::vector<DenseVector<ValueType>> coordinates(dimensions);
  for(IndexType i=0; i<dimensions; i++){
	  coordinates[i].allocate(noDistPointer);
	  coordinates[i] = static_cast<ValueType>( 0 );
  }
  
  MeshIO<IndexType, ValueType>::createStructured3DMesh(a, coordinates, maxCoord, numPoints);
  
  scai::lama::DenseVector<IndexType> partition = ParcoRepart<IndexType, ValueType>::partitionGraph(a, coordinates, k, epsilon);
  
  EXPECT_EQ(n, partition.size());
  EXPECT_EQ(0, partition.min().getValue<IndexType>());
  EXPECT_EQ(k-1, partition.max().getValue<IndexType>());
  EXPECT_TRUE(partition.getDistribution().isReplicated());//for now
  
  ParcoRepart<IndexType, ValueType> repart;
  EXPECT_LE(repart.computeImbalance(partition, k), epsilon);
}

TEST_F(ParcoRepartTest, testPartitionBalanceDistributed) {
  IndexType nroot = 8;
  IndexType n = nroot * nroot * nroot;
  IndexType dimensions = 3;
  
  scai::dmemo::CommunicatorPtr comm = scai::dmemo::Communicator::getCommunicatorPtr();

  IndexType k = comm->getSize();

  scai::dmemo::DistributionPtr dist ( scai::dmemo::Distribution::getDistributionPtr( "BLOCK", comm, n) );
  scai::dmemo::DistributionPtr noDistPointer(new scai::dmemo::NoDistribution(n));
  
  scai::lama::CSRSparseMatrix<ValueType>a(dist, noDistPointer);
  std::vector<ValueType> maxCoord(dimensions, nroot);
  std::vector<IndexType> numPoints(dimensions, nroot);

  scai::dmemo::DistributionPtr coordDist ( scai::dmemo::Distribution::getDistributionPtr( "BLOCK", comm, n) );

  std::vector<DenseVector<ValueType>> coordinates(dimensions);
  for(IndexType i=0; i<dimensions; i++){ 
	  coordinates[i].allocate(coordDist);
	  coordinates[i] = static_cast<ValueType>( 0 );
  }
  
  MeshIO<IndexType, ValueType>::createStructured3DMesh(a, coordinates, maxCoord, numPoints);
  a.redistribute(dist, noDistPointer);

  const ValueType epsilon = 0.05;

  scai::lama::DenseVector<IndexType> partition = ParcoRepart<IndexType, ValueType>::partitionGraph(a, coordinates, k, epsilon);

  EXPECT_GE(k-1, partition.getLocalValues().max() );
  EXPECT_EQ(n, partition.size());
  EXPECT_EQ(0, partition.min().getValue<ValueType>());
  EXPECT_EQ(k-1, partition.max().getValue<ValueType>());
  EXPECT_EQ(a.getRowDistribution(), partition.getDistribution());

  ParcoRepart<IndexType, ValueType> repart;
  EXPECT_LE(repart.computeImbalance(partition, k), epsilon);
}

TEST_F(ParcoRepartTest, testImbalance) {
  const IndexType n = 10000;
  const IndexType k = 10;

  scai::dmemo::CommunicatorPtr comm = scai::dmemo::Communicator::getCommunicatorPtr();
  scai::dmemo::DistributionPtr dist ( scai::dmemo::Distribution::getDistributionPtr( "BLOCK", comm, n) );

  //generate random partition
  scai::lama::DenseVector<IndexType> part(dist);
  for (IndexType i = 0; i < n; i++) {
    IndexType blockId = rand() % k;
    part.setValue(i, blockId);
  }

  //sanity check for partition generation
  ASSERT_GE(part.min().getValue<ValueType>(), 0);
  ASSERT_LE(part.max().getValue<ValueType>(), k-1);

  ValueType imbalance = ParcoRepart<IndexType, ValueType>::computeImbalance(part, k);
  EXPECT_GE(imbalance, 0);

  // test perfectly balanced partition
  for (IndexType i = 0; i < n; i++) {
    IndexType blockId = i % k;
    part.setValue(i, blockId);
  }
  imbalance = ParcoRepart<IndexType, ValueType>::computeImbalance(part, k);
  EXPECT_EQ(0, imbalance);

  //test maximally imbalanced partition
  for (IndexType i = 0; i < n; i++) {
    IndexType blockId = 0;
    part.setValue(i, blockId);
  }
  imbalance = ParcoRepart<IndexType, ValueType>::computeImbalance(part, k);
  EXPECT_EQ((n/std::ceil(n/k))-1, imbalance);
}

TEST_F(ParcoRepartTest, testCut) {
  const IndexType n = 1000;
  const IndexType k = 10;

  //define distributions
  scai::dmemo::CommunicatorPtr comm = scai::dmemo::Communicator::getCommunicatorPtr();
  scai::dmemo::DistributionPtr dist ( scai::dmemo::Distribution::getDistributionPtr( "BLOCK", comm, n) );
  scai::dmemo::DistributionPtr noDistPointer(new scai::dmemo::NoDistribution(n));

  //generate random complete matrix
  scai::lama::CSRSparseMatrix<ValueType>a(dist, noDistPointer);
  scai::lama::MatrixCreator::fillRandom(a, 1);

  //generate balanced distributed partition
  scai::lama::DenseVector<IndexType> part(dist);
  for (IndexType i = 0; i < n; i++) {
    IndexType blockId = i % k;
    part.setValue(i, blockId);
  }

  //cut should be 10*900 / 2
  const IndexType blockSize = n / k;
  const ValueType cut = ParcoRepart<IndexType, ValueType>::computeCut(a, part, true);
  EXPECT_EQ(k*blockSize*(n-blockSize) / 2, cut);

  //now convert distributed into replicated partition vector and compare again
  part.redistribute(noDistPointer);
  a.redistribute(noDistPointer, noDistPointer);
  const ValueType replicatedCut = ParcoRepart<IndexType, ValueType>::computeCut(a, part, true);
  EXPECT_EQ(k*blockSize*(n-blockSize) / 2, replicatedCut);
}


TEST_F(ParcoRepartTest, testFiducciaMattheysesLocal) {
  const IndexType n = 1000;
  const IndexType k = 10;
  const ValueType epsilon = 0.05;
  const IndexType iterations = 1;

  //generate random matrix
  scai::lama::CSRSparseMatrix<ValueType>a(n,n);
  scai::lama::MatrixCreator::buildPoisson(a, 3, 19, 10,10,10);

  //we want a replicated matrix
  scai::dmemo::DistributionPtr noDistPointer(new scai::dmemo::NoDistribution(n));
  a.redistribute(noDistPointer, noDistPointer);

  //generate random partition
  scai::lama::DenseVector<IndexType> part(n, 0);
  for (IndexType i = 0; i < n; i++) {
    IndexType blockId = rand() % k;
    part.setValue(i, blockId);
  }

  ValueType cut = ParcoRepart<IndexType, ValueType>::computeCut(a, part, true);
  for (IndexType i = 0; i < iterations; i++) {
    ValueType gain = ParcoRepart<IndexType, ValueType>::replicatedMultiWayFM(a, part, k, epsilon);

    //check correct gain calculation
    const ValueType newCut = ParcoRepart<IndexType, ValueType>::computeCut(a, part, true);
    EXPECT_EQ(cut - gain, newCut) << "Old cut " << cut << ", gain " << gain << " newCut " << newCut;
    EXPECT_LE(newCut, cut);
    cut = newCut;
  }
  
  //generate balanced partition
  for (IndexType i = 0; i < n; i++) {
    IndexType blockId = i % k;
    part.setValue(i, blockId);
  }

  //check correct cut with balanced partition
  cut = ParcoRepart<IndexType, ValueType>::computeCut(a, part, true);
  ValueType gain = ParcoRepart<IndexType, ValueType>::replicatedMultiWayFM(a, part, k, epsilon);
  const ValueType newCut = ParcoRepart<IndexType, ValueType>::computeCut(a, part, true);
  EXPECT_EQ(cut - gain, newCut);
  EXPECT_LE(newCut, cut);

  //check for balance
  ValueType imbalance = ParcoRepart<IndexType, ValueType>::computeImbalance(part, k);
  EXPECT_LE(imbalance, epsilon);
}

TEST_F(ParcoRepartTest, testFiducciaMattheysesDistributed) {
	const scai::dmemo::CommunicatorPtr comm = scai::dmemo::Communicator::getCommunicatorPtr();

	const IndexType dimX = 10;
	const IndexType dimY = 10;
	const IndexType dimZ = 10;
	const IndexType n = dimX*dimY*dimZ;
	const IndexType k = comm->getSize();
	const ValueType epsilon = 0.05;
	const IndexType iterations = 1;

	//generate random matrix
	scai::lama::CSRSparseMatrix<ValueType>a(n,n);
	scai::lama::MatrixCreator::buildPoisson(a, 3, 19, dimX,dimY,dimZ);

	scai::dmemo::DistributionPtr inputDist = a.getRowDistributionPtr();
	scai::dmemo::DistributionPtr noDistPointer(new scai::dmemo::NoDistribution(n));

	a.redistribute(inputDist, noDistPointer);//need replicated columns for FM;

	ASSERT_EQ(n, inputDist->getGlobalSize());

	//generate balanced partition
	scai::lama::DenseVector<IndexType> part(inputDist);

	const IndexType localN = inputDist->getLocalSize();

	IndexType blockId = comm->getRank();

	for (IndexType i = 0; i < localN; i++) {
		IndexType globalID = inputDist->local2global(i);
		assert(part.getDistributionPtr()->isLocal(globalID));
		part.setValue(globalID, blockId);
	}

	ValueType cut = ParcoRepart<IndexType, ValueType>::computeCut(a, part, true);
	for (IndexType i = 0; i < iterations; i++) {
		ValueType gain = ParcoRepart<IndexType, ValueType>::distributedFMStep(a, part, k, epsilon);

		//check correct gain calculation
		const ValueType newCut = ParcoRepart<IndexType, ValueType>::computeCut(a, part, true);
		EXPECT_EQ(cut - gain, newCut) << "Old cut " << cut << ", gain " << gain << " newCut " << newCut;
		EXPECT_LE(newCut, cut);
		cut = newCut;
	}

	//check for balance
	ValueType imbalance = ParcoRepart<IndexType, ValueType>::computeImbalance(part, k);
	EXPECT_LE(imbalance, epsilon);
}

TEST_F(ParcoRepartTest, testCommunicationScheme) {
	/**
	 * Check for:
	 * 1. Basic Sanity: All ids are valid
	 * 2. Completeness: All PEs with a common edge communicate
	 * 3. Symmetry: In each round, partner[partner[i]] == i holds
	 * 4. Efficiency: Pairs don't communicate more than once
	 */

	const IndexType n = 1000;
	const IndexType p = 129;//purposefully not a power of two, to check what happens
	const IndexType k = p;

	//fill random matrix
	scai::lama::CSRSparseMatrix<ValueType>a(n,n);
	scai::lama::MatrixCreator::fillRandom(a, 0.0001);

	//generate random partition
	scai::lama::DenseVector<IndexType> part(n, 0);
	for (IndexType i = 0; i < n; i++) {
		IndexType blockId = rand() % k;
		part.setValue(i, blockId);
	}

	//create trivial mapping
	scai::lama::DenseVector<IndexType> mapping(k, 0);
	for (IndexType i = 0; i < k; i++) {
		mapping.setValue(i, i);
	}

	std::vector<DenseVector<IndexType>> scheme = ParcoRepart<IndexType, ValueType>::computeCommunicationPairings(a, part, mapping);

	//EXPECT_LE(scheme.size(), p);

	std::vector<std::vector<bool> > communicated(p);
	for (IndexType i = 0; i < p; i++) {
		communicated[i].resize(p, false);
	}

	for (IndexType round = 0; round < scheme.size(); round++) {
		EXPECT_EQ(scheme[round].size(), p);
		for (IndexType i = 0; i < p; i++) {
			//Scalar partner = scheme[round].getValue(i);
			const IndexType partner = scheme[round].getValue(i).getValue<IndexType>();

			//sanity
			EXPECT_GE(partner, 0);
			EXPECT_LT(partner, p);

			if (partner != i) {
				//symmetry
				Scalar partnerOfPartner = scheme[round].getValue(partner);
				EXPECT_EQ(i, partnerOfPartner.getValue<IndexType>());

				//efficiency
				EXPECT_FALSE(communicated[i][partner]) << i << " and " << partner << " already communicated.";

				communicated[i][partner] = true;
			}
		}
	}

	//completeness. For now checking all pairs. TODO: update to only check edges
	for (IndexType i = 0; i < p; i++) {
		for (IndexType j = 0; j < i; j++) {
			EXPECT_TRUE(communicated[i][j]) << i << " and " << j << " did not communicate";
		}
	}
}

TEST_F(ParcoRepartTest, testGetInterfaceNodesLocal) {
	/**
	 * test first with complete matrix. Unsuitable, I know, but we don't have a mesh generator yet.
	 * TODO: We now have a mesh generator. Update with it.
	 */

	  const IndexType n = 1000;
	  const IndexType k = 10;

	  //define distributions
	  scai::dmemo::CommunicatorPtr comm = scai::dmemo::Communicator::getCommunicatorPtr();
	  scai::dmemo::DistributionPtr dist ( scai::dmemo::Distribution::getDistributionPtr( "BLOCK", comm, n) );
	  scai::dmemo::DistributionPtr noDistPointer(new scai::dmemo::NoDistribution(n));

	  //generate random complete matrix
	  scai::lama::CSRSparseMatrix<ValueType>a(dist, noDistPointer);
	  scai::lama::MatrixCreator::fillRandom(a, 1);

	  //generate balanced distributed partition
	  scai::lama::DenseVector<IndexType> part(dist);
	  for (IndexType i = 0; i < n; i++) {
	    IndexType blockId = i % k;
	    part.setValue(i, blockId);
	  }

	  IndexType thisBlock = 0;
	  IndexType otherBlock = 1;

	  std::vector<IndexType> interfaceNodes;
	  IndexType lastRoundMarker;
	  std::tie(interfaceNodes, lastRoundMarker) = ParcoRepart<IndexType, ValueType>::getInterfaceNodes(a, part, thisBlock, otherBlock, 1);

	  scai::hmemo::ReadAccess<IndexType> partAccess(part.getLocalValues());

	  for (IndexType node : interfaceNodes) {
		  ASSERT_TRUE(dist->isLocal(node));
		  EXPECT_EQ(thisBlock, partAccess[dist->global2local(node)]);
	  }
}
//----------------------------------------------------------

TEST_F (ParcoRepartTest, testBorders_Distributed) {
    std::string file = "Grid16x16";
    std::ifstream f(file);
    IndexType dimensions= 2, k=4;
    IndexType N, edges;
    f >> N >> edges; 
    
    scai::dmemo::CommunicatorPtr comm = scai::dmemo::Communicator::getCommunicatorPtr();
    // for now local refinement requires k = P
    k = comm->getSize();
    //
    scai::dmemo::DistributionPtr dist ( scai::dmemo::Distribution::getDistributionPtr( "BLOCK", comm, N) );  
    scai::dmemo::DistributionPtr noDistPointer(new scai::dmemo::NoDistribution(N));
    CSRSparseMatrix<ValueType> graph(dist, noDistPointer);
    MeshIO<IndexType, ValueType>::readFromFile2AdjMatrix(graph, file );
    graph.redistribute(dist, noDistPointer);
    
    std::vector<DenseVector<ValueType>> coords(2);
    coords[0].allocate(N);
    coords[1].allocate(N);
    coords[0]= static_cast<ValueType>( 0 );
    coords[1]= static_cast<ValueType>( 0 );
    coords[0].redistribute(dist);
    coords[1].redistribute(dist);
    MeshIO<IndexType, ValueType>::fromFile2Coords_2D( std::string(file + ".xyz"), coords, N);
    
    EXPECT_EQ( graph.getNumColumns(), graph.getNumRows());
    EXPECT_EQ(edges, (graph.getNumValues())/2 );   
    
    // get partition
    scai::lama::DenseVector<IndexType> partition = ParcoRepart<IndexType, ValueType>::partitionGraph(graph, coords, k, 0.2);
  
    //get the border nodes
    scai::lama::DenseVector<IndexType> border(dist, 0);
    border = ParcoRepart<IndexType,ValueType>::getBorderNodes( graph , partition);
    
    for(IndexType i=0; i<dist->getLocalSize(); i++){
        EXPECT_GE(border.getLocalValues()[i] , 0);
        EXPECT_LE(border.getLocalValues()[i] , 1);
    }
    
    //partition.redistribute(dist); //not needed now
    
    // print
    int numX= 16, numY= 16;         // 2D grid dimensions
    IndexType partViz[numX][numY];   
    IndexType bordViz[numX][numY]; 
    for(int i=0; i<numX; i++)
        for(int j=0; j<numY; j++){
            partViz[i][j]=partition.getValue(i*numX+j).getValue<IndexType>();
            bordViz[i][j]=border.getValue(i*numX+j).getValue<IndexType>();
        }
            
    std::cout<<"----------------------------"<< " Partition  "<< *comm << std::endl;    
    for(int i=0; i<numX; i++){
        for(int j=0; j<numY; j++){
            if(bordViz[i][j]==1) 
                std::cout<< "\033[1;31m"<< partViz[i][j] << "\033[0m" <<"-";
            else
                std::cout<< partViz[i][j]<<"-";
        }
        std::cout<< std::endl;
    }
    
}

//------------------------------------------------------------------------------


TEST_F (ParcoRepartTest, testPEGraph_Distributed) {
    std::string file = "Grid8x8";
    std::ifstream f(file);
    IndexType dimensions= 2, k=8;
    IndexType N, edges;
    f >> N >> edges; 
    
    scai::dmemo::CommunicatorPtr comm = scai::dmemo::Communicator::getCommunicatorPtr();
    // for now local refinement requires k = P
    k = comm->getSize();
    //
    scai::dmemo::DistributionPtr dist ( scai::dmemo::Distribution::getDistributionPtr( "BLOCK", comm, N) );  
    scai::dmemo::DistributionPtr noDistPointer(new scai::dmemo::NoDistribution(N));
    CSRSparseMatrix<ValueType> graph( N , N);           
    MeshIO<IndexType, ValueType>::readFromFile2AdjMatrix(graph, file );
    //distrubute graph
    graph.redistribute(dist, noDistPointer); // needed because readFromFile2AdjMatrix is not distributed 
    
    EXPECT_EQ( graph.getNumColumns(), graph.getNumRows());
    EXPECT_EQ( edges, (graph.getNumValues())/2 ); 
    std::vector<DenseVector<ValueType>> coords(2);
    coords[0].allocate(N);
    coords[1].allocate(N);
    coords[0]= static_cast<ValueType>( 0 );
    coords[1]= static_cast<ValueType>( 0 );
    
    //fromFile2Coords_2D is not distributed, must redistribute
    MeshIO<IndexType, ValueType>::fromFile2Coords_2D( std::string(file + ".xyz"), coords, N);
    coords[0].redistribute(dist);
    coords[1].redistribute(dist);
    EXPECT_EQ(coords[0].getLocalValues().size() , coords[1].getLocalValues().size() );
    
    scai::lama::DenseVector<IndexType> partition(dist, -1);
    partition = ParcoRepart<IndexType, ValueType>::partitionGraph(graph, coords, k, 0.2);

    //get the PE graph
    scai::lama::CSRSparseMatrix<ValueType> PEgraph =  ParcoRepart<IndexType, ValueType>::getPEGraph( graph); 
    EXPECT_EQ( PEgraph.getNumColumns(), comm->getSize() );
    EXPECT_EQ( PEgraph.getNumRows(), comm->getSize() );
    
    
    //print
    std::cout<<"----------------------------"<< " PE graph  "<< *comm << std::endl;    
    for(IndexType i=0; i<PEgraph.getNumRows(); i++){
        std::cout<< *comm<< ":";
        for(IndexType j=0; j<PEgraph.getNumColumns(); j++){
            std::cout<< PEgraph(i,j).Scalar::getValue<ValueType>() << "-";
        }
        std::cout<< std::endl;
    }
    
}

//------------------------------------------------------------------------------

TEST_F (ParcoRepartTest, testGetLocalBlockGraphEdges_2D) {
    std::string file = "Grid16x16";
    std::ifstream f(file);
    IndexType dimensions= 2, k=8;
    IndexType N, edges;
    f >> N >> edges; 
    
    scai::dmemo::CommunicatorPtr comm = scai::dmemo::Communicator::getCommunicatorPtr();
    // for now local refinement requires k = P
    k = comm->getSize();
    //
    scai::dmemo::DistributionPtr dist ( scai::dmemo::Distribution::getDistributionPtr( "BLOCK", comm, N) );  
    scai::dmemo::DistributionPtr noDistPointer(new scai::dmemo::NoDistribution(N));
    CSRSparseMatrix<ValueType> graph( N , N);           
    MeshIO<IndexType, ValueType>::readFromFile2AdjMatrix(graph, file );
    //distrubute graph
    graph.redistribute(dist, noDistPointer); // needed because readFromFile2AdjMatrix is not distributed 
        

    //read the array locally and messed the distribution. Left as a remainder.
    EXPECT_EQ( graph.getNumColumns(), graph.getNumRows());
    EXPECT_EQ( edges, (graph.getNumValues())/2 ); 
    std::vector<DenseVector<ValueType>> coords(2);
    coords[0].allocate(N);
    coords[1].allocate(N);
    coords[0]= static_cast<ValueType>( 0 );
    coords[1]= static_cast<ValueType>( 0 );
    
    //fromFile2Coords_2D is not distributed, must redistribute
    MeshIO<IndexType, ValueType>::fromFile2Coords_2D( std::string(file + ".xyz"), coords, N);
    coords[0].redistribute(dist);
    coords[1].redistribute(dist);
    EXPECT_EQ(coords[0].getLocalValues().size() , coords[1].getLocalValues().size() );
    
    // get partition
    scai::lama::DenseVector<IndexType> partition = ParcoRepart<IndexType, ValueType>::partitionGraph(graph, coords, k, 0.2);
    
    //check distributions
    assert( partition.getDistribution().isEqual( graph.getRowDistribution()) );    
    // the next assertion fails in "this version" (commit a2fc03ab73f3af420123c491fbf9afb84be4a0c4) because partition 
    // redistributes the graph nodes so every block is in one PE (k=P) but does NOT redistributes the coordinates.
    //assert( partition.getDistribution().isEqual( coords[0].getDistribution()) );
    
    // test getLocalBlockGraphEdges
    IndexType max = partition.max().Scalar::getValue<IndexType>();
    std::vector<std::vector<IndexType> > edgesBlock =  ParcoRepart<IndexType, ValueType>::getLocalBlockGraphEdges( graph, partition);

    for(IndexType i=0; i<edgesBlock[0].size(); i++){
        std::cout<<  __FILE__<< " ,"<<__LINE__ <<" , "<< i <<":  _ PE number: "<< comm->getRank() << " , edge ("<< edgesBlock[0][i]<< ", " << edgesBlock[1][i] << ")" << std::endl;
        EXPECT_LE( edgesBlock[0][i] , max);
        EXPECT_LE( edgesBlock[1][i] , max);
        EXPECT_GE( edgesBlock[0][i] , 0);
        EXPECT_GE( edgesBlock[1][i] , 0);
    }

}

//------------------------------------------------------------------------------

TEST_F (ParcoRepartTest, testGetLocalBlockGraphEdges_3D) {
    IndexType dimensions= 3, k=8;
    std::vector<IndexType> numPoints= {4, 4, 4};
    std::vector<ValueType> maxCoord= {4,4,4};
    IndexType N= numPoints[0]*numPoints[1]*numPoints[2];
    
    scai::dmemo::CommunicatorPtr comm = scai::dmemo::Communicator::getCommunicatorPtr();
    // for now local refinement requires k = P
    k = comm->getSize();
    //
    scai::dmemo::DistributionPtr dist ( scai::dmemo::Distribution::getDistributionPtr( "BLOCK", comm, N) );  
    scai::dmemo::DistributionPtr noDistPointer(new scai::dmemo::NoDistribution(N));
    
    CSRSparseMatrix<ValueType> graph( N , N); 
    std::vector<DenseVector<ValueType>> coords(3, DenseVector<ValueType>(N, 0));
    
    MeshIO<IndexType, ValueType>::createStructured3DMesh(graph, coords, maxCoord, numPoints);
    graph.redistribute(dist, noDistPointer); // needed because createStructured3DMesh is not distributed 
    coords[0].redistribute(dist);
    coords[1].redistribute(dist);
    coords[2].redistribute(dist);
    
    scai::lama::DenseVector<IndexType> partition = ParcoRepart<IndexType, ValueType>::partitionGraph(graph, coords, k, 0.2);
    
    //check distributions
    assert( partition.getDistribution().isEqual( graph.getRowDistribution()) );
    // the next assertion fails in "this version" (commit a2fc03ab73f3af420123c491fbf9afb84be4a0c4) because partition 
    // redistributes the graph nodes so every block is in one PE (k=P) but does NOT redistributes the coordinates.
    //assert( partition.getDistribution().isEqual( coords[0].getDistribution()) );
    
    // test getLocalBlockGraphEdges
    IndexType max = partition.max().Scalar::getValue<IndexType>();
    std::vector<std::vector<IndexType> > edgesBlock =  ParcoRepart<IndexType, ValueType>::getLocalBlockGraphEdges( graph, partition);

    for(IndexType i=0; i<edgesBlock[0].size(); i++){
        std::cout<<  __FILE__<< " ,"<<__LINE__ <<" , "<< i <<":  __"<< *comm<< " , >> edge ("<< edgesBlock[0][i]<< ", " << edgesBlock[1][i] << ")" << std::endl;
        EXPECT_LE( edgesBlock[0][i] , max);
        EXPECT_LE( edgesBlock[1][i] , max);
        EXPECT_GE( edgesBlock[0][i] , 0);
        EXPECT_GE( edgesBlock[1][i] , 0);
    }
}


//------------------------------------------------------------------------------

TEST_F (ParcoRepartTest, testGetBlockGraph_2D) {
     std::string file = "Grid8x8";
    std::ifstream f(file);
    IndexType dimensions= 2, k=8;
    IndexType N, edges;
    f >> N >> edges; 
    
    scai::dmemo::CommunicatorPtr comm = scai::dmemo::Communicator::getCommunicatorPtr();
    // for now local refinement requires k = P
    k = comm->getSize();
    //
    scai::dmemo::DistributionPtr dist ( scai::dmemo::Distribution::getDistributionPtr( "BLOCK", comm, N) );  
    scai::dmemo::DistributionPtr noDistPointer(new scai::dmemo::NoDistribution(N));
    CSRSparseMatrix<ValueType> graph( N , N);           
    MeshIO<IndexType, ValueType>::readFromFile2AdjMatrix(graph, file );
    //distrubute graph
    graph.redistribute(dist, noDistPointer); // needed because readFromFile2AdjMatrix is not distributed 
        

    //read the array locally and messed the distribution. Left as a remainder.
    EXPECT_EQ( graph.getNumColumns(), graph.getNumRows());
    EXPECT_EQ( edges, (graph.getNumValues())/2 ); 
    std::vector<DenseVector<ValueType>> coords(2);
    coords[0].allocate(N);
    coords[1].allocate(N);
    coords[0]= static_cast<ValueType>( 0 );
    coords[1]= static_cast<ValueType>( 0 );
    
    //fromFile2Coords_2D is not distributed, must redistribute
    MeshIO<IndexType, ValueType>::fromFile2Coords_2D( std::string(file + ".xyz"), coords, N);
    coords[0].redistribute(dist);
    coords[1].redistribute(dist);
    EXPECT_EQ(coords[0].getLocalValues().size() , coords[1].getLocalValues().size() );
    
    scai::lama::DenseVector<IndexType> partition = ParcoRepart<IndexType, ValueType>::partitionGraph(graph, coords, k, 0.2);
    
    //check distributions
    assert( partition.getDistribution().isEqual( graph.getRowDistribution()) );
    // the next assertion fails in "this version" (commit a2fc03ab73f3af420123c491fbf9afb84be4a0c4) because partition 
    // redistributes the graph nodes so every block is in one PE (k=P) but does NOT redistributes the coordinates.
    //assert( partition.getDistribution().isEqual( coords[0].getDistribution()) );
    
    //test getBlockGraph
    scai::lama::CSRSparseMatrix<ValueType> blockGraph = ParcoRepart<IndexType, ValueType>::getBlockGraph( graph, partition, k);
    
    { // print
    //scai::hmemo::ReadAccess<IndexType> blockGraphRead( blockGraph );
    std::cout<< *comm <<" , Block Graph"<< std::endl;
    for(IndexType row=0; row<k; row++){
        for(IndexType col=0; col<k; col++){
            std::cout<< comm->getRank()<< ":("<< row<< ","<< col<< "):" << blockGraph( row,col).Scalar::getValue<ValueType>() <<" - ";
        }
        std::cout<< std::endl;
    }
    }
}

//------------------------------------------------------------------------------
/* with the 8x8 grid and k=16 the block graph is a 4x4 grid. With the hilbert curve it looks like this:
 * 
 *  5 - 6 - 9 - 10
 *  |   |   |   |
 *  4 - 7 - 8 - 11
 *  |   |   |   |
 *  3 - 2 - 13- 12
 *  |   |   |   |
 *  0 - 1 - 14- 15
*/
TEST_F (ParcoRepartTest, testGetLocalGraphColoring_2D) {
     std::string file = "Grid8x8";
    std::ifstream f(file);
    IndexType dimensions= 2, k=16;
    IndexType N, edges;
    f >> N >> edges; 
    
    scai::dmemo::CommunicatorPtr comm = scai::dmemo::Communicator::getCommunicatorPtr();
    // for now local refinement requires k = P
    k = comm->getSize();
    //
    scai::dmemo::DistributionPtr dist ( scai::dmemo::Distribution::getDistributionPtr( "BLOCK", comm, N) );  
    scai::dmemo::DistributionPtr noDistPointer(new scai::dmemo::NoDistribution(N));
    CSRSparseMatrix<ValueType> graph( N , N);           
    MeshIO<IndexType, ValueType>::readFromFile2AdjMatrix(graph, file );
    //distrubute graph
    graph.redistribute(dist, noDistPointer); // needed because readFromFile2AdjMatrix is not distributed 
        

    //read the array locally and messed the distribution. Left as a remainder.
    EXPECT_EQ( graph.getNumColumns(), graph.getNumRows());
    EXPECT_EQ( edges, (graph.getNumValues())/2 ); 
    std::vector<DenseVector<ValueType>> coords(2);
    coords[0].allocate(N);
    coords[1].allocate(N);
    coords[0]= static_cast<ValueType>( 0 );
    coords[1]= static_cast<ValueType>( 0 );
    
    //fromFile2Coords_2D is not distributed, must redistribute
    MeshIO<IndexType, ValueType>::fromFile2Coords_2D( std::string(file + ".xyz"), coords, N);
    coords[0].redistribute(dist);
    coords[1].redistribute(dist);
    EXPECT_EQ(coords[0].getLocalValues().size() , coords[1].getLocalValues().size() );
    
    //get the partition
    scai::lama::DenseVector<IndexType> partition = ParcoRepart<IndexType, ValueType>::partitionGraph(graph, coords, k, 0.2);
    
    //check distributions
    assert( partition.getDistribution().isEqual( graph.getRowDistribution()) );
    // the next assertion fails in "this version" (commit a2fc03ab73f3af420123c491fbf9afb84be4a0c4) because partition 
    // redistributes the graph nodes so every block is in one PE (k=P) but does NOT redistributes the coordinates.
    //assert( partition.getDistribution().isEqual( coords[0].getDistribution()) );
    
    //get getBlockGraph
    scai::lama::CSRSparseMatrix<ValueType> blockGraph = ParcoRepart<IndexType, ValueType>::getBlockGraph( graph, partition, k);
    
    // test graph coloring
    // get a CSRSparseMatrix from the HArray
    scai::lama::SparseAssemblyStorage<ValueType> myStorage( k, k );
    {
    //scai::hmemo::ReadAccess<IndexType> blockGraphRead( blockGraph );
    for(IndexType row=0; row<k; row++){
        for(IndexType col=row; col<k; col++){
            //myStorage.setValue(row, col, blockGraphRead[ row*k +col]); //Matrix[i,j] = HArray[i*k +j]
            myStorage.setValue(row, col, static_cast<ValueType>( blockGraph( row,col).Scalar::getValue<IndexType>()) ); 
        }
    }
    }
    CSRSparseMatrix<ValueType> blockGraphMatrix( myStorage );
    
    scai::lama::CSRSparseMatrix<ValueType>  dummy = ParcoRepart<IndexType, ValueType>::getGraphEdgeColoring_local(blockGraphMatrix);
    
    //std::vector<IndexType> coloredEdges = ParcoRepart<IndexType,ValueType>::getGraphEdgeColoring_local(blockGraphMatrix);
}

/**
* TODO: test for correct error handling in case of inconsistent distributions
*/

} //namespace<|MERGE_RESOLUTION|>--- conflicted
+++ resolved
@@ -37,41 +37,17 @@
   IndexType dimensions = 3;
   scai::dmemo::CommunicatorPtr comm = scai::dmemo::Communicator::getCommunicatorPtr();
 
-<<<<<<< HEAD
-  //scai::lama::CSRSparseMatrix<ValueType>a(dist, noDistPointer);
-  scai::lama::CSRSparseMatrix<ValueType>a( n, n );  // the create3DMesh doen not work
-=======
 
   scai::lama::CSRSparseMatrix<ValueType>a(n, n);
->>>>>>> 18419bf6
   std::vector<ValueType> maxCoord(dimensions, nroot);
   std::vector<IndexType> numPoints(dimensions, nroot);
   
   std::vector<DenseVector<ValueType>> coordinates(dimensions);
   for(IndexType i=0; i<dimensions; i++){ 
-<<<<<<< HEAD
-	  coordinates[i].allocate(n);
-	  coordinates[i] = static_cast<ValueType>( 0 );
-=======
 	  coordinates[i] = DenseVector<IndexType>(n, 0);
->>>>>>> 18419bf6
-  }
-
+  }
+  
   MeshIO<IndexType, ValueType>::createStructured3DMesh(a, coordinates, maxCoord, numPoints);
-<<<<<<< HEAD
-  a.redistribute(dist, noDistPointer);
-  for(IndexType i=0; i<dimensions; i++){ 
-	  coordinates[i].redistribute(coordDist);
-  }
-//  for (IndexType i = 0; i < nroot; i++) {
-//    for (IndexType j = 0; j < nroot; j++) {
-//      //this is slightly wasteful, since it also iterates over indices of other processors
-//      // no need to check if local, since setValue skips non-local coordinates. index must always use the global value
-//        coordinates[0].setValue(i*nroot + j, i);
-//        coordinates[1].setValue(i*nroot + j, j);
-//    }
-//  }
-=======
 
   scai::dmemo::DistributionPtr dist ( scai::dmemo::Distribution::getDistributionPtr( "BLOCK", comm, n) );
   scai::dmemo::DistributionPtr noDistPointer(new scai::dmemo::NoDistribution(n));
@@ -81,10 +57,8 @@
   for(IndexType i=0; i<dimensions; i++){
   	  coordinates[i].redistribute(dist);
   }
->>>>>>> 18419bf6
 
   const ValueType minDistance = ParcoRepart<IndexType, ValueType>::getMinimumNeighbourDistance(a, coordinates, dimensions);
-
   EXPECT_LE(minDistance, nroot*1.5);
   EXPECT_GE(minDistance, 1);
 }
@@ -804,8 +778,6 @@
     CSRSparseMatrix<ValueType> blockGraphMatrix( myStorage );
     
     scai::lama::CSRSparseMatrix<ValueType>  dummy = ParcoRepart<IndexType, ValueType>::getGraphEdgeColoring_local(blockGraphMatrix);
-    
-    //std::vector<IndexType> coloredEdges = ParcoRepart<IndexType,ValueType>::getGraphEdgeColoring_local(blockGraphMatrix);
 }
 
 /**
