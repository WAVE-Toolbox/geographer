#include <scai/lama.hpp>

#include <scai/lama/matrix/all.hpp>
#include <scai/lama/matutils/MatrixCreator.hpp>

#include <scai/dmemo/BlockDistribution.hpp>
#include <scai/dmemo/Distribution.hpp>

#include <scai/hmemo/Context.hpp>
#include <scai/hmemo/HArray.hpp>

#include <scai/utilskernel/LArray.hpp>
#include <scai/lama/Vector.hpp>

#include <algorithm>
#include <memory>
#include <cstdlib>
#include <numeric>

#include "MeshGenerator.h"
#include "FileIO.h"
#include "ParcoRepart.h"
#include "gtest/gtest.h"

typedef double ValueType;
typedef int IndexType;

using namespace scai;

namespace ITI {

class ParcoRepartTest : public ::testing::Test {

};


TEST_F(ParcoRepartTest, testPartitionBalanceLocal) {
  IndexType nroot = 8;
  IndexType n = nroot * nroot * nroot;
  IndexType k = 8;
  IndexType dimensions = 3;
  const ValueType epsilon = 0.05;

  scai::dmemo::DistributionPtr noDistPointer(new scai::dmemo::NoDistribution(n));
  
  scai::lama::CSRSparseMatrix<ValueType>a(noDistPointer, noDistPointer);
  std::vector<ValueType> maxCoord(dimensions, nroot);
  std::vector<IndexType> numPoints(dimensions, nroot);

  std::vector<DenseVector<ValueType>> coordinates(dimensions);
  for(IndexType i=0; i<dimensions; i++){
	  coordinates[i].allocate(noDistPointer);
	  coordinates[i] = static_cast<ValueType>( 0 );
  }
  
  MeshGenerator<IndexType, ValueType>::createStructured3DMesh(a, coordinates, maxCoord, numPoints);

  struct Settings Settings;
  Settings.numBlocks= k;
  Settings.epsilon = epsilon;
  
  scai::lama::DenseVector<IndexType> partition = ParcoRepart<IndexType, ValueType>::partitionGraph(a, coordinates, Settings);
  
  EXPECT_EQ(n, partition.size());
  EXPECT_EQ(0, partition.min().getValue<IndexType>());
  EXPECT_EQ(k-1, partition.max().getValue<IndexType>());
  EXPECT_TRUE(partition.getDistribution().isReplicated());//for now
  
  ParcoRepart<IndexType, ValueType> repart;
  EXPECT_LE(repart.computeImbalance(partition, k), epsilon);
}

TEST_F(ParcoRepartTest, testPartitionBalanceDistributed) {
  IndexType nroot = 49;
  IndexType n = nroot * nroot * nroot;
  IndexType dimensions = 3;
  
  scai::dmemo::CommunicatorPtr comm = scai::dmemo::Communicator::getCommunicatorPtr();

  IndexType k = comm->getSize();

  scai::dmemo::DistributionPtr dist ( scai::dmemo::Distribution::getDistributionPtr( "BLOCK", comm, n) );
  scai::dmemo::DistributionPtr noDistPointer(new scai::dmemo::NoDistribution(n));
  
  scai::lama::CSRSparseMatrix<ValueType>a(dist, noDistPointer);
  std::vector<ValueType> maxCoord(dimensions, nroot);
  std::vector<IndexType> numPoints(dimensions, nroot);

  std::vector<DenseVector<ValueType>> coordinates(dimensions);
  for(IndexType i=0; i<dimensions; i++){ 
	  coordinates[i].allocate(dist);
	  coordinates[i] = static_cast<ValueType>( 0 );
  }
  
  MeshGenerator<IndexType, ValueType>::createStructured3DMesh_dist(a, coordinates, maxCoord, numPoints);

  const ValueType epsilon = 0.05;
  
  struct Settings Settings;
  Settings.numBlocks= k;
  Settings.epsilon = epsilon;
  
  scai::lama::DenseVector<IndexType> partition = ParcoRepart<IndexType, ValueType>::partitionGraph(a, coordinates, Settings);

  EXPECT_GE(k-1, partition.getLocalValues().max() );
  EXPECT_EQ(n, partition.size());
  EXPECT_EQ(0, partition.min().getValue<ValueType>());
  EXPECT_EQ(k-1, partition.max().getValue<ValueType>());
  EXPECT_EQ(a.getRowDistribution(), partition.getDistribution());

  ParcoRepart<IndexType, ValueType> repart;
  EXPECT_LE(repart.computeImbalance(partition, k), epsilon);

  const ValueType cut = ParcoRepart<IndexType, ValueType>::computeCut(a, partition, true);

  if (comm->getRank() == 0) {
	  std::cout << "Commit " << version << ": Partitioned graph with " << n << " nodes into " << k << " blocks with a total cut of " << cut << std::endl;
  }
}

TEST_F(ParcoRepartTest, testImbalance) {
  const IndexType n = 10000;
  const IndexType k = 10;

  scai::dmemo::CommunicatorPtr comm = scai::dmemo::Communicator::getCommunicatorPtr();
  scai::dmemo::DistributionPtr dist ( scai::dmemo::Distribution::getDistributionPtr( "BLOCK", comm, n) );

  //generate random partition
  scai::lama::DenseVector<IndexType> part(dist);
  for (IndexType i = 0; i < n; i++) {
    IndexType blockId = rand() % k;
    part.setValue(i, blockId);
  }

  //sanity check for partition generation
  ASSERT_GE(part.min().getValue<ValueType>(), 0);
  ASSERT_LE(part.max().getValue<ValueType>(), k-1);

  ValueType imbalance = ParcoRepart<IndexType, ValueType>::computeImbalance(part, k);
  EXPECT_GE(imbalance, 0);

  // test perfectly balanced partition
  for (IndexType i = 0; i < n; i++) {
    IndexType blockId = i % k;
    part.setValue(i, blockId);
  }
  imbalance = ParcoRepart<IndexType, ValueType>::computeImbalance(part, k);
  EXPECT_EQ(0, imbalance);

  //test maximally imbalanced partition
  for (IndexType i = 0; i < n; i++) {
    IndexType blockId = 0;
    part.setValue(i, blockId);
  }
  imbalance = ParcoRepart<IndexType, ValueType>::computeImbalance(part, k);
  EXPECT_EQ((n/std::ceil(n/k))-1, imbalance);
}

TEST_F(ParcoRepartTest, testDistancesFromBlockCenter) {
	const IndexType nroot = 16;
	const IndexType n = nroot * nroot * nroot;
	const IndexType dimensions = 3;

	scai::dmemo::CommunicatorPtr comm = scai::dmemo::Communicator::getCommunicatorPtr();

	scai::dmemo::DistributionPtr dist ( scai::dmemo::Distribution::getDistributionPtr( "BLOCK", comm, n) );
	scai::dmemo::DistributionPtr noDistPointer(new scai::dmemo::NoDistribution(n));

	scai::lama::CSRSparseMatrix<ValueType>a(dist, noDistPointer);
	std::vector<ValueType> maxCoord(dimensions, nroot);
	std::vector<IndexType> numPoints(dimensions, nroot);

	scai::dmemo::DistributionPtr coordDist ( scai::dmemo::Distribution::getDistributionPtr( "BLOCK", comm, n) );

	std::vector<DenseVector<ValueType>> coordinates(dimensions);
	for(IndexType i=0; i<dimensions; i++){
	  coordinates[i].allocate(coordDist);
	  coordinates[i] = static_cast<ValueType>( 0 );
	}

	MeshGenerator<IndexType, ValueType>::createStructured3DMesh_dist(a, coordinates, maxCoord, numPoints);

	const IndexType localN = dist->getLocalSize();

	std::vector<ValueType> distances = ParcoRepart<IndexType, ValueType>::distancesFromBlockCenter(coordinates);
	EXPECT_EQ(localN, distances.size());
	const ValueType maxPossibleDistance = pow(dimensions*(nroot*nroot),0.5);

	for (IndexType i = 0; i < distances.size(); i++) {
		EXPECT_LE(distances[i], maxPossibleDistance);
	}
}

TEST_F(ParcoRepartTest, testCut) {
  const IndexType n = 1000;
  const IndexType k = 10;

  //define distributions
  scai::dmemo::CommunicatorPtr comm = scai::dmemo::Communicator::getCommunicatorPtr();
  scai::dmemo::DistributionPtr dist ( scai::dmemo::Distribution::getDistributionPtr( "BLOCK", comm, n) );
  scai::dmemo::DistributionPtr noDistPointer(new scai::dmemo::NoDistribution(n));

  //generate random complete matrix
  scai::lama::CSRSparseMatrix<ValueType>a(dist, noDistPointer);
  scai::lama::MatrixCreator::fillRandom(a, 1);

  //generate balanced distributed partition
  scai::lama::DenseVector<IndexType> part(dist);
  for (IndexType i = 0; i < n; i++) {
    IndexType blockId = i % k;
    part.setValue(i, blockId);
  }

  //cut should be 10*900 / 2
  const IndexType blockSize = n / k;
  const ValueType cut = ParcoRepart<IndexType, ValueType>::computeCut(a, part, false);
  EXPECT_EQ(k*blockSize*(n-blockSize) / 2, cut);

  //now convert distributed into replicated partition vector and compare again
  part.redistribute(noDistPointer);
  a.redistribute(noDistPointer, noDistPointer);
  const ValueType replicatedCut = ParcoRepart<IndexType, ValueType>::computeCut(a, part, false);
  EXPECT_EQ(k*blockSize*(n-blockSize) / 2, replicatedCut);
}

TEST_F(ParcoRepartTest, testTwoWayCut) {
	scai::dmemo::CommunicatorPtr comm = scai::dmemo::Communicator::getCommunicatorPtr();

	std::string file = "Grid32x32";
	const IndexType k = comm->getSize();
	const ValueType epsilon = 0.05;
	const IndexType iterations = 1;

	CSRSparseMatrix<ValueType> graph = FileIO<IndexType, ValueType>::readGraph( file );

	scai::dmemo::DistributionPtr inputDist = graph.getRowDistributionPtr();
	const IndexType n = inputDist->getGlobalSize();
	scai::dmemo::DistributionPtr noDistPointer(new scai::dmemo::NoDistribution(n));

	const IndexType localN = inputDist->getLocalSize();

	//generate random partition
	scai::lama::DenseVector<IndexType> part(inputDist);
	for (IndexType i = 0; i < localN; i++) {
		IndexType blockId = rand() % k;
		IndexType globalID = inputDist->local2global(i);
		part.setValue(globalID, blockId);
	}

	//redistribute according to partition
	scai::utilskernel::LArray<IndexType> owners(n);
	for (IndexType i = 0; i < n; i++) {
		Scalar blockID = part.getValue(i);
		owners[i] = blockID.getValue<IndexType>();
	}
	scai::dmemo::DistributionPtr newDistribution(new scai::dmemo::GeneralDistribution(owners, comm));

	graph.redistribute(newDistribution, graph.getColDistributionPtr());
	part.redistribute(newDistribution);

	//get communication scheme
	scai::lama::DenseVector<IndexType> mapping(k, 0);
	for (IndexType i = 0; i < k; i++) {
		mapping.setValue(i, i);
	}

	std::vector<DenseVector<IndexType>> scheme = ParcoRepart<IndexType, ValueType>::computeCommunicationPairings(graph, part, mapping);

	const CSRStorage<ValueType>& localStorage = graph.getLocalStorage();
	const scai::hmemo::ReadAccess<IndexType> ia(localStorage.getIA());
	const scai::hmemo::ReadAccess<IndexType> ja(localStorage.getJA());

	const scai::hmemo::HArray<IndexType>& localData = part.getLocalValues();
	scai::dmemo::Halo partHalo = ParcoRepart<IndexType, ValueType>::buildNeighborHalo(graph);
	scai::utilskernel::LArray<IndexType> haloData;
	comm->updateHalo( haloData, localData, partHalo );

	ValueType localCutSum = 0;
	for (IndexType round = 0; round < scheme.size(); round++) {
		scai::hmemo::ReadAccess<IndexType> commAccess(scheme[round].getLocalValues());
		ASSERT_EQ(k, commAccess.size());
		IndexType partner = commAccess[scheme[round].getDistributionPtr()->global2local(comm->getRank())];

		if (partner != comm->getRank()) {
			for (IndexType j = 0; j < ja.size(); j++) {
				IndexType haloIndex = partHalo.global2halo(ja[j]);
				if (haloIndex != nIndex && haloData[haloIndex] == partner) {
					localCutSum++;
				}
			}
		}
	}
	const ValueType globalCut = ParcoRepart<IndexType, ValueType>::computeCut(graph, part, false);

	EXPECT_EQ(globalCut, comm->sum(localCutSum) / 2);
}


TEST_F(ParcoRepartTest, testFiducciaMattheysesLocal) {
  std::string file = "Grid32x32";
  const IndexType k = 10;
  const ValueType epsilon = 0.05;
  const IndexType iterations = 1;

  //generate random matrix

  CSRSparseMatrix<ValueType> graph = FileIO<IndexType, ValueType>::readGraph( file );
  const IndexType n = graph.getRowDistributionPtr()->getGlobalSize();

  //we want a replicated matrix
  scai::dmemo::DistributionPtr noDistPointer(new scai::dmemo::NoDistribution(n));
  graph.redistribute(noDistPointer, noDistPointer);

  //generate random partition
  scai::lama::DenseVector<IndexType> part(n, 0);
  for (IndexType i = 0; i < n; i++) {
    IndexType blockId = rand() % k;
    part.setValue(i, blockId);
  }

  ValueType cut = ParcoRepart<IndexType, ValueType>::computeCut(graph, part, true);
  for (IndexType i = 0; i < iterations; i++) {
    ValueType gain = ParcoRepart<IndexType, ValueType>::replicatedMultiWayFM(graph, part, k, epsilon);

    //check correct gain calculation
    const ValueType newCut = ParcoRepart<IndexType, ValueType>::computeCut(graph, part, true);
    EXPECT_EQ(cut - gain, newCut) << "Old cut " << cut << ", gain " << gain << " newCut " << newCut;
    EXPECT_LE(newCut, cut);
    cut = newCut;
  }
  
  //generate balanced partition
  for (IndexType i = 0; i < n; i++) {
    IndexType blockId = i % k;
    part.setValue(i, blockId);
  }

  //check correct cut with balanced partition
  cut = ParcoRepart<IndexType, ValueType>::computeCut(graph, part, true);
  ValueType gain = ParcoRepart<IndexType, ValueType>::replicatedMultiWayFM(graph, part, k, epsilon);
  const ValueType newCut = ParcoRepart<IndexType, ValueType>::computeCut(graph, part, true);
  EXPECT_EQ(cut - gain, newCut);
  EXPECT_LE(newCut, cut);

  //check for balance
  ValueType imbalance = ParcoRepart<IndexType, ValueType>::computeImbalance(part, k);
  EXPECT_LE(imbalance, epsilon);
}

TEST_F(ParcoRepartTest, testFiducciaMattheysesDistributed) {
	const scai::dmemo::CommunicatorPtr comm = scai::dmemo::Communicator::getCommunicatorPtr();
	const IndexType k = comm->getSize();
	const ValueType epsilon = 0.05;
	const IndexType iterations = 1;

	srand(time(NULL));

	IndexType nroot = 16;
	IndexType n = nroot * nroot * nroot;
	IndexType dimensions = 3;

	scai::dmemo::DistributionPtr inputDist ( scai::dmemo::Distribution::getDistributionPtr( "BLOCK", comm, n) );
	scai::dmemo::DistributionPtr noDistPointer(new scai::dmemo::NoDistribution(n));

	scai::lama::CSRSparseMatrix<ValueType>graph(inputDist, noDistPointer);
	std::vector<ValueType> maxCoord(dimensions, nroot);
	std::vector<IndexType> numPoints(dimensions, nroot);

	std::vector<DenseVector<ValueType>> coordinates(dimensions);
	for(IndexType i=0; i<dimensions; i++){
	  coordinates[i].allocate(inputDist);
	  coordinates[i] = static_cast<ValueType>( 0 );
	}

	MeshGenerator<IndexType, ValueType>::createStructured3DMesh_dist(graph, coordinates, maxCoord, numPoints);

	ASSERT_EQ(n, inputDist->getGlobalSize());

	const IndexType localN = inputDist->getLocalSize();

	//generate random partition
	scai::lama::DenseVector<IndexType> part(inputDist);
	for (IndexType i = 0; i < localN; i++) {
		IndexType blockId = rand() % k;
		IndexType globalID = inputDist->local2global(i);
		part.setValue(globalID, blockId);
	}

	//redistribute according to partition
	scai::utilskernel::LArray<IndexType> owners(n);
	for (IndexType i = 0; i < n; i++) {
		Scalar blockID = part.getValue(i);
		owners[i] = blockID.getValue<IndexType>();
	}
	scai::dmemo::DistributionPtr newDistribution(new scai::dmemo::GeneralDistribution(owners, comm));

	graph.redistribute(newDistribution, graph.getColDistributionPtr());
	part.redistribute(newDistribution);

	for (IndexType dim = 0; dim < dimensions; dim++) {
		coordinates[dim].redistribute(newDistribution);
	}

	std::vector<IndexType> localBorder = ParcoRepart<IndexType, ValueType>::getNodesWithNonLocalNeighbors(graph);

	Settings settings;
	settings.numBlocks= k;
	settings.epsilon = epsilon;

	//get block graph
	scai::lama::CSRSparseMatrix<ValueType> blockGraph = ParcoRepart<IndexType, ValueType>::getBlockGraph( graph, part, settings.numBlocks);
<<<<<<< HEAD

	//color block graph and get a communication schedule
	std::vector<DenseVector<IndexType>> communicationScheme = ParcoRepart<IndexType,ValueType>::getCommunicationPairs_local(blockGraph);

	//get random node weights
	DenseVector<IndexType> weights;
	weights.setRandom(graph.getRowDistributionPtr(), 1);
	IndexType minNodeWeight = weights.min().Scalar::getValue<IndexType>();
	IndexType maxNodeWeight = weights.max().Scalar::getValue<IndexType>();
	if (comm->getRank() == 0) {
		std::cout << "Max node weight: " << maxNodeWeight << std::endl;
		std::cout << "Min node weight: " << minNodeWeight << std::endl;
	}
	//DenseVector<IndexType> nonWeights = DenseVector<IndexType>(0, 1);

	//get distances
	std::vector<double> distances = ParcoRepart<IndexType,ValueType>::distancesFromBlockCenter(coordinates);

=======

	//color block graph and get a communication schedule
	std::vector<DenseVector<IndexType>> communicationScheme = ParcoRepart<IndexType,ValueType>::getCommunicationPairs_local(blockGraph);

	//get random node weights
	DenseVector<IndexType> weights;
	weights.setRandom(graph.getRowDistributionPtr(), 1);
	IndexType minNodeWeight = weights.min().Scalar::getValue<IndexType>();
	IndexType maxNodeWeight = weights.max().Scalar::getValue<IndexType>();
	if (comm->getRank() == 0) {
		std::cout << "Max node weight: " << maxNodeWeight << std::endl;
		std::cout << "Min node weight: " << minNodeWeight << std::endl;
	}
	//DenseVector<IndexType> nonWeights = DenseVector<IndexType>(0, 1);

	//get distances
	std::vector<double> distances = ParcoRepart<IndexType,ValueType>::distancesFromBlockCenter(coordinates);

>>>>>>> 69a977d6
	ValueType cut = ParcoRepart<IndexType, ValueType>::computeCut(graph, part, true);
	ASSERT_GE(cut, 0);
	for (IndexType i = 0; i < iterations; i++) {
		std::vector<IndexType> gainPerRound = ParcoRepart<IndexType, ValueType>::distributedFMStep(graph, part, localBorder, weights,
				communicationScheme, coordinates, distances, settings);
		IndexType gain = 0;
		for (IndexType roundGain : gainPerRound) gain += roundGain;

		//check correct gain calculation
		const ValueType newCut = ParcoRepart<IndexType, ValueType>::computeCut(graph, part, true);
		EXPECT_EQ(cut - gain, newCut) << "Old cut " << cut << ", gain " << gain << " newCut " << newCut;

		EXPECT_LE(newCut, cut);
		cut = newCut;
	}

	//check for balance
	ValueType imbalance = ParcoRepart<IndexType, ValueType>::computeImbalance(part, k, weights);
	EXPECT_LE(imbalance, epsilon);
}

TEST_F(ParcoRepartTest, testCommunicationScheme) {
	/**
	 * Check for:
	 * 1. Basic Sanity: All ids are valid
	 * 2. Completeness: All PEs with a common edge communicate
	 * 3. Symmetry: In each round, partner[partner[i]] == i holds
	 * 4. Efficiency: Pairs don't communicate more than once
	 */

	const IndexType n = 1000;
	const IndexType p = 65;//purposefully not a power of two, to check what happens
	const IndexType k = p;

	//fill random matrix
	scai::lama::CSRSparseMatrix<ValueType>a(n,n);
	scai::lama::MatrixCreator::fillRandom(a, 0.0001);

	//generate random partition
	scai::lama::DenseVector<IndexType> part(n, 0);
	for (IndexType i = 0; i < n; i++) {
		IndexType blockId = rand() % k;
		part.setValue(i, blockId);
	}

	//create trivial mapping
	scai::lama::DenseVector<IndexType> mapping(k, 0);
	for (IndexType i = 0; i < k; i++) {
		mapping.setValue(i, i);
	}

	std::vector<DenseVector<IndexType>> scheme = ParcoRepart<IndexType, ValueType>::computeCommunicationPairings(a, part, mapping);

	//EXPECT_LE(scheme.size(), p);

	std::vector<std::vector<bool> > communicated(p);
	for (IndexType i = 0; i < p; i++) {
		communicated[i].resize(p, false);
	}

	for (IndexType round = 0; round < scheme.size(); round++) {
		EXPECT_EQ(scheme[round].size(), p);
		for (IndexType i = 0; i < p; i++) {
			//Scalar partner = scheme[round].getValue(i);
			const IndexType partner = scheme[round].getValue(i).getValue<IndexType>();

			//sanity
			EXPECT_GE(partner, 0);
			EXPECT_LT(partner, p);

			if (partner != i) {
				//symmetry
				Scalar partnerOfPartner = scheme[round].getValue(partner);
				EXPECT_EQ(i, partnerOfPartner.getValue<IndexType>());

				//efficiency
				EXPECT_FALSE(communicated[i][partner]) << i << " and " << partner << " already communicated.";

				communicated[i][partner] = true;
			}
		}
	}

	//completeness. For now checking all pairs. TODO: update to only check edges
	for (IndexType i = 0; i < p; i++) {
		for (IndexType j = 0; j < i; j++) {
			EXPECT_TRUE(communicated[i][j]) << i << " and " << j << " did not communicate";
		}
	}
}

TEST_F(ParcoRepartTest, testGetInterfaceNodesDistributed) {
	const IndexType dimX = 10;
	const IndexType dimY = 10;
	const IndexType dimZ = 10;
	const IndexType n = dimX*dimY*dimZ;

	//define distributions
	scai::dmemo::CommunicatorPtr comm = scai::dmemo::Communicator::getCommunicatorPtr();

	const IndexType k = comm->getSize();

	scai::lama::CSRSparseMatrix<ValueType>a(n,n);
	scai::lama::MatrixCreator::buildPoisson(a, 3, 19, dimX,dimY,dimZ);

	scai::dmemo::DistributionPtr dist = a.getRowDistributionPtr();
	scai::dmemo::DistributionPtr noDistPointer(new scai::dmemo::NoDistribution(n));

	//we want replicated columns
	a.redistribute(dist, noDistPointer);

	//generate balanced distributed partition
	scai::lama::DenseVector<IndexType> part(dist);
	for (IndexType i = 0; i < n; i++) {
		IndexType blockId = i % k;
		part.setValue(i, blockId);
	}

	//redistribute according to partition
	scai::utilskernel::LArray<IndexType> owners(n);
	for (IndexType i = 0; i < n; i++) {
		Scalar blockID = part.getValue(i);
		owners[i] = blockID.getValue<IndexType>();
	}
	scai::dmemo::DistributionPtr newDist(new scai::dmemo::GeneralDistribution(owners, comm));

	a.redistribute(newDist, a.getColDistributionPtr());
	part.redistribute(newDist);

	//get communication scheme
	scai::lama::DenseVector<IndexType> mapping(k, 0);
	for (IndexType i = 0; i < k; i++) {
		mapping.setValue(i, i);
	}

	std::vector<DenseVector<IndexType>> scheme = ParcoRepart<IndexType, ValueType>::computeCommunicationPairings(a, part, mapping);
	std::vector<IndexType> localBorder = ParcoRepart<IndexType, ValueType>::getNodesWithNonLocalNeighbors(a);

	IndexType thisBlock = comm->getRank();

	for (IndexType round = 0; round < scheme.size(); round++) {
		scai::hmemo::ReadAccess<IndexType> commAccess(scheme[round].getLocalValues());
		IndexType partner = commAccess[scheme[round].getDistributionPtr()->global2local(comm->getRank())];

		if (partner == thisBlock) {
			scai::dmemo::Halo partHalo = ParcoRepart<IndexType, ValueType>::buildNeighborHalo(a);
			scai::utilskernel::LArray<IndexType> haloData;
			comm->updateHalo( haloData, part.getLocalValues(), partHalo );

		} else {
			IndexType otherBlock = partner;

			std::vector<IndexType> interfaceNodes;
			std::vector<IndexType> roundMarkers;
			std::tie(interfaceNodes, roundMarkers) = ParcoRepart<IndexType, ValueType>::getInterfaceNodes(a, part, localBorder, otherBlock, 2);
			IndexType lastRoundMarker = roundMarkers[roundMarkers.size()-1];

			//last round marker can only be zero if set is empty
			EXPECT_LE(lastRoundMarker, interfaceNodes.size());
			if (interfaceNodes.size() > 0) {
				EXPECT_GT(lastRoundMarker, 0);
			}

			//check for uniqueness
			std::vector<IndexType> sortedCopy(interfaceNodes);
			std::sort(sortedCopy.begin(), sortedCopy.end());
			auto it = std::unique(sortedCopy.begin(), sortedCopy.end());
			EXPECT_EQ(sortedCopy.end(), it);

			scai::hmemo::HArray<IndexType> localData = part.getLocalValues();
			scai::hmemo::ReadAccess<IndexType> partAccess(localData);

			//test whether all returned nodes are of the specified block
			for (IndexType node : interfaceNodes) {
				ASSERT_TRUE(newDist->isLocal(node));
				EXPECT_EQ(thisBlock, partAccess[newDist->global2local(node)]);
			}

			//test whether rounds are consistent: first nodes should have neighbors of otherBlock, later nodes not
			//test whether last round marker is set correctly: nodes before last round marker should have neighbors in set, nodes afterwards need not
			//TODO: extend test case to check for other round markers
			const CSRStorage<ValueType>& localStorage = a.getLocalStorage();
			const scai::hmemo::ReadAccess<IndexType> ia(localStorage.getIA());
			const scai::hmemo::ReadAccess<IndexType> ja(localStorage.getJA());

			scai::dmemo::Halo partHalo = ParcoRepart<IndexType, ValueType>::buildNeighborHalo(a);
			scai::utilskernel::LArray<IndexType> haloData;
			comm->updateHalo( haloData, localData, partHalo );

			bool inFirstRound = true;
			for (IndexType i = 0; i < interfaceNodes.size(); i++) {
				assert(newDist->isLocal(interfaceNodes[i]));
				IndexType localID = newDist->global2local(interfaceNodes[i]);
				bool directNeighbor = false;
				for (IndexType j = ia[localID]; j < ia[localID+1]; j++) {
					IndexType neighbor = ja[j];
					if (newDist->isLocal(neighbor)) {
						if (partAccess[newDist->global2local(neighbor)] == thisBlock && i < lastRoundMarker) {
							EXPECT_EQ(1, std::count(interfaceNodes.begin(), interfaceNodes.end(), neighbor));
						} else if (partAccess[newDist->global2local(neighbor)] == otherBlock) {
							directNeighbor = true;
						}
					} else {
						IndexType haloIndex = partHalo.global2halo(neighbor);
						if (haloIndex != nIndex && haloData[haloIndex] == otherBlock) {
							directNeighbor = true;
						}
					}
				}

				if (directNeighbor) {
					EXPECT_TRUE(inFirstRound);
					EXPECT_LT(i, lastRoundMarker);
				} else {
					inFirstRound = false;
				}

				if (i == 0) {
					EXPECT_TRUE(directNeighbor);
				}
			}
		}
	}
}
//----------------------------------------------------------

TEST_F (ParcoRepartTest, testComputeGlobalPrefixSum) {
	const IndexType globalN = 14764;
	scai::dmemo::CommunicatorPtr comm = scai::dmemo::Communicator::getCommunicatorPtr();

	//test for a DenseVector consisting of only 1s
	scai::dmemo::DistributionPtr dist ( scai::dmemo::Distribution::getDistributionPtr( "BLOCK", comm, globalN) );
	const IndexType localN = dist->getLocalSize();

	DenseVector<IndexType> vector(dist, 1);
	DenseVector<IndexType> prefixSum = ParcoRepart<IndexType, ValueType>::computeGlobalPrefixSum<IndexType>(vector);

	ASSERT_EQ(localN, prefixSum.getDistributionPtr()->getLocalSize());
	if (comm->getRank() == 0) {
		ASSERT_EQ(1, prefixSum.getLocalValues()[0]);
	}

	{
		scai::hmemo::ReadAccess<IndexType> rPrefixSum(prefixSum.getLocalValues());
		for (IndexType i = 0; i < localN; i++) {
			EXPECT_EQ(dist->local2global(i)+1, rPrefixSum[i]);
		}
	}

	//test for a DenseVector consisting of zeros and ones
	DenseVector<IndexType> mixedVector(dist);
	{
		scai::hmemo::WriteOnlyAccess<IndexType> wMixed(mixedVector.getLocalValues(), localN);
		for (IndexType i = 0; i < localN; i++) {
			wMixed[i] = i % 2;
		}
	}

	prefixSum = ParcoRepart<IndexType, ValueType>::computeGlobalPrefixSum<IndexType>(mixedVector);

	//test for equality with std::partial_sum
	scai::dmemo::DistributionPtr noDistPointer(new scai::dmemo::NoDistribution(globalN));
	mixedVector.redistribute(noDistPointer);
	prefixSum.redistribute(noDistPointer);

	scai::hmemo::ReadAccess<IndexType> rMixed(mixedVector.getLocalValues());
	scai::hmemo::ReadAccess<IndexType> rPrefixSum(prefixSum.getLocalValues());
	ASSERT_EQ(globalN, rMixed.size());
	ASSERT_EQ(globalN, rPrefixSum.size());

	std::vector<IndexType> comparison(globalN);
	std::partial_sum(rMixed.get(), rMixed.get()+globalN, comparison.begin());

	for (IndexType i = 0; i < globalN; i++) {
		EXPECT_EQ(comparison[i], rPrefixSum[i]);
	}
	EXPECT_TRUE(std::equal(comparison.begin(), comparison.end(), rPrefixSum.get()));
}

TEST_F (ParcoRepartTest, testBorders_Distributed) {
    std::string file = "Grid32x32";
    std::ifstream f(file);
    IndexType dimensions= 2;
    IndexType N, edges;
    f >> N >> edges; 
    
    scai::dmemo::CommunicatorPtr comm = scai::dmemo::Communicator::getCommunicatorPtr();
    // for now local refinement requires k = P
    IndexType k = comm->getSize();
    //
    scai::dmemo::DistributionPtr dist ( scai::dmemo::Distribution::getDistributionPtr( "BLOCK", comm, N) );  
    scai::dmemo::DistributionPtr noDistPointer(new scai::dmemo::NoDistribution(N));
    CSRSparseMatrix<ValueType> graph = FileIO<IndexType, ValueType>::readGraph(file );
    graph.redistribute(dist, noDistPointer);
    
    std::vector<DenseVector<ValueType>> coords = FileIO<IndexType, ValueType>::readCoords( std::string(file + ".xyz"), N, dimensions);
    EXPECT_TRUE(coords[0].getDistributionPtr()->isEqual(*dist));
    
    EXPECT_EQ( graph.getNumColumns(), graph.getNumRows());
    EXPECT_EQ(edges, (graph.getNumValues())/2 );   
    
    struct Settings settings;
    settings.numBlocks= k;
    settings.epsilon = 0.2;
  
    // get partition
    scai::lama::DenseVector<IndexType> partition = ParcoRepart<IndexType, ValueType>::partitionGraph(graph, coords, settings);
    ASSERT_EQ(N, partition.size());
  
    //get the border nodes
    scai::lama::DenseVector<IndexType> border(dist, 0);
    border = ParcoRepart<IndexType,ValueType>::getBorderNodes( graph , partition);
    
    const scai::hmemo::ReadAccess<IndexType> localBorder(border.getLocalValues());
    for(IndexType i=0; i<dist->getLocalSize(); i++){
        EXPECT_GE(localBorder[i] , 0);
        EXPECT_LE(localBorder[i] , 1);
    }
    
    //partition.redistribute(dist); //not needed now
    
    // print
    int numX= 32, numY= 32;         // 2D grid dimensions
    ASSERT_EQ(N, numX*numY);
    IndexType partViz[numX][numY];   
    IndexType bordViz[numX][numY]; 
    for(int i=0; i<numX; i++)
        for(int j=0; j<numY; j++){
            partViz[i][j]=partition.getValue(i*numX+j).getValue<IndexType>();
            bordViz[i][j]=border.getValue(i*numX+j).getValue<IndexType>();
        }
    
      //test getBlockGraph
    scai::lama::CSRSparseMatrix<ValueType> blockGraph = ParcoRepart<IndexType, ValueType>::getBlockGraph( graph, partition, k);
    EXPECT_TRUE(blockGraph.checkSymmetry() );
    
    comm->synchronize();
if(comm->getRank()==0 ){            
    std::cout<<"----------------------------"<< " Partition  "<< *comm << std::endl;    
    for(int i=0; i<numX; i++){
        for(int j=0; j<numY; j++){
            if(bordViz[i][j]==1) 
                std::cout<< "\033[1;31m"<< partViz[i][j] << "\033[0m" <<"-";
            else
                std::cout<< partViz[i][j]<<"-";
        }
        std::cout<< std::endl;
    }
    
    // print
    //scai::hmemo::ReadAccess<IndexType> blockGraphRead( blockGraph );
    std::cout<< *comm <<" , Block Graph"<< std::endl;
    for(IndexType row=0; row<k; row++){
        std::cout<< row << "|\t";
        for(IndexType col=0; col<k; col++){
            std::cout << col<< ": " << blockGraph( row,col).Scalar::getValue<ValueType>() <<" - ";
        }
        std::cout<< std::endl;
    }
    
}
comm->synchronize();

}

//------------------------------------------------------------------------------

TEST_F (ParcoRepartTest, testPEGraph_Distributed) {
    std::string file = "Grid16x16";
    IndexType dimensions= 2, k=8;
    
    scai::dmemo::CommunicatorPtr comm = scai::dmemo::Communicator::getCommunicatorPtr();
    // for now local refinement requires k = P
    k = comm->getSize();
    //

    CSRSparseMatrix<ValueType> graph = FileIO<IndexType, ValueType>::readGraph( file );

    scai::dmemo::DistributionPtr dist = graph.getRowDistributionPtr();
    IndexType N = dist->getGlobalSize();
    IndexType edges = graph.getNumValues()/2;
    scai::dmemo::DistributionPtr noDistPointer(new scai::dmemo::NoDistribution(N));
    
    EXPECT_EQ( graph.getNumColumns(), graph.getNumRows());
    EXPECT_EQ( edges, (graph.getNumValues())/2 ); 
    
    //distribution should be the same
    std::vector<DenseVector<ValueType>> coords = FileIO<IndexType, ValueType>::readCoords( std::string(file + ".xyz"), N, dimensions);
    EXPECT_TRUE(coords[0].getDistributionPtr()->isEqual(*dist));

    EXPECT_EQ(coords[0].getLocalValues().size() , coords[1].getLocalValues().size() );
    
    struct Settings Settings;
    Settings.numBlocks= k;
    Settings.epsilon = 0.2;
  
    scai::lama::DenseVector<IndexType> partition(dist, -1);
    partition = ParcoRepart<IndexType, ValueType>::partitionGraph(graph, coords, Settings);

    //get the PE graph
    scai::lama::CSRSparseMatrix<ValueType> PEgraph =  ParcoRepart<IndexType, ValueType>::getPEGraph( graph); 
    EXPECT_EQ( PEgraph.getNumColumns(), comm->getSize() );
    EXPECT_EQ( PEgraph.getNumRows(), comm->getSize() );
    
    // in the distributed version each PE has only one row, its own
    // the getPEGraph uses a BLOCK distribution
    scai::dmemo::DistributionPtr distPEs ( scai::dmemo::Distribution::getDistributionPtr( "BLOCK", comm, comm->getSize() ) );
    EXPECT_TRUE( PEgraph.getRowDistribution().isEqual( *distPEs )  );
    EXPECT_EQ( PEgraph.getLocalNumRows() , 1);
    EXPECT_EQ( PEgraph.getLocalNumColumns() , comm->getSize());
    //print
    /*
    std::cout<<"----------------------------"<< " PE graph  "<< *comm << std::endl;    
    for(IndexType i=0; i<PEgraph.getNumRows(); i++){
        std::cout<< *comm<< ":";
        for(IndexType j=0; j<PEgraph.getNumColumns(); j++){
            std::cout<< PEgraph(i,j).Scalar::getValue<ValueType>() << "-";
        }
        std::cout<< std::endl;
    }
    */
}
//------------------------------------------------------------------------------


TEST_F (ParcoRepartTest, testPEGraphBlockGraph_k_equal_p_Distributed) {
    std::string file = "Grid16x16";
    std::ifstream f(file);
    IndexType dimensions= 2, k=8;
    IndexType N, edges;
    f >> N >> edges; 
    
    scai::dmemo::CommunicatorPtr comm = scai::dmemo::Communicator::getCommunicatorPtr();
    // for now local refinement requires k = P
    k = comm->getSize();
    //
    scai::dmemo::DistributionPtr dist ( scai::dmemo::Distribution::getDistributionPtr( "BLOCK", comm, N) );  
    scai::dmemo::DistributionPtr noDistPointer(new scai::dmemo::NoDistribution(N));
    CSRSparseMatrix<ValueType> graph = FileIO<IndexType, ValueType>::readGraph( file );
    //distrubute graph
    graph.redistribute(dist, noDistPointer); // needed because readFromFile2AdjMatrix is not distributed 
    
    EXPECT_EQ( graph.getNumColumns(), graph.getNumRows());
    EXPECT_EQ( edges, (graph.getNumValues())/2 ); 
    std::vector<DenseVector<ValueType>> coords = FileIO<IndexType, ValueType>::readCoords( std::string(file + ".xyz"), N, dimensions);
    EXPECT_TRUE(coords[0].getDistributionPtr()->isEqual(*dist));
    EXPECT_EQ(coords[0].getLocalValues().size() , coords[1].getLocalValues().size() );
    
    struct Settings Settings;
    Settings.numBlocks= k;
    Settings.epsilon = 0.2;
  
    scai::lama::DenseVector<IndexType> partition(dist, -1);
    partition = ParcoRepart<IndexType, ValueType>::partitionGraph(graph, coords, Settings);

    //get the PE graph
    scai::lama::CSRSparseMatrix<ValueType> PEgraph =  ParcoRepart<IndexType, ValueType>::getPEGraph( graph); 
    EXPECT_EQ( PEgraph.getNumColumns(), comm->getSize() );
    EXPECT_EQ( PEgraph.getNumRows(), comm->getSize() );
    
    scai::dmemo::DistributionPtr noPEDistPtr(new scai::dmemo::NoDistribution( comm->getSize() ));
    PEgraph.redistribute(noPEDistPtr , noPEDistPtr);
    
    // if local number of columns and rows equal comm->getSize() must mean that graph is not distributed but replicated
    EXPECT_EQ( PEgraph.getLocalNumColumns() , comm->getSize() );
    EXPECT_EQ( PEgraph.getLocalNumRows() , comm->getSize() );
    EXPECT_EQ( comm->getSize()* PEgraph.getLocalNumValues(),  comm->sum( PEgraph.getLocalNumValues()) );
    EXPECT_TRUE( noPEDistPtr->isReplicated() );
    //test getBlockGraph
    scai::lama::CSRSparseMatrix<ValueType> blockGraph = ParcoRepart<IndexType, ValueType>::getBlockGraph( graph, partition, k);
    
    //when k=p block graph and PEgraph should be equal
    EXPECT_EQ( PEgraph.getNumColumns(), blockGraph.getNumColumns() );
    EXPECT_EQ( PEgraph.getNumRows(), blockGraph.getNumRows() );
    EXPECT_EQ( PEgraph.getNumRows(), k);
    
    // !! this check is extremly costly !!
    for(IndexType i=0; i<PEgraph.getNumRows() ; i++){
        for(IndexType j=0; j<PEgraph.getNumColumns(); j++){
            EXPECT_EQ( PEgraph(i,j), blockGraph(i,j) );
        }
    }

    //print
    /*
    std::cout<<"----------------------------"<< " PE graph  "<< *comm << std::endl;    
    for(IndexType i=0; i<PEgraph.getNumRows(); i++){
        std::cout<< *comm<< ":";
        for(IndexType j=0; j<PEgraph.getNumColumns(); j++){
            std::cout<< PEgraph(i,j).Scalar::getValue<ValueType>() << "-";
        }
        std::cout<< std::endl;
    }
    */
}

//------------------------------------------------------------------------------

TEST_F (ParcoRepartTest, testGetLocalBlockGraphEdges_2D) {
    std::string file = "Grid16x16";
    std::ifstream f(file);
    IndexType dimensions= 2, k=8;
    IndexType N, edges;
    f >> N >> edges; 
    
    scai::dmemo::CommunicatorPtr comm = scai::dmemo::Communicator::getCommunicatorPtr();
    // for now local refinement requires k = P
    k = comm->getSize();
    //
    scai::dmemo::DistributionPtr dist ( scai::dmemo::Distribution::getDistributionPtr( "BLOCK", comm, N) );  
    scai::dmemo::DistributionPtr noDistPointer(new scai::dmemo::NoDistribution(N));
    CSRSparseMatrix<ValueType> graph = FileIO<IndexType, ValueType>::readGraph( file );
    //distrubute graph
    graph.redistribute(dist, noDistPointer); // needed because readFromFile2AdjMatrix is not distributed 
        

    //read the array locally and messed the distribution. Left as a remainder.
    EXPECT_EQ( graph.getNumColumns(), graph.getNumRows());
    EXPECT_EQ( edges, (graph.getNumValues())/2 ); 
    
    //distribution should be the same
    std::vector<DenseVector<ValueType>> coords = FileIO<IndexType, ValueType>::readCoords( std::string(file + ".xyz"), N, dimensions);
    EXPECT_TRUE(coords[0].getDistributionPtr()->isEqual(*dist));
    EXPECT_EQ(coords[0].getLocalValues().size() , coords[1].getLocalValues().size() );
    
    struct Settings Settings;
    Settings.numBlocks= k;
    Settings.epsilon = 0.2;
    
    // get partition
    scai::lama::DenseVector<IndexType> partition = ParcoRepart<IndexType, ValueType>::partitionGraph(graph, coords, Settings );
    
    //check distributions
    assert( partition.getDistribution().isEqual( graph.getRowDistribution()) );    
    // the next assertion fails in "this version" (commit a2fc03ab73f3af420123c491fbf9afb84be4a0c4) because partition 
    // redistributes the graph nodes so every block is in one PE (k=P) but does NOT redistributes the coordinates.
    //assert( partition.getDistribution().isEqual( coords[0].getDistribution()) );
    
    // test getLocalBlockGraphEdges
    IndexType max = partition.max().Scalar::getValue<IndexType>();
    std::vector<std::vector<IndexType> > edgesBlock =  ParcoRepart<IndexType, ValueType>::getLocalBlockGraphEdges( graph, partition);

    for(IndexType i=0; i<edgesBlock[0].size(); i++){
        std::cout<<  __FILE__<< " ,"<<__LINE__ <<" , "<< i <<":  _ PE number: "<< comm->getRank() << " , edge ("<< edgesBlock[0][i]<< ", " << edgesBlock[1][i] << ")" << std::endl;
        EXPECT_LE( edgesBlock[0][i] , max);
        EXPECT_LE( edgesBlock[1][i] , max);
        EXPECT_GE( edgesBlock[0][i] , 0);
        EXPECT_GE( edgesBlock[1][i] , 0);
    }

}

//------------------------------------------------------------------------------

TEST_F (ParcoRepartTest, testGetLocalBlockGraphEdges_3D) {
    IndexType dimensions= 3, k=8;
    std::vector<IndexType> numPoints= {4, 4, 4};
    std::vector<ValueType> maxCoord= {4,4,4};
    IndexType N= numPoints[0]*numPoints[1]*numPoints[2];
    
    scai::dmemo::CommunicatorPtr comm = scai::dmemo::Communicator::getCommunicatorPtr();
    // for now local refinement requires k = P
    k = comm->getSize();
    //
    scai::dmemo::DistributionPtr dist ( scai::dmemo::Distribution::getDistributionPtr( "BLOCK", comm, N) );  
    scai::dmemo::DistributionPtr noDistPointer(new scai::dmemo::NoDistribution(N));
    
    CSRSparseMatrix<ValueType> graph( N , N); 
    std::vector<DenseVector<ValueType>> coords(3, DenseVector<ValueType>(N, 0));
    
    MeshGenerator<IndexType, ValueType>::createStructured3DMesh(graph, coords, maxCoord, numPoints);
    graph.redistribute(dist, noDistPointer); // needed because createStructured3DMesh is not distributed 
    coords[0].redistribute(dist);
    coords[1].redistribute(dist);
    coords[2].redistribute(dist);
    
    struct Settings Settings;
    Settings.numBlocks= k;
    Settings.epsilon = 0.2;
  
    scai::lama::DenseVector<IndexType> partition = ParcoRepart<IndexType, ValueType>::partitionGraph(graph, coords, Settings);
    
    //check distributions
    assert( partition.getDistribution().isEqual( graph.getRowDistribution()) );
    // the next assertion fails in "this version" (commit a2fc03ab73f3af420123c491fbf9afb84be4a0c4) because partition 
    // redistributes the graph nodes so every block is in one PE (k=P) but does NOT redistributes the coordinates.
    //assert( partition.getDistribution().isEqual( coords[0].getDistribution()) );
    
    // test getLocalBlockGraphEdges
    IndexType max = partition.max().Scalar::getValue<IndexType>();
    std::vector<std::vector<IndexType> > edgesBlock =  ParcoRepart<IndexType, ValueType>::getLocalBlockGraphEdges( graph, partition);
    
    for(IndexType i=0; i<edgesBlock[0].size(); i++){
        std::cout<<  __FILE__<< " ,"<<__LINE__ <<" , "<< i <<":  __"<< *comm<< " , >> edge ("<< edgesBlock[0][i]<< ", " << edgesBlock[1][i] << ")" << std::endl;
        EXPECT_LE( edgesBlock[0][i] , max);
        EXPECT_LE( edgesBlock[1][i] , max);
        EXPECT_GE( edgesBlock[0][i] , 0);
        EXPECT_GE( edgesBlock[1][i] , 0);
    }
}


//------------------------------------------------------------------------------

TEST_F (ParcoRepartTest, testGetBlockGraph_2D) {
    std::string file = "Grid16x16";
    std::ifstream f(file);
    IndexType dimensions= 2, k=8;
    IndexType N, edges;
    f >> N >> edges; 
    
    scai::dmemo::CommunicatorPtr comm = scai::dmemo::Communicator::getCommunicatorPtr();
    // for now local refinement requires k = P
    k = comm->getSize();
    //
    scai::dmemo::DistributionPtr dist ( scai::dmemo::Distribution::getDistributionPtr( "BLOCK", comm, N) );  
    scai::dmemo::DistributionPtr noDistPointer(new scai::dmemo::NoDistribution(N));
    CSRSparseMatrix<ValueType> graph = FileIO<IndexType, ValueType>::readGraph( file );
    //distrubute graph
    graph.redistribute(dist, noDistPointer); // needed because readFromFile2AdjMatrix is not distributed 
        

    //read the array locally and messed the distribution. Left as a remainder.
    EXPECT_EQ( graph.getNumColumns(), graph.getNumRows());
    EXPECT_EQ( edges, (graph.getNumValues())/2 ); 
    
    //distribution should be the same
    std::vector<DenseVector<ValueType>> coords = FileIO<IndexType, ValueType>::readCoords( std::string(file + ".xyz"), N, dimensions);
    EXPECT_TRUE(coords[0].getDistributionPtr()->isEqual(*dist));
    EXPECT_EQ(coords[0].getLocalValues().size() , coords[1].getLocalValues().size() );
    
    struct Settings Settings;
    Settings.numBlocks= k;
    Settings.epsilon = 0.2;
  
    scai::lama::DenseVector<IndexType> partition = ParcoRepart<IndexType, ValueType>::partitionGraph(graph, coords, Settings);
    
    //check distributions
    assert( partition.getDistribution().isEqual( graph.getRowDistribution()) );
    // the next assertion fails in "this version" (commit a2fc03ab73f3af420123c491fbf9afb84be4a0c4) because partition 
    // redistributes the graph nodes so every block is in one PE (k=P) but does NOT redistributes the coordinates.
    //assert( partition.getDistribution().isEqual( coords[0].getDistribution()) );
    
    //test getBlockGraph
    scai::lama::CSRSparseMatrix<ValueType> blockGraph = ParcoRepart<IndexType, ValueType>::getBlockGraph( graph, partition, k);
    
    { // print
    //scai::hmemo::ReadAccess<IndexType> blockGraphRead( blockGraph );
    std::cout<< *comm <<" , Block Graph"<< std::endl;
    for(IndexType row=0; row<k; row++){
        for(IndexType col=0; col<k; col++){
            std::cout<< comm->getRank()<< ":("<< row<< ","<< col<< "):" << blockGraph( row,col).Scalar::getValue<ValueType>() <<" - ";
        }
        std::cout<< std::endl;
    }
    }
}

//------------------------------------------------------------------------------

TEST_F (ParcoRepartTest, testGetBlockGraph_3D) {
    
    std::vector<IndexType> numPoints= { 4, 4, 4};
    std::vector<ValueType> maxCoord= { 42, 11, 160};
    IndexType N= numPoints[0]*numPoints[1]*numPoints[2];
    std::cout<<"Building mesh of size "<< numPoints[0]<< "x"<< numPoints[1]<< "x"<< numPoints[2] << " , N=" << N <<std::endl;
 
    scai::dmemo::CommunicatorPtr comm = scai::dmemo::Communicator::getCommunicatorPtr();
    scai::dmemo::DistributionPtr dist ( scai::dmemo::Distribution::getDistributionPtr( "BLOCK", comm, N) );
    scai::dmemo::DistributionPtr noDistPointer(new scai::dmemo::NoDistribution( N ));
    //
    IndexType k = comm->getSize();
    //
    std::vector<DenseVector<ValueType>> coords(3);
    for(IndexType i=0; i<3; i++){ 
	  coords[i].allocate(dist);
	  coords[i] = static_cast<ValueType>( 0 );
    }
    
    scai::lama::CSRSparseMatrix<ValueType> adjM( dist, noDistPointer);
    
    // create the adjacency matrix and the coordinates
    MeshGenerator<IndexType, ValueType>::createStructured3DMesh_dist(adjM, coords, maxCoord, numPoints);
    
    struct Settings Settings;
    Settings.numBlocks= k;
    Settings.epsilon = 0.2;
  
    scai::lama::DenseVector<IndexType> partition = ParcoRepart<IndexType, ValueType>::partitionGraph(adjM, coords, Settings);
    
    //check distributions
    assert( partition.getDistribution().isEqual( adjM.getRowDistribution()) );
    // the next assertion fails in "this version" (commit a2fc03ab73f3af420123c491fbf9afb84be4a0c4) because partition 
    // redistributes the graph nodes so every block is in one PE (k=P) but does NOT redistributes the coordinates.
    //assert( partition.getDistribution().isEqual( coords[0].getDistribution()) );
    
    //test getBlockGraph
    scai::lama::CSRSparseMatrix<ValueType> blockGraph = ParcoRepart<IndexType, ValueType>::getBlockGraph( adjM, partition, k);
    
        
    //get halo (buildPartHalo) and check if block graphs is correct
    scai::dmemo::Halo partHalo = ParcoRepart<IndexType, ValueType>::buildNeighborHalo(adjM);
    scai::hmemo::HArray<IndexType> reqIndices = partHalo.getRequiredIndexes();
    scai::hmemo::HArray<IndexType> provIndices = partHalo.getProvidesIndexes();
    
    const scai::hmemo::ReadAccess<IndexType> reqIndicesRead( reqIndices);
    const scai::hmemo::ReadAccess<IndexType> provIndicesRead( provIndices);
    /*
    for(IndexType i=0; i< reqIndicesRead.size(); i++){
        PRINT(i <<": " << *comm <<" , req= "<<  reqIndicesRead[i] );
    }
    for(IndexType i=0; i< provIndicesRead.size(); i++){
        PRINT(i <<": " << *comm <<" , prov= "<<  provIndicesRead[i] );
    }
   */
}

//------------------------------------------------------------------------------
/* with the 8x8 grid and k=16 the block graph is a 4x4 grid. With the hilbert curve it looks like this:
 * 
 *  5 - 6 - 9 - 10
 *  |   |   |   |
 *  4 - 7 - 8 - 11
 *  |   |   |   |
 *  3 - 2 - 13- 12
 *  |   |   |   |
 *  0 - 1 - 14- 15
*/
TEST_F (ParcoRepartTest, testGetLocalGraphColoring_2D) {
     std::string file = "Grid8x8";
    std::ifstream f(file);
    IndexType dimensions= 2, k=16;
    IndexType N, edges;
    f >> N >> edges; 
    
    scai::dmemo::CommunicatorPtr comm = scai::dmemo::Communicator::getCommunicatorPtr();
    // for now local refinement requires k = P
    k = comm->getSize();
    //
    scai::dmemo::DistributionPtr dist ( scai::dmemo::Distribution::getDistributionPtr( "BLOCK", comm, N) );  
    scai::dmemo::DistributionPtr noDistPointer(new scai::dmemo::NoDistribution(N));
    CSRSparseMatrix<ValueType> graph = FileIO<IndexType, ValueType>::readGraph( file );
    //distrubute graph
    graph.redistribute(dist, noDistPointer); // needed because readFromFile2AdjMatrix is not distributed 
        

    //read the array locally and messed the distribution. Left as a remainder.
    EXPECT_EQ( graph.getNumColumns(), graph.getNumRows());
    EXPECT_EQ( edges, (graph.getNumValues())/2 );
    
    //reading coordinates
    std::vector<DenseVector<ValueType>> coords = FileIO<IndexType, ValueType>::readCoords( std::string(file + ".xyz"), N, dimensions);
    EXPECT_TRUE(coords[0].getDistributionPtr()->isEqual(*dist));
    EXPECT_EQ(coords[0].getLocalValues().size() , coords[1].getLocalValues().size() );
    
    struct Settings Settings;
    Settings.numBlocks= k;
    Settings.epsilon = 0.2;
    
    //get the partition
    scai::lama::DenseVector<IndexType> partition = ParcoRepart<IndexType, ValueType>::partitionGraph(graph, coords, Settings);
    
    //check distributions
    assert( partition.getDistribution().isEqual( graph.getRowDistribution()) );
    // the next assertion fails in "this version" (commit a2fc03ab73f3af420123c491fbf9afb84be4a0c4) because partition 
    // redistributes the graph nodes so every block is in one PE (k=P) but does NOT redistributes the coordinates.
    //assert( partition.getDistribution().isEqual( coords[0].getDistribution()) );
    
    //get getBlockGraph
    scai::lama::CSRSparseMatrix<ValueType> blockGraph = ParcoRepart<IndexType, ValueType>::getBlockGraph( graph, partition, k);
    
    IndexType colors;
    std::vector< std::vector<IndexType>>  coloring = ParcoRepart<IndexType, ValueType>::getGraphEdgeColoring_local(blockGraph, colors);
    
    std::vector<DenseVector<IndexType>> communication = ParcoRepart<IndexType,ValueType>::getCommunicationPairs_local(blockGraph);
    
    // as many rounds as colors
    EXPECT_EQ(colors, communication.size());
    for(IndexType i=0; i<communication.size(); i++){
    	// every round k entries
    	EXPECT_EQ( k, communication[i].size());
        for(IndexType j=0; j<k; j++){
            EXPECT_LE(communication[i](j).getValue<IndexType>() , k);
            EXPECT_GE(communication[i](j).getValue<IndexType>() , 0);
        }
    }
    
}

//-------------------------------------------------------------------------------

TEST_F (ParcoRepartTest, testGetLocalCommunicationWithColoring_2D) {

std::string file = "Grid16x16";
    std::ifstream f(file);
    IndexType dimensions= 2, k=8;
    IndexType N, edges;
    f >> N >> edges; 
    
    scai::dmemo::CommunicatorPtr comm = scai::dmemo::Communicator::getCommunicatorPtr();
    // for now local refinement requires k = P
    k = comm->getSize();
    //
    scai::dmemo::DistributionPtr dist ( scai::dmemo::Distribution::getDistributionPtr( "BLOCK", comm, N) );  
    scai::dmemo::DistributionPtr noDistPointer(new scai::dmemo::NoDistribution(N));
    CSRSparseMatrix<ValueType> graph = FileIO<IndexType, ValueType>::readGraph( file );
    //distrubute graph
    graph.redistribute(dist, noDistPointer); // needed because readFromFile2AdjMatrix is not distributed 
        

    //read the array locally and messed the distribution. Left as a remainder.
    EXPECT_EQ( graph.getNumColumns(), graph.getNumRows());
    EXPECT_EQ( edges, (graph.getNumValues())/2 );

    
    std::vector<DenseVector<ValueType>> coords = FileIO<IndexType, ValueType>::readCoords( std::string(file + ".xyz"), N, dimensions);
    EXPECT_TRUE(coords[0].getDistributionPtr()->isEqual(*dist));
    EXPECT_EQ(coords[0].getLocalValues().size() , coords[1].getLocalValues().size() );
    
    //scai::lama::DenseVector<IndexType> partition = ParcoRepart<IndexType, ValueType>::partitionGraph(graph, coords, k, 0.2);
    
    //check distributions
    //assert( partition.getDistribution().isEqual( graph.getRowDistribution()) );
    // the next assertion fails in "this version" (commit a2fc03ab73f3af420123c491fbf9afb84be4a0c4) because partition 
    // redistributes the graph nodes so every block is in one PE (k=P) but does NOT redistributes the coordinates.
    //assert( partition.getDistribution().isEqual( coords[0].getDistribution()) );
    
    //test getBlockGraph
    //scai::lama::CSRSparseMatrix<ValueType> blockGraph = ParcoRepart<IndexType, ValueType>::getBlockGraph( graph, partition, k);
    
    // build block array by hand
    
    // two cases
    
    { // case 1
        ValueType adjArray[36] = {  0, 1, 0, 1, 0, 1,
                                    1, 0, 1, 0, 1, 0,
                                    0, 1, 0, 1, 1, 0,
                                    1, 0, 1, 0, 0, 1,
                                    0, 1, 1, 0, 0, 1,
                                    1, 0, 0, 1, 1, 0
        };
                
        scai::lama::CSRSparseMatrix<ValueType> blockGraph;
        blockGraph.setRawDenseData( 6, 6, adjArray);
        // get the communication pairs
        std::vector<DenseVector<IndexType>> commScheme = ParcoRepart<IndexType, ValueType>::getCommunicationPairs_local( blockGraph );
        
        // print the pairs
        /*
        for(IndexType i=0; i<commScheme.size(); i++){
            for(IndexType j=0; j<commScheme[i].size(); j++){
                PRINT( "round :"<< i<< " , PEs talking: "<< j << " with "<< commScheme[i].getValue(j).Scalar::getValue<IndexType>());
            }
            std::cout << std::endl;
        }
        */
    }
    
    
    { // case 1
        ValueType adjArray4[16] = { 0, 1, 0, 1,
                                    1, 0, 1, 0,
                                    0, 1, 0, 1,
                                    1, 0, 1, 0
        };
        scai::lama::CSRSparseMatrix<ValueType> blockGraph;
        blockGraph.setRawDenseData( 4, 4, adjArray4);
        // get the communication pairs
        std::vector<DenseVector<IndexType>> commScheme = ParcoRepart<IndexType, ValueType>::getCommunicationPairs_local( blockGraph );
        
        // print the pairs
        /*
        for(IndexType i=0; i<commScheme.size(); i++){
            for(IndexType j=0; j<commScheme[i].size(); j++){
                PRINT( "round :"<< i<< " , PEs talking: "<< j << " with "<< commScheme[i].getValue(j).Scalar::getValue<IndexType>());
            }
            std::cout << std::endl;
        }
        */
    }
    
    {// case 2
        ValueType adjArray2[4] = {  0, 1, 
                                    1, 0 };
        scai::lama::CSRSparseMatrix<ValueType> blockGraph;
        //TODO: aparently CSRSparseMatrix.getNumValues() counts also 0 when setting via a setRawDenseData despite
        // the documentation claiming otherwise. use l1Norm for unweigthed graphs
        blockGraph.setRawDenseData( 2, 2, adjArray2);

        // get the communication pairs
        std::vector<DenseVector<IndexType>> commScheme = ParcoRepart<IndexType, ValueType>::getCommunicationPairs_local( blockGraph );        
    }
}



//------------------------------------------------------------------------------

TEST_F (ParcoRepartTest, testGetMatchingGrid_2D) {
    std::string file = "Grid8x8";
    std::ifstream f(file);
    IndexType dimensions= 2, k=8;
    IndexType N, edges;
    f >> N >> edges; 
    
    scai::dmemo::CommunicatorPtr comm = scai::dmemo::Communicator::getCommunicatorPtr();
    // for now local refinement requires k = P
    k = comm->getSize();
    //
    scai::dmemo::DistributionPtr dist ( scai::dmemo::Distribution::getDistributionPtr( "BLOCK", comm, N) );  
    scai::dmemo::DistributionPtr noDistPointer(new scai::dmemo::NoDistribution(N));
    CSRSparseMatrix<ValueType> graph = FileIO<IndexType, ValueType>::readGraph( file );
    //distrubute graph
    graph.redistribute(dist, noDistPointer); // needed because readFromFile2AdjMatrix is not distributed 
        

    //read the array locally and messed the distribution. Left as a remainder.
    EXPECT_EQ( graph.getNumColumns(), graph.getNumRows());
    EXPECT_EQ( edges, (graph.getNumValues())/2 ); 
    
    //distribution should be the same
    std::vector<DenseVector<ValueType>> coords = FileIO<IndexType, ValueType>::readCoords( std::string(file + ".xyz"), N, dimensions);
    EXPECT_TRUE(coords[0].getDistributionPtr()->isEqual(*dist));
    EXPECT_EQ(coords[0].getLocalValues().size() , coords[1].getLocalValues().size() );
    
    struct Settings Settings;
    Settings.numBlocks= k;
    Settings.epsilon = 0.2;
  
    scai::lama::DenseVector<IndexType> partition = ParcoRepart<IndexType, ValueType>::partitionGraph(graph, coords, Settings);
    
    //check distributions
    assert( partition.getDistribution().isEqual( graph.getRowDistribution()) );

    //std::vector<std::vector<IndexType>> matching = ParcoRepart<IndexType, ValueType>::maxLocalMatching( graph );
    std::vector<std::pair<IndexType,IndexType>> matching = ParcoRepart<IndexType, ValueType>::maxLocalMatching( graph );
    //assert( matching[0].size() == matching[1].size() );
    
    // check matching to see if a node appears twice somewhere
    // for an matching as std::vector<std::vector<IndexType>> (2)
    for(int i=0; i<matching.size(); i++){
        IndexType thisNodeGlob = matching[0].first;
        assert( thisNodeGlob!= matching[0].second );
            for(int j=i+1; j<matching.size(); j++){
                assert( thisNodeGlob != matching[j].first);
                assert( thisNodeGlob != matching[j].second);
            }
    }
    
    { // print
        std::cout<<"matched edges for "<< *comm << " (local indices) :" << std::endl;
        for(int i=0; i<matching.size(); i++){
            //std::cout<< i<< ":global  ("<< dist->local2global(matching[0][i])<< ":" << dist->local2global(matching[1][i]) << ") # ";
            std::cout<< i<< ": ("<< matching[i].first << ":" << matching[i].second << ") # ";
        }
    }
<<<<<<< HEAD
}


//------------------------------------------------------------------------------

=======

}


//------------------------------------------------------------------------------

TEST_F (ParcoRepartTest, testCoarseningGrid_2D) {
     std::string file = "Grid8x8";
    std::ifstream f(file);
    IndexType dimensions= 2, k=8;
    IndexType N, edges;
    f >> N >> edges; 
    
    scai::dmemo::CommunicatorPtr comm = scai::dmemo::Communicator::getCommunicatorPtr();
    // for now local refinement requires k = P
    k = comm->getSize();
    //
    scai::dmemo::DistributionPtr dist ( scai::dmemo::Distribution::getDistributionPtr( "BLOCK", comm, N) );  
    scai::dmemo::DistributionPtr noDistPointer(new scai::dmemo::NoDistribution(N));
    CSRSparseMatrix<ValueType> graph = FileIO<IndexType, ValueType>::readGraph( file );
    //distrubute graph
    graph.redistribute(dist, noDistPointer); // needed because readFromFile2AdjMatrix is not distributed 
        

    //read the array locally and messed the distribution. Left as a remainder.
    EXPECT_EQ( graph.getNumColumns(), graph.getNumRows());
    EXPECT_EQ( edges, (graph.getNumValues())/2 ); 
    
    //distribution should be the same
    std::vector<DenseVector<ValueType>> coords = FileIO<IndexType, ValueType>::readCoords( std::string(file + ".xyz"), N, dimensions);
    EXPECT_TRUE(coords[0].getDistributionPtr()->isEqual(*dist));
    EXPECT_EQ(coords[0].getLocalValues().size() , coords[1].getLocalValues().size() );
    
    struct Settings Settings;
    Settings.numBlocks= k;
    Settings.epsilon = 0.2;
  
    //scai::lama::DenseVector<IndexType> partition = ParcoRepart<IndexType, ValueType>::partitionGraph(graph, coords, Settings);
    
    //check distributions
    //assert( partition.getDistribution().isEqual( graph.getRowDistribution()) );

    // coarsen the graph
    CSRSparseMatrix<ValueType> coarseGraph;
    DenseVector<IndexType> fineToCoarseMap;
    ParcoRepart<IndexType, ValueType>::coarsen(graph, coarseGraph, fineToCoarseMap);
    
    EXPECT_TRUE(coarseGraph.isConsistent());
    EXPECT_TRUE(coarseGraph.checkSymmetry());
}

//------------------------------------------------------------------------------

>>>>>>> 69a977d6
/**
* TODO: test for correct error handling in case of inconsistent distributions
*/

} //namespace<|MERGE_RESOLUTION|>--- conflicted
+++ resolved
@@ -409,7 +409,6 @@
 
 	//get block graph
 	scai::lama::CSRSparseMatrix<ValueType> blockGraph = ParcoRepart<IndexType, ValueType>::getBlockGraph( graph, part, settings.numBlocks);
-<<<<<<< HEAD
 
 	//color block graph and get a communication schedule
 	std::vector<DenseVector<IndexType>> communicationScheme = ParcoRepart<IndexType,ValueType>::getCommunicationPairs_local(blockGraph);
@@ -428,26 +427,6 @@
 	//get distances
 	std::vector<double> distances = ParcoRepart<IndexType,ValueType>::distancesFromBlockCenter(coordinates);
 
-=======
-
-	//color block graph and get a communication schedule
-	std::vector<DenseVector<IndexType>> communicationScheme = ParcoRepart<IndexType,ValueType>::getCommunicationPairs_local(blockGraph);
-
-	//get random node weights
-	DenseVector<IndexType> weights;
-	weights.setRandom(graph.getRowDistributionPtr(), 1);
-	IndexType minNodeWeight = weights.min().Scalar::getValue<IndexType>();
-	IndexType maxNodeWeight = weights.max().Scalar::getValue<IndexType>();
-	if (comm->getRank() == 0) {
-		std::cout << "Max node weight: " << maxNodeWeight << std::endl;
-		std::cout << "Min node weight: " << minNodeWeight << std::endl;
-	}
-	//DenseVector<IndexType> nonWeights = DenseVector<IndexType>(0, 1);
-
-	//get distances
-	std::vector<double> distances = ParcoRepart<IndexType,ValueType>::distancesFromBlockCenter(coordinates);
-
->>>>>>> 69a977d6
 	ValueType cut = ParcoRepart<IndexType, ValueType>::computeCut(graph, part, true);
 	ASSERT_GE(cut, 0);
 	for (IndexType i = 0; i < iterations; i++) {
@@ -551,6 +530,7 @@
 	const IndexType k = comm->getSize();
 
 	scai::lama::CSRSparseMatrix<ValueType>a(n,n);
+        // WARNING: an error in the next line when run with p=7
 	scai::lama::MatrixCreator::buildPoisson(a, 3, 19, dimX,dimY,dimZ);
 
 	scai::dmemo::DistributionPtr dist = a.getRowDistributionPtr();
@@ -668,7 +648,7 @@
 				if (i == 0) {
 					EXPECT_TRUE(directNeighbor);
 				}
-			}
+			}		
 		}
 	}
 }
@@ -1344,11 +1324,11 @@
 }
 
 
-
 //------------------------------------------------------------------------------
 
 TEST_F (ParcoRepartTest, testGetMatchingGrid_2D) {
-    std::string file = "Grid8x8";
+    //std::string file = "Grid8x8";                         // the easy case
+    std::string file = "./meshes/rotation/rotation-00000.graph";     // a harder instance
     std::ifstream f(file);
     IndexType dimensions= 2, k=8;
     IndexType N, edges;
@@ -1378,10 +1358,10 @@
     Settings.numBlocks= k;
     Settings.epsilon = 0.2;
   
-    scai::lama::DenseVector<IndexType> partition = ParcoRepart<IndexType, ValueType>::partitionGraph(graph, coords, Settings);
+    //scai::lama::DenseVector<IndexType> partition = ParcoRepart<IndexType, ValueType>::partitionGraph(graph, coords, Settings);
     
     //check distributions
-    assert( partition.getDistribution().isEqual( graph.getRowDistribution()) );
+    //assert( partition.getDistribution().isEqual( graph.getRowDistribution()) );
 
     //std::vector<std::vector<IndexType>> matching = ParcoRepart<IndexType, ValueType>::maxLocalMatching( graph );
     std::vector<std::pair<IndexType,IndexType>> matching = ParcoRepart<IndexType, ValueType>::maxLocalMatching( graph );
@@ -1405,13 +1385,6 @@
             std::cout<< i<< ": ("<< matching[i].first << ":" << matching[i].second << ") # ";
         }
     }
-<<<<<<< HEAD
-}
-
-
-//------------------------------------------------------------------------------
-
-=======
 
 }
 
@@ -1465,7 +1438,6 @@
 
 //------------------------------------------------------------------------------
 
->>>>>>> 69a977d6
 /**
 * TODO: test for correct error handling in case of inconsistent distributions
 */
