#include <scai/lama.hpp>

#include <scai/lama/matrix/all.hpp>
#include <scai/lama/matutils/MatrixCreator.hpp>

#include <scai/dmemo/BlockDistribution.hpp>
#include <scai/dmemo/Distribution.hpp>

#include <scai/hmemo/Context.hpp>
#include <scai/hmemo/HArray.hpp>

#include <scai/utilskernel/LArray.hpp>
#include <scai/lama/Vector.hpp>

#include <memory>
#include <cstdlib>

#include "MeshGenerator.h"
#include "FileIO.h"
#include "ParcoRepart.h"
#include "gtest/gtest.h"

typedef double ValueType;
typedef int IndexType;

using namespace scai;

namespace ITI {

class ParcoRepartTest : public ::testing::Test {

};


TEST_F(ParcoRepartTest, testPartitionBalanceLocal) {
  IndexType nroot = 8;
  IndexType n = nroot * nroot * nroot;
  IndexType k = 8;
  IndexType dimensions = 3;
  const ValueType epsilon = 0.05;

  scai::dmemo::DistributionPtr noDistPointer(new scai::dmemo::NoDistribution(n));
  
  scai::lama::CSRSparseMatrix<ValueType>a(noDistPointer, noDistPointer);
  std::vector<ValueType> maxCoord(dimensions, nroot);
  std::vector<IndexType> numPoints(dimensions, nroot);

  std::vector<DenseVector<ValueType>> coordinates(dimensions);
  for(IndexType i=0; i<dimensions; i++){
	  coordinates[i].allocate(noDistPointer);
	  coordinates[i] = static_cast<ValueType>( 0 );
  }
  
  MeshGenerator<IndexType, ValueType>::createStructured3DMesh(a, coordinates, maxCoord, numPoints);

  struct Settings Settings;
  Settings.numBlocks= k;
  Settings.epsilon = epsilon;
  
  scai::lama::DenseVector<IndexType> partition = ParcoRepart<IndexType, ValueType>::partitionGraph(a, coordinates, Settings);
  
  EXPECT_EQ(n, partition.size());
  EXPECT_EQ(0, partition.min().getValue<IndexType>());
  EXPECT_EQ(k-1, partition.max().getValue<IndexType>());
  EXPECT_TRUE(partition.getDistribution().isReplicated());//for now
  
  ParcoRepart<IndexType, ValueType> repart;
  EXPECT_LE(repart.computeImbalance(partition, k), epsilon);
}

TEST_F(ParcoRepartTest, testPartitionBalanceDistributed) {
<<<<<<< HEAD
  IndexType nroot = 49;
=======
  IndexType nroot = 16;
>>>>>>> dcf61069
  IndexType n = nroot * nroot * nroot;
  IndexType dimensions = 3;
  
  scai::dmemo::CommunicatorPtr comm = scai::dmemo::Communicator::getCommunicatorPtr();

  IndexType k = comm->getSize();

  scai::dmemo::DistributionPtr dist ( scai::dmemo::Distribution::getDistributionPtr( "BLOCK", comm, n) );
  scai::dmemo::DistributionPtr noDistPointer(new scai::dmemo::NoDistribution(n));
  
  scai::lama::CSRSparseMatrix<ValueType>a(dist, noDistPointer);
  std::vector<ValueType> maxCoord(dimensions, nroot);
  std::vector<IndexType> numPoints(dimensions, nroot);

  scai::dmemo::DistributionPtr coordDist ( scai::dmemo::Distribution::getDistributionPtr( "BLOCK", comm, n) );

  std::vector<DenseVector<ValueType>> coordinates(dimensions);
  for(IndexType i=0; i<dimensions; i++){ 
	  coordinates[i].allocate(coordDist);
	  coordinates[i] = static_cast<ValueType>( 0 );
  }
  
  MeshGenerator<IndexType, ValueType>::createStructured3DMesh_dist(a, coordinates, maxCoord, numPoints);

  const ValueType epsilon = 0.05;
  
  struct Settings Settings;
  Settings.numBlocks= k;
  Settings.epsilon = epsilon;
  
  scai::lama::DenseVector<IndexType> partition = ParcoRepart<IndexType, ValueType>::partitionGraph(a, coordinates, Settings);

  EXPECT_GE(k-1, partition.getLocalValues().max() );
  EXPECT_EQ(n, partition.size());
  EXPECT_EQ(0, partition.min().getValue<ValueType>());
  EXPECT_EQ(k-1, partition.max().getValue<ValueType>());
  EXPECT_EQ(a.getRowDistribution(), partition.getDistribution());

  ParcoRepart<IndexType, ValueType> repart;
  EXPECT_LE(repart.computeImbalance(partition, k), epsilon);

  const ValueType cut = ParcoRepart<IndexType, ValueType>::computeCut(a, partition, true);

  if (comm->getRank() == 0) {
	  std::cout << "Commit " << version << ": Partitioned graph with " << n << " nodes into " << k << " blocks with a total cut of " << cut << std::endl;
  }
}

TEST_F(ParcoRepartTest, testImbalance) {
  const IndexType n = 10000;
  const IndexType k = 10;

  scai::dmemo::CommunicatorPtr comm = scai::dmemo::Communicator::getCommunicatorPtr();
  scai::dmemo::DistributionPtr dist ( scai::dmemo::Distribution::getDistributionPtr( "BLOCK", comm, n) );

  //generate random partition
  scai::lama::DenseVector<IndexType> part(dist);
  for (IndexType i = 0; i < n; i++) {
    IndexType blockId = rand() % k;
    part.setValue(i, blockId);
  }

  //sanity check for partition generation
  ASSERT_GE(part.min().getValue<ValueType>(), 0);
  ASSERT_LE(part.max().getValue<ValueType>(), k-1);

  ValueType imbalance = ParcoRepart<IndexType, ValueType>::computeImbalance(part, k);
  EXPECT_GE(imbalance, 0);

  // test perfectly balanced partition
  for (IndexType i = 0; i < n; i++) {
    IndexType blockId = i % k;
    part.setValue(i, blockId);
  }
  imbalance = ParcoRepart<IndexType, ValueType>::computeImbalance(part, k);
  EXPECT_EQ(0, imbalance);

  //test maximally imbalanced partition
  for (IndexType i = 0; i < n; i++) {
    IndexType blockId = 0;
    part.setValue(i, blockId);
  }
  imbalance = ParcoRepart<IndexType, ValueType>::computeImbalance(part, k);
  EXPECT_EQ((n/std::ceil(n/k))-1, imbalance);
}

TEST_F(ParcoRepartTest, testCut) {
  const IndexType n = 1000;
  const IndexType k = 10;

  //define distributions
  scai::dmemo::CommunicatorPtr comm = scai::dmemo::Communicator::getCommunicatorPtr();
  scai::dmemo::DistributionPtr dist ( scai::dmemo::Distribution::getDistributionPtr( "BLOCK", comm, n) );
  scai::dmemo::DistributionPtr noDistPointer(new scai::dmemo::NoDistribution(n));

  //generate random complete matrix
  scai::lama::CSRSparseMatrix<ValueType>a(dist, noDistPointer);
  scai::lama::MatrixCreator::fillRandom(a, 1);

  //generate balanced distributed partition
  scai::lama::DenseVector<IndexType> part(dist);
  for (IndexType i = 0; i < n; i++) {
    IndexType blockId = i % k;
    part.setValue(i, blockId);
  }

  //cut should be 10*900 / 2
  const IndexType blockSize = n / k;
  const ValueType cut = ParcoRepart<IndexType, ValueType>::computeCut(a, part, true);
  EXPECT_EQ(k*blockSize*(n-blockSize) / 2, cut);

  //now convert distributed into replicated partition vector and compare again
  part.redistribute(noDistPointer);
  a.redistribute(noDistPointer, noDistPointer);
  const ValueType replicatedCut = ParcoRepart<IndexType, ValueType>::computeCut(a, part, true);
  EXPECT_EQ(k*blockSize*(n-blockSize) / 2, replicatedCut);
}

TEST_F(ParcoRepartTest, testTwoWayCut) {
	scai::dmemo::CommunicatorPtr comm = scai::dmemo::Communicator::getCommunicatorPtr();

	//setup input matrix, partition and distribution
	const IndexType dimX = 16;
	const IndexType dimY = 16;
	const IndexType dimZ = 16;
	const IndexType n = dimX*dimY*dimZ;
	const IndexType k = comm->getSize();
	const ValueType epsilon = 0.05;
	const IndexType iterations = 1;

	//generate random matrix
	scai::lama::CSRSparseMatrix<ValueType>a(n,n);
	scai::lama::MatrixCreator::buildPoisson(a, 3, 19, dimX,dimY,dimZ);


	scai::dmemo::DistributionPtr inputDist = a.getRowDistributionPtr();
	scai::dmemo::DistributionPtr noDistPointer(new scai::dmemo::NoDistribution(n));

	a.redistribute(inputDist, noDistPointer);//need replicated columns for FM;

	ASSERT_EQ(n, inputDist->getGlobalSize());

	const IndexType localN = inputDist->getLocalSize();

	//generate random partition
	scai::lama::DenseVector<IndexType> part(inputDist);
	for (IndexType i = 0; i < localN; i++) {
		IndexType blockId = rand() % k;
		IndexType globalID = inputDist->local2global(i);
		part.setValue(globalID, blockId);
	}

	//redistribute according to partition
	scai::utilskernel::LArray<IndexType> owners(n);
	for (IndexType i = 0; i < n; i++) {
		Scalar blockID = part.getValue(i);
		owners[i] = blockID.getValue<IndexType>();
	}
	scai::dmemo::DistributionPtr newDistribution(new scai::dmemo::GeneralDistribution(owners, comm));

	a.redistribute(newDistribution, a.getColDistributionPtr());
	part.redistribute(newDistribution);

	//get communication scheme
	scai::lama::DenseVector<IndexType> mapping(k, 0);
	for (IndexType i = 0; i < k; i++) {
		mapping.setValue(i, i);
	}

	std::vector<DenseVector<IndexType>> scheme = ParcoRepart<IndexType, ValueType>::computeCommunicationPairings(a, part, mapping);

	const CSRStorage<ValueType>& localStorage = a.getLocalStorage();
	const scai::hmemo::ReadAccess<IndexType> ia(localStorage.getIA());
	const scai::hmemo::ReadAccess<IndexType> ja(localStorage.getJA());

	const scai::hmemo::HArray<IndexType>& localData = part.getLocalValues();
	scai::dmemo::Halo partHalo = ParcoRepart<IndexType, ValueType>::buildPartHalo(a, part);
	scai::utilskernel::LArray<IndexType> haloData;
	comm->updateHalo( haloData, localData, partHalo );

	ValueType localCutSum = 0;
	for (IndexType round = 0; round < scheme.size(); round++) {
		scai::hmemo::ReadAccess<IndexType> commAccess(scheme[round].getLocalValues());
		IndexType partner = commAccess[scheme[round].getDistributionPtr()->global2local(comm->getRank())];

		if (partner != comm->getRank()) {
			for (IndexType j = 0; j < ja.size(); j++) {
				IndexType haloIndex = partHalo.global2halo(ja[j]);
				if (haloIndex != nIndex && haloData[haloIndex] == partner) {
					localCutSum++;
				}
			}
		}
	}
	const ValueType globalCut = ParcoRepart<IndexType, ValueType>::computeCut(a, part, true);

	EXPECT_EQ(globalCut, comm->sum(localCutSum) / 2);
}


TEST_F(ParcoRepartTest, testFiducciaMattheysesLocal) {
  const IndexType n = 1000;
  const IndexType k = 10;
  const ValueType epsilon = 0.05;
  const IndexType iterations = 1;

  //generate random matrix
  scai::lama::CSRSparseMatrix<ValueType>a(n,n);
  scai::lama::MatrixCreator::buildPoisson(a, 3, 19, 10,10,10);

  //we want a replicated matrix
  scai::dmemo::DistributionPtr noDistPointer(new scai::dmemo::NoDistribution(n));
  a.redistribute(noDistPointer, noDistPointer);

  //generate random partition
  scai::lama::DenseVector<IndexType> part(n, 0);
  for (IndexType i = 0; i < n; i++) {
    IndexType blockId = rand() % k;
    part.setValue(i, blockId);
  }

  ValueType cut = ParcoRepart<IndexType, ValueType>::computeCut(a, part, true);
  for (IndexType i = 0; i < iterations; i++) {
    ValueType gain = ParcoRepart<IndexType, ValueType>::replicatedMultiWayFM(a, part, k, epsilon);

    //check correct gain calculation
    const ValueType newCut = ParcoRepart<IndexType, ValueType>::computeCut(a, part, true);
    EXPECT_EQ(cut - gain, newCut) << "Old cut " << cut << ", gain " << gain << " newCut " << newCut;
    EXPECT_LE(newCut, cut);
    cut = newCut;
  }
  
  //generate balanced partition
  for (IndexType i = 0; i < n; i++) {
    IndexType blockId = i % k;
    part.setValue(i, blockId);
  }

  //check correct cut with balanced partition
  cut = ParcoRepart<IndexType, ValueType>::computeCut(a, part, true);
  ValueType gain = ParcoRepart<IndexType, ValueType>::replicatedMultiWayFM(a, part, k, epsilon);
  const ValueType newCut = ParcoRepart<IndexType, ValueType>::computeCut(a, part, true);
  EXPECT_EQ(cut - gain, newCut);
  EXPECT_LE(newCut, cut);

  //check for balance
  ValueType imbalance = ParcoRepart<IndexType, ValueType>::computeImbalance(part, k);
  EXPECT_LE(imbalance, epsilon);
}

TEST_F(ParcoRepartTest, testFiducciaMattheysesDistributed) {
	const scai::dmemo::CommunicatorPtr comm = scai::dmemo::Communicator::getCommunicatorPtr();

	const IndexType dimX = 16;
	const IndexType dimY = 16;
	const IndexType dimZ = 16;
	const IndexType n = dimX*dimY*dimZ;
	const IndexType k = comm->getSize();
	const ValueType epsilon = 0.05;
	const IndexType iterations = 1;

	srand(time(NULL));

	//generate random matrix
	scai::lama::CSRSparseMatrix<ValueType>a(n,n);
	scai::lama::MatrixCreator::buildPoisson(a, 3, 19, dimX,dimY,dimZ);

	scai::dmemo::DistributionPtr inputDist = a.getRowDistributionPtr();
	scai::dmemo::DistributionPtr noDistPointer(new scai::dmemo::NoDistribution(n));

	a.redistribute(inputDist, noDistPointer);//need replicated columns for FM;

	ASSERT_EQ(n, inputDist->getGlobalSize());

	const IndexType localN = inputDist->getLocalSize();

	//generate random partition
	scai::lama::DenseVector<IndexType> part(inputDist);
	for (IndexType i = 0; i < localN; i++) {
		IndexType blockId = rand() % k;
		IndexType globalID = inputDist->local2global(i);
		part.setValue(globalID, blockId);
	}

	//redistribute according to partition
	scai::utilskernel::LArray<IndexType> owners(n);
	for (IndexType i = 0; i < n; i++) {
		Scalar blockID = part.getValue(i);
		owners[i] = blockID.getValue<IndexType>();
	}
	scai::dmemo::DistributionPtr newDistribution(new scai::dmemo::GeneralDistribution(owners, comm));

	a.redistribute(newDistribution, a.getColDistributionPtr());
	part.redistribute(newDistribution);

	std::vector<IndexType> localBorder = ParcoRepart<IndexType, ValueType>::getNodesWithNonLocalNeighbors(a);

	Settings settings;
	settings.numBlocks= k;
	settings.epsilon = epsilon;


	ValueType cut = ParcoRepart<IndexType, ValueType>::computeCut(a, part, true);
	for (IndexType i = 0; i < iterations; i++) {
		ValueType gain = ParcoRepart<IndexType, ValueType>::distributedFMStep(a, part, localBorder, settings);

		//check correct gain calculation
		const ValueType newCut = ParcoRepart<IndexType, ValueType>::computeCut(a, part, true);
		EXPECT_EQ(cut - gain, newCut) << "Old cut " << cut << ", gain " << gain << " newCut " << newCut;

		EXPECT_LE(newCut, cut);
		cut = newCut;
	}

	//check for balance
	ValueType imbalance = ParcoRepart<IndexType, ValueType>::computeImbalance(part, k);
	EXPECT_LE(imbalance, epsilon);
}

TEST_F(ParcoRepartTest, testCommunicationScheme) {
	/**
	 * Check for:
	 * 1. Basic Sanity: All ids are valid
	 * 2. Completeness: All PEs with a common edge communicate
	 * 3. Symmetry: In each round, partner[partner[i]] == i holds
	 * 4. Efficiency: Pairs don't communicate more than once
	 */

	const IndexType n = 1000;
	const IndexType p = 65;//purposefully not a power of two, to check what happens
	const IndexType k = p;

	//fill random matrix
	scai::lama::CSRSparseMatrix<ValueType>a(n,n);
	scai::lama::MatrixCreator::fillRandom(a, 0.0001);

	//generate random partition
	scai::lama::DenseVector<IndexType> part(n, 0);
	for (IndexType i = 0; i < n; i++) {
		IndexType blockId = rand() % k;
		part.setValue(i, blockId);
	}

	//create trivial mapping
	scai::lama::DenseVector<IndexType> mapping(k, 0);
	for (IndexType i = 0; i < k; i++) {
		mapping.setValue(i, i);
	}

	std::vector<DenseVector<IndexType>> scheme = ParcoRepart<IndexType, ValueType>::computeCommunicationPairings(a, part, mapping);

	//EXPECT_LE(scheme.size(), p);

	std::vector<std::vector<bool> > communicated(p);
	for (IndexType i = 0; i < p; i++) {
		communicated[i].resize(p, false);
	}

	for (IndexType round = 0; round < scheme.size(); round++) {
		EXPECT_EQ(scheme[round].size(), p);
		for (IndexType i = 0; i < p; i++) {
			//Scalar partner = scheme[round].getValue(i);
			const IndexType partner = scheme[round].getValue(i).getValue<IndexType>();

			//sanity
			EXPECT_GE(partner, 0);
			EXPECT_LT(partner, p);

			if (partner != i) {
				//symmetry
				Scalar partnerOfPartner = scheme[round].getValue(partner);
				EXPECT_EQ(i, partnerOfPartner.getValue<IndexType>());

				//efficiency
				EXPECT_FALSE(communicated[i][partner]) << i << " and " << partner << " already communicated.";

				communicated[i][partner] = true;
			}
		}
	}

	//completeness. For now checking all pairs. TODO: update to only check edges
	for (IndexType i = 0; i < p; i++) {
		for (IndexType j = 0; j < i; j++) {
			EXPECT_TRUE(communicated[i][j]) << i << " and " << j << " did not communicate";
		}
	}
}

TEST_F(ParcoRepartTest, testGetInterfaceNodesDistributed) {
	const IndexType dimX = 10;
	const IndexType dimY = 10;
	const IndexType dimZ = 10;
	const IndexType n = dimX*dimY*dimZ;

	//define distributions
	scai::dmemo::CommunicatorPtr comm = scai::dmemo::Communicator::getCommunicatorPtr();

	const IndexType k = comm->getSize();

	scai::lama::CSRSparseMatrix<ValueType>a(n,n);
	scai::lama::MatrixCreator::buildPoisson(a, 3, 19, dimX,dimY,dimZ);

	scai::dmemo::DistributionPtr dist = a.getRowDistributionPtr();
	scai::dmemo::DistributionPtr noDistPointer(new scai::dmemo::NoDistribution(n));

	//we want replicated columns
	a.redistribute(dist, noDistPointer);

	//generate balanced distributed partition
	scai::lama::DenseVector<IndexType> part(dist);
	for (IndexType i = 0; i < n; i++) {
		IndexType blockId = i % k;
		part.setValue(i, blockId);
	}

	//redistribute according to partition
	scai::utilskernel::LArray<IndexType> owners(n);
	for (IndexType i = 0; i < n; i++) {
		Scalar blockID = part.getValue(i);
		owners[i] = blockID.getValue<IndexType>();
	}
	scai::dmemo::DistributionPtr newDist(new scai::dmemo::GeneralDistribution(owners, comm));

	a.redistribute(newDist, a.getColDistributionPtr());
	part.redistribute(newDist);

	//get communication scheme
	scai::lama::DenseVector<IndexType> mapping(k, 0);
	for (IndexType i = 0; i < k; i++) {
		mapping.setValue(i, i);
	}

	std::vector<DenseVector<IndexType>> scheme = ParcoRepart<IndexType, ValueType>::computeCommunicationPairings(a, part, mapping);
	std::vector<IndexType> localBorder = ParcoRepart<IndexType, ValueType>::getNodesWithNonLocalNeighbors(a);

	IndexType thisBlock = comm->getRank();

	for (IndexType round = 0; round < scheme.size(); round++) {
		scai::hmemo::ReadAccess<IndexType> commAccess(scheme[round].getLocalValues());
		IndexType partner = commAccess[scheme[round].getDistributionPtr()->global2local(comm->getRank())];

		if (partner == thisBlock) {
			scai::dmemo::Halo partHalo = ParcoRepart<IndexType, ValueType>::buildPartHalo(a, part);
			scai::utilskernel::LArray<IndexType> haloData;
			comm->updateHalo( haloData, part.getLocalValues(), partHalo );

		} else {
			IndexType otherBlock = partner;

			std::vector<IndexType> interfaceNodes;
			std::vector<IndexType> roundMarkers;
			std::tie(interfaceNodes, roundMarkers) = ParcoRepart<IndexType, ValueType>::getInterfaceNodes(a, part, localBorder, otherBlock, 2);
			IndexType lastRoundMarker = roundMarkers[roundMarkers.size()-1];

			//last round marker can only be zero if set is empty
			EXPECT_LE(lastRoundMarker, interfaceNodes.size());
			if (interfaceNodes.size() > 0) {
				EXPECT_GT(lastRoundMarker, 0);
			}

			//check for uniqueness
			std::vector<IndexType> sortedCopy(interfaceNodes);
			std::sort(sortedCopy.begin(), sortedCopy.end());
			auto it = std::unique(sortedCopy.begin(), sortedCopy.end());
			EXPECT_EQ(sortedCopy.end(), it);

			scai::hmemo::HArray<IndexType> localData = part.getLocalValues();
			scai::hmemo::ReadAccess<IndexType> partAccess(localData);

			//test whether all returned nodes are of the specified block
			for (IndexType node : interfaceNodes) {
				ASSERT_TRUE(newDist->isLocal(node));
				EXPECT_EQ(thisBlock, partAccess[newDist->global2local(node)]);
			}

			//test whether rounds are consistent: first nodes should have neighbors of otherBlock, later nodes not
			//test whether last round marker is set correctly: nodes before last round marker should have neighbors in set, nodes afterwards need not
			//TODO: extend test case to check for other round markers
			const CSRStorage<ValueType>& localStorage = a.getLocalStorage();
			const scai::hmemo::ReadAccess<IndexType> ia(localStorage.getIA());
			const scai::hmemo::ReadAccess<IndexType> ja(localStorage.getJA());

			scai::dmemo::Halo partHalo = ParcoRepart<IndexType, ValueType>::buildPartHalo(a, part);
			scai::utilskernel::LArray<IndexType> haloData;
			comm->updateHalo( haloData, localData, partHalo );

			bool inFirstRound = true;
			for (IndexType i = 0; i < interfaceNodes.size(); i++) {
				assert(newDist->isLocal(interfaceNodes[i]));
				IndexType localID = newDist->global2local(interfaceNodes[i]);
				bool directNeighbor = false;
				for (IndexType j = ia[localID]; j < ia[localID+1]; j++) {
					IndexType neighbor = ja[j];
					if (newDist->isLocal(neighbor)) {
						if (partAccess[newDist->global2local(neighbor)] == thisBlock && i < lastRoundMarker) {
							EXPECT_EQ(1, std::count(interfaceNodes.begin(), interfaceNodes.end(), neighbor));
						} else if (partAccess[newDist->global2local(neighbor)] == otherBlock) {
							directNeighbor = true;
						}
					} else {
						IndexType haloIndex = partHalo.global2halo(neighbor);
						if (haloIndex != nIndex && haloData[haloIndex] == otherBlock) {
							directNeighbor = true;
						}
					}
				}

				if (directNeighbor) {
					EXPECT_TRUE(inFirstRound);
					EXPECT_LT(i, lastRoundMarker);
				} else {
					inFirstRound = false;
				}

				if (i == 0) {
					EXPECT_TRUE(directNeighbor);
				}
			}
		}
	}
}
//----------------------------------------------------------

TEST_F (ParcoRepartTest, testBorders_Distributed) {
    std::string file = "Grid16x16";
    std::ifstream f(file);
    IndexType dimensions= 2, k=4;
    IndexType N, edges;
    f >> N >> edges; 
    
    scai::dmemo::CommunicatorPtr comm = scai::dmemo::Communicator::getCommunicatorPtr();
    // for now local refinement requires k = P
    k = comm->getSize();
    //
    scai::dmemo::DistributionPtr dist ( scai::dmemo::Distribution::getDistributionPtr( "BLOCK", comm, N) );  
    scai::dmemo::DistributionPtr noDistPointer(new scai::dmemo::NoDistribution(N));
    CSRSparseMatrix<ValueType> graph = FileIO<IndexType, ValueType>::readGraph(file );
    graph.redistribute(dist, noDistPointer);
    
    std::vector<DenseVector<ValueType>> coords = FileIO<IndexType, ValueType>::readCoords( std::string(file + ".xyz"), N, dimensions);
    EXPECT_TRUE(coords[0].getDistributionPtr()->isEqual(*dist));
    
    EXPECT_EQ( graph.getNumColumns(), graph.getNumRows());
    EXPECT_EQ(edges, (graph.getNumValues())/2 );   
    
    struct Settings Settings;
    Settings.numBlocks= k;
    Settings.epsilon = 0.2;
  
    // get partition
    scai::lama::DenseVector<IndexType> partition = ParcoRepart<IndexType, ValueType>::partitionGraph(graph, coords, Settings);
    ASSERT_EQ(N, partition.size());
  
    //get the border nodes
    scai::lama::DenseVector<IndexType> border(dist, 0);
    border = ParcoRepart<IndexType,ValueType>::getBorderNodes( graph , partition);
    
    const scai::hmemo::ReadAccess<IndexType> localBorder(border.getLocalValues());
    for(IndexType i=0; i<dist->getLocalSize(); i++){
        EXPECT_GE(localBorder[i] , 0);
        EXPECT_LE(localBorder[i] , 1);
    }
    
    //partition.redistribute(dist); //not needed now
    
    // print
    int numX= 16, numY= 16;         // 2D grid dimensions
    ASSERT_EQ(N, numX*numY);
    IndexType partViz[numX][numY];   
    IndexType bordViz[numX][numY]; 
    for(int i=0; i<numX; i++)
        for(int j=0; j<numY; j++){
            partViz[i][j]=partition.getValue(i*numX+j).getValue<IndexType>();
            bordViz[i][j]=border.getValue(i*numX+j).getValue<IndexType>();
        }
    
      //test getBlockGraph
    scai::lama::CSRSparseMatrix<ValueType> blockGraph = ParcoRepart<IndexType, ValueType>::getBlockGraph( graph, partition, k);
    EXPECT_TRUE(blockGraph.checkSymmetry() );
    
    
if(comm->getRank()==0 ){            
    std::cout<<"----------------------------"<< " Partition  "<< *comm << std::endl;    
    for(int i=0; i<numX; i++){
        for(int j=0; j<numY; j++){
            if(bordViz[i][j]==1) 
                std::cout<< "\033[1;31m"<< partViz[i][j] << "\033[0m" <<"-";
            else
                std::cout<< partViz[i][j]<<"-";
        }
        std::cout<< std::endl;
    }
    
    // print
    //scai::hmemo::ReadAccess<IndexType> blockGraphRead( blockGraph );
    std::cout<< *comm <<" , Block Graph"<< std::endl;
    for(IndexType row=0; row<k; row++){
        std::cout<< row << "|\t";
        for(IndexType col=0; col<k; col++){
            std::cout << col<< ": " << blockGraph( row,col).Scalar::getValue<ValueType>() <<" - ";
        }
        std::cout<< std::endl;
    }
    
}

}

//------------------------------------------------------------------------------

TEST_F (ParcoRepartTest, testPEGraph_Distributed) {
    std::string file = "Grid16x16";
    IndexType dimensions= 2, k=8;
    
    scai::dmemo::CommunicatorPtr comm = scai::dmemo::Communicator::getCommunicatorPtr();
    // for now local refinement requires k = P
    k = comm->getSize();
    //

    CSRSparseMatrix<ValueType> graph = FileIO<IndexType, ValueType>::readGraph( file );

    scai::dmemo::DistributionPtr dist = graph.getRowDistributionPtr();
    IndexType N = dist->getGlobalSize();
    IndexType edges = graph.getNumValues()/2;
    scai::dmemo::DistributionPtr noDistPointer(new scai::dmemo::NoDistribution(N));
    
    EXPECT_EQ( graph.getNumColumns(), graph.getNumRows());
    EXPECT_EQ( edges, (graph.getNumValues())/2 ); 
    
    //distribution should be the same
    std::vector<DenseVector<ValueType>> coords = FileIO<IndexType, ValueType>::readCoords( std::string(file + ".xyz"), N, dimensions);
    EXPECT_TRUE(coords[0].getDistributionPtr()->isEqual(*dist));

    EXPECT_EQ(coords[0].getLocalValues().size() , coords[1].getLocalValues().size() );
    
    struct Settings Settings;
    Settings.numBlocks= k;
    Settings.epsilon = 0.2;
  
    scai::lama::DenseVector<IndexType> partition(dist, -1);
    partition = ParcoRepart<IndexType, ValueType>::partitionGraph(graph, coords, Settings);

    //get the PE graph
    scai::lama::CSRSparseMatrix<ValueType> PEgraph =  ParcoRepart<IndexType, ValueType>::getPEGraph( graph); 
    EXPECT_EQ( PEgraph.getNumColumns(), comm->getSize() );
    EXPECT_EQ( PEgraph.getNumRows(), comm->getSize() );
    
    // in the distributed version each PE has only one row, its own
    // the getPEGraph uses a BLOCK distribution
    scai::dmemo::DistributionPtr distPEs ( scai::dmemo::Distribution::getDistributionPtr( "BLOCK", comm, comm->getSize() ) );
    EXPECT_TRUE( PEgraph.getRowDistribution().isEqual( *distPEs )  );
    EXPECT_EQ( PEgraph.getLocalNumRows() , 1);
    EXPECT_EQ( PEgraph.getLocalNumColumns() , comm->getSize());
    //print
    /*
    std::cout<<"----------------------------"<< " PE graph  "<< *comm << std::endl;    
    for(IndexType i=0; i<PEgraph.getNumRows(); i++){
        std::cout<< *comm<< ":";
        for(IndexType j=0; j<PEgraph.getNumColumns(); j++){
            std::cout<< PEgraph(i,j).Scalar::getValue<ValueType>() << "-";
        }
        std::cout<< std::endl;
    }
    */
}
//------------------------------------------------------------------------------


TEST_F (ParcoRepartTest, testPEGraphBlockGraph_k_equal_p_Distributed) {
    std::string file = "Grid16x16";
    std::ifstream f(file);
    IndexType dimensions= 2, k=8;
    IndexType N, edges;
    f >> N >> edges; 
    
    scai::dmemo::CommunicatorPtr comm = scai::dmemo::Communicator::getCommunicatorPtr();
    // for now local refinement requires k = P
    k = comm->getSize();
    //
    scai::dmemo::DistributionPtr dist ( scai::dmemo::Distribution::getDistributionPtr( "BLOCK", comm, N) );  
    scai::dmemo::DistributionPtr noDistPointer(new scai::dmemo::NoDistribution(N));
    CSRSparseMatrix<ValueType> graph( N , N);           
    MeshIO<IndexType, ValueType>::readFromFile2AdjMatrix(graph, file );
    //distrubute graph
    graph.redistribute(dist, noDistPointer); // needed because readFromFile2AdjMatrix is not distributed 
    
    EXPECT_EQ( graph.getNumColumns(), graph.getNumRows());
    EXPECT_EQ( edges, (graph.getNumValues())/2 ); 
    std::vector<DenseVector<ValueType>> coords(2);
    coords[0].allocate(N);
    coords[1].allocate(N);
    coords[0]= static_cast<ValueType>( 0 );
    coords[1]= static_cast<ValueType>( 0 );
    
    //fromFile2Coords_2D is not distributed, must redistribute
    MeshIO<IndexType, ValueType>::fromFile2Coords_2D( std::string(file + ".xyz"), coords, N);
    coords[0].redistribute(dist);
    coords[1].redistribute(dist);
    EXPECT_EQ(coords[0].getLocalValues().size() , coords[1].getLocalValues().size() );
    
    struct Settings Settings;
    Settings.numBlocks= k;
    Settings.epsilon = 0.2;
  
    scai::lama::DenseVector<IndexType> partition(dist, -1);
    partition = ParcoRepart<IndexType, ValueType>::partitionGraph(graph, coords, Settings);

    //get the PE graph
    scai::lama::CSRSparseMatrix<ValueType> PEgraph =  ParcoRepart<IndexType, ValueType>::getPEGraph( graph); 
    EXPECT_EQ( PEgraph.getNumColumns(), comm->getSize() );
    EXPECT_EQ( PEgraph.getNumRows(), comm->getSize() );
    
    scai::dmemo::DistributionPtr noPEDistPtr(new scai::dmemo::NoDistribution( comm->getSize() ));
    PEgraph.redistribute(noPEDistPtr , noPEDistPtr);
    
    // if local number of columns and rows equal comm->getSize() must mean that graph is not distributed but replicated
    EXPECT_EQ( PEgraph.getLocalNumColumns() , comm->getSize() );
    EXPECT_EQ( PEgraph.getLocalNumRows() , comm->getSize() );
    EXPECT_EQ( comm->getSize()* PEgraph.getLocalNumValues(),  comm->sum( PEgraph.getLocalNumValues()) );
    EXPECT_TRUE( noPEDistPtr->isReplicated() );
    //test getBlockGraph
    scai::lama::CSRSparseMatrix<ValueType> blockGraph = ParcoRepart<IndexType, ValueType>::getBlockGraph( graph, partition, k);
    
    //when k=p block graph and PEgraph should be equal
    EXPECT_EQ( PEgraph.getNumColumns(), blockGraph.getNumColumns() );
    EXPECT_EQ( PEgraph.getNumRows(), blockGraph.getNumRows() );
    EXPECT_EQ( PEgraph.getNumRows(), k);
    
    // !! this check is extremly costly !!
    for(IndexType i=0; i<PEgraph.getNumRows() ; i++){
        for(IndexType j=0; j<PEgraph.getNumColumns(); j++){
            EXPECT_EQ( PEgraph(i,j), blockGraph(i,j) );
        }
    }

    //print
    /*
    std::cout<<"----------------------------"<< " PE graph  "<< *comm << std::endl;    
    for(IndexType i=0; i<PEgraph.getNumRows(); i++){
        std::cout<< *comm<< ":";
        for(IndexType j=0; j<PEgraph.getNumColumns(); j++){
            std::cout<< PEgraph(i,j).Scalar::getValue<ValueType>() << "-";
        }
        std::cout<< std::endl;
    }
    */
}

//------------------------------------------------------------------------------

TEST_F (ParcoRepartTest, testGetLocalBlockGraphEdges_2D) {
    std::string file = "Grid16x16";
    std::ifstream f(file);
    IndexType dimensions= 2, k=8;
    IndexType N, edges;
    f >> N >> edges; 
    
    scai::dmemo::CommunicatorPtr comm = scai::dmemo::Communicator::getCommunicatorPtr();
    // for now local refinement requires k = P
    k = comm->getSize();
    //
    scai::dmemo::DistributionPtr dist ( scai::dmemo::Distribution::getDistributionPtr( "BLOCK", comm, N) );  
    scai::dmemo::DistributionPtr noDistPointer(new scai::dmemo::NoDistribution(N));
    CSRSparseMatrix<ValueType> graph = FileIO<IndexType, ValueType>::readGraph( file );
    //distrubute graph
    graph.redistribute(dist, noDistPointer); // needed because readFromFile2AdjMatrix is not distributed 
        

    //read the array locally and messed the distribution. Left as a remainder.
    EXPECT_EQ( graph.getNumColumns(), graph.getNumRows());
    EXPECT_EQ( edges, (graph.getNumValues())/2 ); 
    
    //distribution should be the same
    std::vector<DenseVector<ValueType>> coords = FileIO<IndexType, ValueType>::readCoords( std::string(file + ".xyz"), N, dimensions);
    EXPECT_TRUE(coords[0].getDistributionPtr()->isEqual(*dist));
    EXPECT_EQ(coords[0].getLocalValues().size() , coords[1].getLocalValues().size() );
    
    struct Settings Settings;
    Settings.numBlocks= k;
    Settings.epsilon = 0.2;
    
    // get partition
    scai::lama::DenseVector<IndexType> partition = ParcoRepart<IndexType, ValueType>::partitionGraph(graph, coords, Settings );
    
    //check distributions
    assert( partition.getDistribution().isEqual( graph.getRowDistribution()) );    
    // the next assertion fails in "this version" (commit a2fc03ab73f3af420123c491fbf9afb84be4a0c4) because partition 
    // redistributes the graph nodes so every block is in one PE (k=P) but does NOT redistributes the coordinates.
    //assert( partition.getDistribution().isEqual( coords[0].getDistribution()) );
    
    // test getLocalBlockGraphEdges
    IndexType max = partition.max().Scalar::getValue<IndexType>();
    std::vector<std::vector<IndexType> > edgesBlock =  ParcoRepart<IndexType, ValueType>::getLocalBlockGraphEdges( graph, partition);

    for(IndexType i=0; i<edgesBlock[0].size(); i++){
        std::cout<<  __FILE__<< " ,"<<__LINE__ <<" , "<< i <<":  _ PE number: "<< comm->getRank() << " , edge ("<< edgesBlock[0][i]<< ", " << edgesBlock[1][i] << ")" << std::endl;
        EXPECT_LE( edgesBlock[0][i] , max);
        EXPECT_LE( edgesBlock[1][i] , max);
        EXPECT_GE( edgesBlock[0][i] , 0);
        EXPECT_GE( edgesBlock[1][i] , 0);
    }

}

//------------------------------------------------------------------------------

TEST_F (ParcoRepartTest, testGetLocalBlockGraphEdges_3D) {
    IndexType dimensions= 3, k=8;
    std::vector<IndexType> numPoints= {4, 4, 4};
    std::vector<ValueType> maxCoord= {4,4,4};
    IndexType N= numPoints[0]*numPoints[1]*numPoints[2];
    
    scai::dmemo::CommunicatorPtr comm = scai::dmemo::Communicator::getCommunicatorPtr();
    // for now local refinement requires k = P
    k = comm->getSize();
    //
    scai::dmemo::DistributionPtr dist ( scai::dmemo::Distribution::getDistributionPtr( "BLOCK", comm, N) );  
    scai::dmemo::DistributionPtr noDistPointer(new scai::dmemo::NoDistribution(N));
    
    CSRSparseMatrix<ValueType> graph( N , N); 
    std::vector<DenseVector<ValueType>> coords(3, DenseVector<ValueType>(N, 0));
    
    MeshGenerator<IndexType, ValueType>::createStructured3DMesh(graph, coords, maxCoord, numPoints);
    graph.redistribute(dist, noDistPointer); // needed because createStructured3DMesh is not distributed 
    coords[0].redistribute(dist);
    coords[1].redistribute(dist);
    coords[2].redistribute(dist);
    
    struct Settings Settings;
    Settings.numBlocks= k;
    Settings.epsilon = 0.2;
  
    scai::lama::DenseVector<IndexType> partition = ParcoRepart<IndexType, ValueType>::partitionGraph(graph, coords, Settings);
    
    //check distributions
    assert( partition.getDistribution().isEqual( graph.getRowDistribution()) );
    // the next assertion fails in "this version" (commit a2fc03ab73f3af420123c491fbf9afb84be4a0c4) because partition 
    // redistributes the graph nodes so every block is in one PE (k=P) but does NOT redistributes the coordinates.
    //assert( partition.getDistribution().isEqual( coords[0].getDistribution()) );
    
    // test getLocalBlockGraphEdges
    IndexType max = partition.max().Scalar::getValue<IndexType>();
    std::vector<std::vector<IndexType> > edgesBlock =  ParcoRepart<IndexType, ValueType>::getLocalBlockGraphEdges( graph, partition);
    
    for(IndexType i=0; i<edgesBlock[0].size(); i++){
        std::cout<<  __FILE__<< " ,"<<__LINE__ <<" , "<< i <<":  __"<< *comm<< " , >> edge ("<< edgesBlock[0][i]<< ", " << edgesBlock[1][i] << ")" << std::endl;
        EXPECT_LE( edgesBlock[0][i] , max);
        EXPECT_LE( edgesBlock[1][i] , max);
        EXPECT_GE( edgesBlock[0][i] , 0);
        EXPECT_GE( edgesBlock[1][i] , 0);
    }
}


//------------------------------------------------------------------------------

TEST_F (ParcoRepartTest, testGetBlockGraph_2D) {
    std::string file = "Grid16x16";
    std::ifstream f(file);
    IndexType dimensions= 2, k=8;
    IndexType N, edges;
    f >> N >> edges; 
    
    scai::dmemo::CommunicatorPtr comm = scai::dmemo::Communicator::getCommunicatorPtr();
    // for now local refinement requires k = P
    k = comm->getSize();
    //
    scai::dmemo::DistributionPtr dist ( scai::dmemo::Distribution::getDistributionPtr( "BLOCK", comm, N) );  
    scai::dmemo::DistributionPtr noDistPointer(new scai::dmemo::NoDistribution(N));
    CSRSparseMatrix<ValueType> graph = FileIO<IndexType, ValueType>::readGraph( file );
    //distrubute graph
    graph.redistribute(dist, noDistPointer); // needed because readFromFile2AdjMatrix is not distributed 
        

    //read the array locally and messed the distribution. Left as a remainder.
    EXPECT_EQ( graph.getNumColumns(), graph.getNumRows());
    EXPECT_EQ( edges, (graph.getNumValues())/2 ); 
    
    //distribution should be the same
    std::vector<DenseVector<ValueType>> coords = FileIO<IndexType, ValueType>::readCoords( std::string(file + ".xyz"), N, dimensions);
    EXPECT_TRUE(coords[0].getDistributionPtr()->isEqual(*dist));
    EXPECT_EQ(coords[0].getLocalValues().size() , coords[1].getLocalValues().size() );
    
    struct Settings Settings;
    Settings.numBlocks= k;
    Settings.epsilon = 0.2;
  
    scai::lama::DenseVector<IndexType> partition = ParcoRepart<IndexType, ValueType>::partitionGraph(graph, coords, Settings);
    
    //check distributions
    assert( partition.getDistribution().isEqual( graph.getRowDistribution()) );
    // the next assertion fails in "this version" (commit a2fc03ab73f3af420123c491fbf9afb84be4a0c4) because partition 
    // redistributes the graph nodes so every block is in one PE (k=P) but does NOT redistributes the coordinates.
    //assert( partition.getDistribution().isEqual( coords[0].getDistribution()) );
    
    //test getBlockGraph
    scai::lama::CSRSparseMatrix<ValueType> blockGraph = ParcoRepart<IndexType, ValueType>::getBlockGraph( graph, partition, k);
    
    { // print
    //scai::hmemo::ReadAccess<IndexType> blockGraphRead( blockGraph );
    std::cout<< *comm <<" , Block Graph"<< std::endl;
    for(IndexType row=0; row<k; row++){
        for(IndexType col=0; col<k; col++){
            std::cout<< comm->getRank()<< ":("<< row<< ","<< col<< "):" << blockGraph( row,col).Scalar::getValue<ValueType>() <<" - ";
        }
        std::cout<< std::endl;
    }
    }
}

//------------------------------------------------------------------------------

TEST_F (ParcoRepartTest, testGetBlockGraph_3D) {
    
    std::vector<IndexType> numPoints= { 4, 4, 4};
    std::vector<ValueType> maxCoord= { 42, 11, 160};
    IndexType N= numPoints[0]*numPoints[1]*numPoints[2];
    std::cout<<"Building mesh of size "<< numPoints[0]<< "x"<< numPoints[1]<< "x"<< numPoints[2] << " , N=" << N <<std::endl;
 
    scai::dmemo::CommunicatorPtr comm = scai::dmemo::Communicator::getCommunicatorPtr();
    scai::dmemo::DistributionPtr dist ( scai::dmemo::Distribution::getDistributionPtr( "BLOCK", comm, N) );
    scai::dmemo::DistributionPtr noDistPointer(new scai::dmemo::NoDistribution( N ));
    //
    IndexType k = comm->getSize();
    //
    std::vector<DenseVector<ValueType>> coords(3);
    for(IndexType i=0; i<3; i++){ 
	  coords[i].allocate(dist);
	  coords[i] = static_cast<ValueType>( 0 );
    }
    
    scai::lama::CSRSparseMatrix<ValueType> adjM( dist, noDistPointer);
    
    // create the adjacency matrix and the coordinates
    MeshGenerator<IndexType, ValueType>::createStructured3DMesh_dist(adjM, coords, maxCoord, numPoints);
    
    struct Settings Settings;
    Settings.numBlocks= k;
    Settings.epsilon = 0.2;
  
    scai::lama::DenseVector<IndexType> partition = ParcoRepart<IndexType, ValueType>::partitionGraph(adjM, coords, Settings);
    
    //check distributions
    assert( partition.getDistribution().isEqual( adjM.getRowDistribution()) );
    // the next assertion fails in "this version" (commit a2fc03ab73f3af420123c491fbf9afb84be4a0c4) because partition 
    // redistributes the graph nodes so every block is in one PE (k=P) but does NOT redistributes the coordinates.
    //assert( partition.getDistribution().isEqual( coords[0].getDistribution()) );
    
    //test getBlockGraph
    scai::lama::CSRSparseMatrix<ValueType> blockGraph = ParcoRepart<IndexType, ValueType>::getBlockGraph( adjM, partition, k);
    
        
    //get halo (buildPartHalo) and check if block graphs is correct
    scai::dmemo::Halo partHalo = ParcoRepart<IndexType, ValueType>::buildPartHalo(adjM, partition);
    scai::hmemo::HArray<IndexType> reqIndices = partHalo.getRequiredIndexes();
    scai::hmemo::HArray<IndexType> provIndices = partHalo.getProvidesIndexes();
    
    const scai::hmemo::ReadAccess<IndexType> reqIndicesRead( reqIndices);
    const scai::hmemo::ReadAccess<IndexType> provIndicesRead( provIndices);
    /*
    for(IndexType i=0; i< reqIndicesRead.size(); i++){
        PRINT(i <<": " << *comm <<" , req= "<<  reqIndicesRead[i] );
    }
    for(IndexType i=0; i< provIndicesRead.size(); i++){
        PRINT(i <<": " << *comm <<" , prov= "<<  provIndicesRead[i] );
    }
   */
}

//------------------------------------------------------------------------------
/* with the 8x8 grid and k=16 the block graph is a 4x4 grid. With the hilbert curve it looks like this:
 * 
 *  5 - 6 - 9 - 10
 *  |   |   |   |
 *  4 - 7 - 8 - 11
 *  |   |   |   |
 *  3 - 2 - 13- 12
 *  |   |   |   |
 *  0 - 1 - 14- 15
*/
TEST_F (ParcoRepartTest, testGetLocalGraphColoring_2D) {
     std::string file = "Grid8x8";
    std::ifstream f(file);
    IndexType dimensions= 2, k=16;
    IndexType N, edges;
    f >> N >> edges; 
    
    scai::dmemo::CommunicatorPtr comm = scai::dmemo::Communicator::getCommunicatorPtr();
    // for now local refinement requires k = P
    k = comm->getSize();
    //
    scai::dmemo::DistributionPtr dist ( scai::dmemo::Distribution::getDistributionPtr( "BLOCK", comm, N) );  
    scai::dmemo::DistributionPtr noDistPointer(new scai::dmemo::NoDistribution(N));
    CSRSparseMatrix<ValueType> graph = FileIO<IndexType, ValueType>::readGraph( file );
    //distrubute graph
    graph.redistribute(dist, noDistPointer); // needed because readFromFile2AdjMatrix is not distributed 
        

    //read the array locally and messed the distribution. Left as a remainder.
    EXPECT_EQ( graph.getNumColumns(), graph.getNumRows());
    EXPECT_EQ( edges, (graph.getNumValues())/2 );
    
    //reading coordinates
    std::vector<DenseVector<ValueType>> coords = FileIO<IndexType, ValueType>::readCoords( std::string(file + ".xyz"), N, dimensions);
    EXPECT_TRUE(coords[0].getDistributionPtr()->isEqual(*dist));
    EXPECT_EQ(coords[0].getLocalValues().size() , coords[1].getLocalValues().size() );
    
    struct Settings Settings;
    Settings.numBlocks= k;
    Settings.epsilon = 0.2;
    
    //get the partition
    scai::lama::DenseVector<IndexType> partition = ParcoRepart<IndexType, ValueType>::partitionGraph(graph, coords, Settings);
    
    //check distributions
    assert( partition.getDistribution().isEqual( graph.getRowDistribution()) );
    // the next assertion fails in "this version" (commit a2fc03ab73f3af420123c491fbf9afb84be4a0c4) because partition 
    // redistributes the graph nodes so every block is in one PE (k=P) but does NOT redistributes the coordinates.
    //assert( partition.getDistribution().isEqual( coords[0].getDistribution()) );
    
    //get getBlockGraph
    scai::lama::CSRSparseMatrix<ValueType> blockGraph = ParcoRepart<IndexType, ValueType>::getBlockGraph( graph, partition, k);
    
    IndexType colors;
    std::vector< std::vector<IndexType>>  coloring = ParcoRepart<IndexType, ValueType>::getGraphEdgeColoring_local(blockGraph, colors);
    
    std::vector<DenseVector<IndexType>> communication = ParcoRepart<IndexType,ValueType>::getCommunicationPairs_local(blockGraph);
    
    // as many rounds as colors
    EXPECT_EQ(colors, communication.size());
    for(IndexType i=0; i<communication.size(); i++){
    	// every round k entries
    	EXPECT_EQ( k, communication[i].size());
        for(IndexType j=0; j<k; j++){
            EXPECT_LE(communication[i](j).getValue<IndexType>() , k);
            EXPECT_GE(communication[i](j).getValue<IndexType>() , 0);
        }
    }
    
}

//-------------------------------------------------------------------------------

TEST_F (ParcoRepartTest, testGetLocalCommunicationWithColoring_2D) {

std::string file = "Grid16x16";
    std::ifstream f(file);
    IndexType dimensions= 2, k=8;
    IndexType N, edges;
    f >> N >> edges; 
    
    scai::dmemo::CommunicatorPtr comm = scai::dmemo::Communicator::getCommunicatorPtr();
    // for now local refinement requires k = P
    k = comm->getSize();
    //
    scai::dmemo::DistributionPtr dist ( scai::dmemo::Distribution::getDistributionPtr( "BLOCK", comm, N) );  
    scai::dmemo::DistributionPtr noDistPointer(new scai::dmemo::NoDistribution(N));
    CSRSparseMatrix<ValueType> graph = FileIO<IndexType, ValueType>::readGraph( file );
    //distrubute graph
    graph.redistribute(dist, noDistPointer); // needed because readFromFile2AdjMatrix is not distributed 
        

    //read the array locally and messed the distribution. Left as a remainder.
    EXPECT_EQ( graph.getNumColumns(), graph.getNumRows());
    EXPECT_EQ( edges, (graph.getNumValues())/2 );

    
    std::vector<DenseVector<ValueType>> coords = FileIO<IndexType, ValueType>::readCoords( std::string(file + ".xyz"), N, dimensions);
    EXPECT_TRUE(coords[0].getDistributionPtr()->isEqual(*dist));
    EXPECT_EQ(coords[0].getLocalValues().size() , coords[1].getLocalValues().size() );
    
    //scai::lama::DenseVector<IndexType> partition = ParcoRepart<IndexType, ValueType>::partitionGraph(graph, coords, k, 0.2);
    
    //check distributions
    //assert( partition.getDistribution().isEqual( graph.getRowDistribution()) );
    // the next assertion fails in "this version" (commit a2fc03ab73f3af420123c491fbf9afb84be4a0c4) because partition 
    // redistributes the graph nodes so every block is in one PE (k=P) but does NOT redistributes the coordinates.
    //assert( partition.getDistribution().isEqual( coords[0].getDistribution()) );
    
    //test getBlockGraph
    //scai::lama::CSRSparseMatrix<ValueType> blockGraph = ParcoRepart<IndexType, ValueType>::getBlockGraph( graph, partition, k);
    
    // build block array by hand
    
    // two cases
    
    { // case 1
        ValueType adjArray[36] = {  0, 1, 0, 1, 0, 1,
                                    1, 0, 1, 0, 1, 0,
                                    0, 1, 0, 1, 1, 0,
                                    1, 0, 1, 0, 0, 1,
                                    0, 1, 1, 0, 0, 1,
                                    1, 0, 0, 1, 1, 0
        };
                
        scai::lama::CSRSparseMatrix<ValueType> blockGraph;
        blockGraph.setRawDenseData( 6, 6, adjArray);
        // get the communication pairs
        std::vector<DenseVector<IndexType>> commScheme = ParcoRepart<IndexType, ValueType>::getCommunicationPairs_local( blockGraph );
        
        // print the pairs
        /*
        for(IndexType i=0; i<commScheme.size(); i++){
            for(IndexType j=0; j<commScheme[i].size(); j++){
                PRINT( "round :"<< i<< " , PEs talking: "<< j << " with "<< commScheme[i].getValue(j).Scalar::getValue<IndexType>());
            }
            std::cout << std::endl;
        }
        */
    }
    
    
    { // case 1
        ValueType adjArray4[16] = { 0, 1, 0, 1,
                                    1, 0, 1, 0,
                                    0, 1, 0, 1,
                                    1, 0, 1, 0
        };
        scai::lama::CSRSparseMatrix<ValueType> blockGraph;
        blockGraph.setRawDenseData( 4, 4, adjArray4);
        // get the communication pairs
        std::vector<DenseVector<IndexType>> commScheme = ParcoRepart<IndexType, ValueType>::getCommunicationPairs_local( blockGraph );
        
        // print the pairs
        /*
        for(IndexType i=0; i<commScheme.size(); i++){
            for(IndexType j=0; j<commScheme[i].size(); j++){
                PRINT( "round :"<< i<< " , PEs talking: "<< j << " with "<< commScheme[i].getValue(j).Scalar::getValue<IndexType>());
            }
            std::cout << std::endl;
        }
        */
    }
    
    {// case 2
        ValueType adjArray2[4] = {  0, 1, 
                                    1, 0 };
        scai::lama::CSRSparseMatrix<ValueType> blockGraph;
        //TODO: aparently CSRSparseMatrix.getNumValues() counts also 0 when setting via a setRawDenseData despite
        // the documentation claiming otherwise. use l1Norm for unweigthed graphs
        blockGraph.setRawDenseData( 2, 2, adjArray2);

        // get the communication pairs
        std::vector<DenseVector<IndexType>> commScheme = ParcoRepart<IndexType, ValueType>::getCommunicationPairs_local( blockGraph );        
    }
}

/**
* TODO: test for correct error handling in case of inconsistent distributions
*/

} //namespace<|MERGE_RESOLUTION|>--- conflicted
+++ resolved
@@ -69,11 +69,7 @@
 }
 
 TEST_F(ParcoRepartTest, testPartitionBalanceDistributed) {
-<<<<<<< HEAD
   IndexType nroot = 49;
-=======
-  IndexType nroot = 16;
->>>>>>> dcf61069
   IndexType n = nroot * nroot * nroot;
   IndexType dimensions = 3;
   
@@ -756,23 +752,14 @@
     //
     scai::dmemo::DistributionPtr dist ( scai::dmemo::Distribution::getDistributionPtr( "BLOCK", comm, N) );  
     scai::dmemo::DistributionPtr noDistPointer(new scai::dmemo::NoDistribution(N));
-    CSRSparseMatrix<ValueType> graph( N , N);           
-    MeshIO<IndexType, ValueType>::readFromFile2AdjMatrix(graph, file );
+    CSRSparseMatrix<ValueType> graph = FileIO<IndexType, ValueType>::readGraph( file );
     //distrubute graph
     graph.redistribute(dist, noDistPointer); // needed because readFromFile2AdjMatrix is not distributed 
     
     EXPECT_EQ( graph.getNumColumns(), graph.getNumRows());
     EXPECT_EQ( edges, (graph.getNumValues())/2 ); 
-    std::vector<DenseVector<ValueType>> coords(2);
-    coords[0].allocate(N);
-    coords[1].allocate(N);
-    coords[0]= static_cast<ValueType>( 0 );
-    coords[1]= static_cast<ValueType>( 0 );
-    
-    //fromFile2Coords_2D is not distributed, must redistribute
-    MeshIO<IndexType, ValueType>::fromFile2Coords_2D( std::string(file + ".xyz"), coords, N);
-    coords[0].redistribute(dist);
-    coords[1].redistribute(dist);
+    std::vector<DenseVector<ValueType>> coords = FileIO<IndexType, ValueType>::readCoords( std::string(file + ".xyz"), N, dimensions);
+    EXPECT_TRUE(coords[0].getDistributionPtr()->isEqual(*dist));
     EXPECT_EQ(coords[0].getLocalValues().size() , coords[1].getLocalValues().size() );
     
     struct Settings Settings;
